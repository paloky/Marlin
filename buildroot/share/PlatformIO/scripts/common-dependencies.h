--- conflicted
+++ resolved
@@ -85,17 +85,15 @@
   #define HAS_GCODE_M876
 #endif
 
-<<<<<<< HEAD
 #if PREHEAT_COUNT
   #define HAS_PREHEAT_COUNT
 #endif
 
-#if EXTRUDERS > 1
-  #define HAS_MULTI_EXTRUDER
-=======
 #if EXTRUDERS
   #define HAS_EXTRUDERS
->>>>>>> 44d50c2b
+  #if EXTRUDERS > 1
+    #define HAS_MULTI_EXTRUDER
+  #endif
 #endif
 
 #if HAS_LCD_MENU
