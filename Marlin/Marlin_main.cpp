/* -*- c++ -*- */

/*
    Reprap firmware based on Sprinter and grbl.
 Copyright (C) 2011 Camiel Gubbels / Erik van der Zalm

 This program is free software: you can redistribute it and/or modify
 it under the terms of the GNU General Public License as published by
 the Free Software Foundation, either version 3 of the License, or
 (at your option) any later version.

 This program is distributed in the hope that it will be useful,
 but WITHOUT ANY WARRANTY; without even the implied warranty of
 MERCHANTABILITY or FITNESS FOR A PARTICULAR PURPOSE.  See the
 GNU General Public License for more details.

 You should have received a copy of the GNU General Public License
 along with this program.  If not, see <http://www.gnu.org/licenses/>.
 */

/*
 This firmware is a mashup between Sprinter and grbl.
  (https://github.com/kliment/Sprinter)
  (https://github.com/simen/grbl/tree)

 It has preliminary support for Matthew Roberts advance algorithm
    http://reprap.org/pipermail/reprap-dev/2011-May/003323.html
 */

#include "Marlin.h"

#ifdef ENABLE_AUTO_BED_LEVELING
  #include "vector_3.h"
  #ifdef AUTO_BED_LEVELING_GRID
    #include "qr_solve.h"
  #endif
#endif // ENABLE_AUTO_BED_LEVELING

#define SERVO_LEVELING (defined(ENABLE_AUTO_BED_LEVELING) && PROBE_SERVO_DEACTIVATION_DELAY > 0)

#ifdef MESH_BED_LEVELING
  #include "mesh_bed_leveling.h"
#endif

#include "ultralcd.h"
#include "planner.h"
#include "stepper.h"
#include "temperature.h"
#include "motion_control.h"
#include "cardreader.h"
#include "watchdog.h"
#include "ConfigurationStore.h"
#include "language.h"
#include "pins_arduino.h"
#include "math.h"

#ifdef BLINKM
  #include "BlinkM.h"
  #include "Wire.h"
#endif

#if NUM_SERVOS > 0
  #include "Servo.h"
#endif

#if HAS_DIGIPOTSS
  #include <SPI.h>
#endif

/**
 * Look here for descriptions of G-codes:
 *  - http://linuxcnc.org/handbook/gcode/g-code.html
 *  - http://objects.reprap.org/wiki/Mendel_User_Manual:_RepRapGCodes
 *
 * Help us document these G-codes online:
 *  - http://reprap.org/wiki/G-code
 *  - https://github.com/MarlinFirmware/Marlin/wiki/Marlin-G-Code
 */

/**
 * Implemented Codes
 * -------------------
 *
 * "G" Codes
 *
 * G0  -> G1
 * G1  - Coordinated Movement X Y Z E
 * G2  - CW ARC
 * G3  - CCW ARC
 * G4  - Dwell S<seconds> or P<milliseconds>
 * G10 - retract filament according to settings of M207
 * G11 - retract recover filament according to settings of M208
 * G28 - Home one or more axes
 * G29 - Detailed Z-Probe, probes the bed at 3 or more points.  Will fail if you haven't homed yet.
 * G30 - Single Z Probe, probes bed at current XY location.
 * G31 - Dock sled (Z_PROBE_SLED only)
 * G32 - Undock sled (Z_PROBE_SLED only)
 * G90 - Use Absolute Coordinates
 * G91 - Use Relative Coordinates
 * G92 - Set current position to coordinates given
 *
 * "M" Codes
 *
 * M0   - Unconditional stop - Wait for user to press a button on the LCD (Only if ULTRA_LCD is enabled)
 * M1   - Same as M0
 * M17  - Enable/Power all stepper motors
 * M18  - Disable all stepper motors; same as M84
 * M20  - List SD card
 * M21  - Init SD card
 * M22  - Release SD card
 * M23  - Select SD file (M23 filename.g)
 * M24  - Start/resume SD print
 * M25  - Pause SD print
 * M26  - Set SD position in bytes (M26 S12345)
 * M27  - Report SD print status
 * M28  - Start SD write (M28 filename.g)
 * M29  - Stop SD write
 * M30  - Delete file from SD (M30 filename.g)
 * M31  - Output time since last M109 or SD card start to serial
 * M32  - Select file and start SD print (Can be used _while_ printing from SD card files):
 *        syntax "M32 /path/filename#", or "M32 S<startpos bytes> !filename#"
 *        Call gcode file : "M32 P !filename#" and return to caller file after finishing (similar to #include).
 *        The '#' is necessary when calling from within sd files, as it stops buffer prereading
 * M42  - Change pin status via gcode Use M42 Px Sy to set pin x to value y, when omitting Px the onboard led will be used.
 * M48  - Measure Z_Probe repeatability. M48 [P # of points] [X position] [Y position] [V_erboseness #] [E_ngage Probe] [L # of legs of travel]
 * M80  - Turn on Power Supply
 * M81  - Turn off Power Supply
 * M82  - Set E codes absolute (default)
 * M83  - Set E codes relative while in Absolute Coordinates (G90) mode
 * M84  - Disable steppers until next move,
 *        or use S<seconds> to specify an inactivity timeout, after which the steppers will be disabled.  S0 to disable the timeout.
 * M85  - Set inactivity shutdown timer with parameter S<seconds>. To disable set zero (default)
 * M92  - Set axis_steps_per_unit - same syntax as G92
 * M104 - Set extruder target temp
 * M105 - Read current temp
 * M106 - Fan on
 * M107 - Fan off
 * M109 - Sxxx Wait for extruder current temp to reach target temp. Waits only when heating
 *        Rxxx Wait for extruder current temp to reach target temp. Waits when heating and cooling
 *        IF AUTOTEMP is enabled, S<mintemp> B<maxtemp> F<factor>. Exit autotemp by any M109 without F
 * M112 - Emergency stop
 * M114 - Output current position to serial port
 * M115 - Capabilities string
 * M117 - display message
 * M119 - Output Endstop status to serial port
 * M120 - Enable endstop detection
 * M121 - Disable endstop detection
 * M126 - Solenoid Air Valve Open (BariCUDA support by jmil)
 * M127 - Solenoid Air Valve Closed (BariCUDA vent to atmospheric pressure by jmil)
 * M128 - EtoP Open (BariCUDA EtoP = electricity to air pressure transducer by jmil)
 * M129 - EtoP Closed (BariCUDA EtoP = electricity to air pressure transducer by jmil)
 * M140 - Set bed target temp
 * M150 - Set BlinkM Color Output R: Red<0-255> U(!): Green<0-255> B: Blue<0-255> over i2c, G for green does not work.
 * M190 - Sxxx Wait for bed current temp to reach target temp. Waits only when heating
 *        Rxxx Wait for bed current temp to reach target temp. Waits when heating and cooling
 * M200 - set filament diameter and set E axis units to cubic millimeters (use S0 to set back to millimeters).:D<millimeters>- 
 * M201 - Set max acceleration in units/s^2 for print moves (M201 X1000 Y1000)
 * M202 - Set max acceleration in units/s^2 for travel moves (M202 X1000 Y1000) Unused in Marlin!!
 * M203 - Set maximum feedrate that your machine can sustain (M203 X200 Y200 Z300 E10000) in mm/sec
 * M204 - Set default acceleration: P for Printing moves, R for Retract only (no X, Y, Z) moves and T for Travel (non printing) moves (ex. M204 P800 T3000 R9000) in mm/sec^2
 * M205 -  advanced settings:  minimum travel speed S=while printing T=travel only,  B=minimum segment time X= maximum xy jerk, Z=maximum Z jerk, E=maximum E jerk
 * M206 - Set additional homing offset
 * M207 - Set retract length S[positive mm] F[feedrate mm/min] Z[additional zlift/hop], stays in mm regardless of M200 setting
 * M208 - Set recover=unretract length S[positive mm surplus to the M207 S*] F[feedrate mm/sec]
 * M209 - S<1=true/0=false> enable automatic retract detect if the slicer did not support G10/11: every normal extrude-only move will be classified as retract depending on the direction.
 * M218 - Set hotend offset (in mm): T<extruder_number> X<offset_on_X> Y<offset_on_Y>
 * M220 - Set speed factor override percentage: S<factor in percent>
 * M221 - Set extrude factor override percentage: S<factor in percent>
 * M226 - Wait until the specified pin reaches the state required: P<pin number> S<pin state>
 * M240 - Trigger a camera to take a photograph
 * M250 - Set LCD contrast C<contrast value> (value 0..63)
 * M280 - Set servo position absolute. P: servo index, S: angle or microseconds
 * M300 - Play beep sound S<frequency Hz> P<duration ms>
 * M301 - Set PID parameters P I and D
 * M302 - Allow cold extrudes, or set the minimum extrude S<temperature>.
 * M303 - PID relay autotune S<temperature> sets the target temperature. (default target temperature = 150C)
 * M304 - Set bed PID parameters P I and D
 * M380 - Activate solenoid on active extruder
 * M381 - Disable all solenoids
 * M400 - Finish all moves
 * M401 - Lower z-probe if present
 * M402 - Raise z-probe if present
 * M404 - N<dia in mm> Enter the nominal filament width (3mm, 1.75mm ) or will display nominal filament width without parameters
 * M405 - Turn on Filament Sensor extrusion control.  Optional D<delay in cm> to set delay in centimeters between sensor and extruder
 * M406 - Turn off Filament Sensor extrusion control
 * M407 - Display measured filament diameter
 * M410 - Quickstop. Abort all the planned moves
 * M500 - Store parameters in EEPROM
 * M501 - Read parameters from EEPROM (if you need reset them after you changed them temporarily).
 * M502 - Revert to the default "factory settings". You still need to store them in EEPROM afterwards if you want to.
 * M503 - Print the current settings (from memory not from EEPROM). Use S0 to leave off headings.
 * M540 - Use S[0|1] to enable or disable the stop SD card print on endstop hit (requires ABORT_ON_ENDSTOP_HIT_FEATURE_ENABLED)
 * M600 - Pause for filament change X[pos] Y[pos] Z[relative lift] E[initial retract] L[later retract distance for removal]
 * M665 - Set delta configurations: L<diagonal rod> R<delta radius> S<segments/s>
 * M666 - Set delta endstop adjustment
 * M605 - Set dual x-carriage movement mode: S<mode> [ X<duplication x-offset> R<duplication temp offset> ]
 * M907 - Set digital trimpot motor current using axis codes.
 * M908 - Control digital trimpot directly.
 * M350 - Set microstepping mode.
 * M351 - Toggle MS1 MS2 pins directly.
 *
 * ************ SCARA Specific - This can change to suit future G-code regulations
 * M360 - SCARA calibration: Move to cal-position ThetaA (0 deg calibration)
 * M361 - SCARA calibration: Move to cal-position ThetaB (90 deg calibration - steps per degree)
 * M362 - SCARA calibration: Move to cal-position PsiA (0 deg calibration)
 * M363 - SCARA calibration: Move to cal-position PsiB (90 deg calibration - steps per degree)
 * M364 - SCARA calibration: Move to cal-position PSIC (90 deg to Theta calibration position)
 * M365 - SCARA calibration: Scaling factor, X, Y, Z axis
 * ************* SCARA End ***************
 *
 * M928 - Start SD logging (M928 filename.g) - ended by M29
 * M999 - Restart after being stopped by error
 */

#ifdef SDSUPPORT
  CardReader card;
#endif

bool Running = true;

static float feedrate = 1500.0, next_feedrate, saved_feedrate;
float current_position[NUM_AXIS] = { 0.0 };
static float destination[NUM_AXIS] = { 0.0 };
bool axis_known_position[3] = { false };

static long gcode_N, gcode_LastN, Stopped_gcode_LastN = 0;

static int cmd_queue_index_r = 0;
static int cmd_queue_index_w = 0;
static int commands_in_queue = 0;
static char command_queue[BUFSIZE][MAX_CMD_SIZE];

float homing_feedrate[] = HOMING_FEEDRATE;
bool axis_relative_modes[] = AXIS_RELATIVE_MODES;
int feedrate_multiplier = 100; //100->1 200->2
int saved_feedrate_multiplier;
int extruder_multiply[EXTRUDERS] = ARRAY_BY_EXTRUDERS(100, 100, 100, 100);
bool volumetric_enabled = false;
float filament_size[EXTRUDERS] = ARRAY_BY_EXTRUDERS(DEFAULT_NOMINAL_FILAMENT_DIA, DEFAULT_NOMINAL_FILAMENT_DIA, DEFAULT_NOMINAL_FILAMENT_DIA, DEFAULT_NOMINAL_FILAMENT_DIA);
float volumetric_multiplier[EXTRUDERS] = ARRAY_BY_EXTRUDERS(1.0, 1.0, 1.0, 1.0);
float home_offset[3] = { 0 };
float min_pos[3] = { X_MIN_POS, Y_MIN_POS, Z_MIN_POS };
float max_pos[3] = { X_MAX_POS, Y_MAX_POS, Z_MAX_POS };

uint8_t active_extruder = 0;
int fanSpeed = 0;
bool cancel_heatup = false;

const char errormagic[] PROGMEM = "Error:";
const char echomagic[] PROGMEM = "echo:";
const char axis_codes[NUM_AXIS] = {'X', 'Y', 'Z', 'E'};

static float offset[3] = { 0 };
static bool relative_mode = false;  //Determines Absolute or Relative Coordinates
static char serial_char;
static int serial_count = 0;
static boolean comment_mode = false;
static char *strchr_pointer; ///< A pointer to find chars in the command string (X, Y, Z, E, etc.)
const char* queued_commands_P= NULL; /* pointer to the current line in the active sequence of commands, or NULL when none */
const int sensitive_pins[] = SENSITIVE_PINS; ///< Sensitive pin list for M42
// Inactivity shutdown
millis_t previous_cmd_ms = 0;
static millis_t max_inactive_time = 0;
static millis_t stepper_inactive_time = DEFAULT_STEPPER_DEACTIVE_TIME * 1000L;
millis_t print_job_start_ms = 0; ///< Print job start time
millis_t print_job_stop_ms = 0;  ///< Print job stop time
static uint8_t target_extruder;
bool no_wait_for_cooling = true;
bool target_direction;

#ifdef ENABLE_AUTO_BED_LEVELING
  int xy_travel_speed = XY_TRAVEL_SPEED;
  float zprobe_zoffset = -Z_PROBE_OFFSET_FROM_EXTRUDER;
#endif

#if defined(Z_DUAL_ENDSTOPS) && !defined(DELTA)
  float z_endstop_adj = 0;
#endif

// Extruder offsets
#if EXTRUDERS > 1
  #ifndef EXTRUDER_OFFSET_X
    #define EXTRUDER_OFFSET_X { 0 }
  #endif
  #ifndef EXTRUDER_OFFSET_Y
    #define EXTRUDER_OFFSET_Y { 0 }
  #endif
  float extruder_offset[][EXTRUDERS] = {
    EXTRUDER_OFFSET_X,
    EXTRUDER_OFFSET_Y
    #ifdef DUAL_X_CARRIAGE
      , { 0 } // supports offsets in XYZ plane
    #endif
  };
#endif

#ifdef SERVO_ENDSTOPS
  int servo_endstops[] = SERVO_ENDSTOPS;
  int servo_endstop_angles[] = SERVO_ENDSTOP_ANGLES;
#endif

#ifdef BARICUDA
  int ValvePressure = 0;
  int EtoPPressure = 0;
#endif

#ifdef FWRETRACT

  bool autoretract_enabled = false;
  bool retracted[EXTRUDERS] = { false };
  bool retracted_swap[EXTRUDERS] = { false };

  float retract_length = RETRACT_LENGTH;
  float retract_length_swap = RETRACT_LENGTH_SWAP;
  float retract_feedrate = RETRACT_FEEDRATE;
  float retract_zlift = RETRACT_ZLIFT;
  float retract_recover_length = RETRACT_RECOVER_LENGTH;
  float retract_recover_length_swap = RETRACT_RECOVER_LENGTH_SWAP;
  float retract_recover_feedrate = RETRACT_RECOVER_FEEDRATE;

#endif // FWRETRACT

#if defined(ULTIPANEL) && HAS_POWER_SWITCH
  bool powersupply = 
    #ifdef PS_DEFAULT_OFF
      false
    #else
      true
    #endif
  ;
#endif

#ifdef DELTA
  float delta[3] = { 0 };
  #define SIN_60 0.8660254037844386
  #define COS_60 0.5
  float endstop_adj[3] = { 0 };
  // these are the default values, can be overriden with M665
  float delta_radius = DELTA_RADIUS;
  float delta_tower1_x = -SIN_60 * delta_radius; // front left tower
  float delta_tower1_y = -COS_60 * delta_radius;     
  float delta_tower2_x =  SIN_60 * delta_radius; // front right tower
  float delta_tower2_y = -COS_60 * delta_radius;     
  float delta_tower3_x = 0;                      // back middle tower
  float delta_tower3_y = delta_radius;
  float delta_diagonal_rod = DELTA_DIAGONAL_ROD;
  float delta_diagonal_rod_2 = sq(delta_diagonal_rod);
  float delta_segments_per_second = DELTA_SEGMENTS_PER_SECOND;
  #ifdef ENABLE_AUTO_BED_LEVELING
    int delta_grid_spacing[2] = { 0, 0 };
    float bed_level[AUTO_BED_LEVELING_GRID_POINTS][AUTO_BED_LEVELING_GRID_POINTS];
  #endif
#else
  static bool home_all_axis = true;
#endif

#ifdef SCARA
  static float delta[3] = { 0 };
  float axis_scaling[3] = { 1, 1, 1 };    // Build size scaling, default to 1
#endif

#ifdef FILAMENT_SENSOR
  //Variables for Filament Sensor input
  float filament_width_nominal = DEFAULT_NOMINAL_FILAMENT_DIA;  //Set nominal filament width, can be changed with M404
  bool filament_sensor = false;  //M405 turns on filament_sensor control, M406 turns it off
  float filament_width_meas = DEFAULT_MEASURED_FILAMENT_DIA; //Stores the measured filament diameter
  signed char measurement_delay[MAX_MEASUREMENT_DELAY+1];  //ring buffer to delay measurement  store extruder factor after subtracting 100
  int delay_index1 = 0;  //index into ring buffer
  int delay_index2 = -1;  //index into ring buffer - set to -1 on startup to indicate ring buffer needs to be initialized
  float delay_dist = 0; //delay distance counter
  int meas_delay_cm = MEASUREMENT_DELAY_CM;  //distance delay setting
#endif

#ifdef FILAMENT_RUNOUT_SENSOR
   static bool filrunoutEnqueued = false;
#endif

#ifdef SDSUPPORT
  static bool fromsd[BUFSIZE];
#endif

#if NUM_SERVOS > 0
  Servo servo[NUM_SERVOS];
#endif

#ifdef CHDK
  unsigned long chdkHigh = 0;
  boolean chdkActive = false;
#endif

//===========================================================================
//================================ Functions ================================
//===========================================================================

void get_arc_coordinates();
bool setTargetedHotend(int code);

void serial_echopair_P(const char *s_P, float v)         { serialprintPGM(s_P); SERIAL_ECHO(v); }
void serial_echopair_P(const char *s_P, double v)        { serialprintPGM(s_P); SERIAL_ECHO(v); }
void serial_echopair_P(const char *s_P, unsigned long v) { serialprintPGM(s_P); SERIAL_ECHO(v); }

#ifdef PREVENT_DANGEROUS_EXTRUDE
  float extrude_min_temp = EXTRUDE_MINTEMP;
#endif

#ifdef SDSUPPORT
  #include "SdFatUtil.h"
  int freeMemory() { return SdFatUtil::FreeRam(); }
#else
  extern "C" {
    extern unsigned int __bss_end;
    extern unsigned int __heap_start;
    extern void *__brkval;

    int freeMemory() {
      int free_memory;

      if ((int)__brkval == 0)
        free_memory = ((int)&free_memory) - ((int)&__bss_end);
      else
        free_memory = ((int)&free_memory) - ((int)__brkval);

      return free_memory;
    }
  }
#endif //!SDSUPPORT

/**
 * Inject the next command from the command queue, when possible
 * Return false only if no command was pending
 */
static bool drain_queued_commands_P() {
  if (!queued_commands_P) return false;

  // Get the next 30 chars from the sequence of gcodes to run
  char cmd[30];
  strncpy_P(cmd, queued_commands_P, sizeof(cmd) - 1);
  cmd[sizeof(cmd) - 1] = '\0';

  // Look for the end of line, or the end of sequence
  size_t i = 0;
  char c;
  while((c = cmd[i]) && c != '\n') i++; // find the end of this gcode command
  cmd[i] = '\0';
  if (enqueuecommand(cmd)) {      // buffer was not full (else we will retry later)
    if (c)
      queued_commands_P += i + 1; // move to next command
    else
      queued_commands_P = NULL;   // will have no more commands in the sequence
  }
  return true;
}

/**
 * Record one or many commands to run from program memory.
 * Aborts the current queue, if any.
 * Note: drain_queued_commands_P() must be called repeatedly to drain the commands afterwards
 */
void enqueuecommands_P(const char* pgcode) {
  queued_commands_P = pgcode;
  drain_queued_commands_P(); // first command executed asap (when possible)
}

/**
 * Copy a command directly into the main command buffer, from RAM.
 *
 * This is done in a non-safe way and needs a rework someday.
 * Returns false if it doesn't add any command
 */
bool enqueuecommand(const char *cmd) {

  if (*cmd == ';' || commands_in_queue >= BUFSIZE) return false;

  // This is dangerous if a mixing of serial and this happens
  char *command = command_queue[cmd_queue_index_w];
  strcpy(command, cmd);
  SERIAL_ECHO_START;
  SERIAL_ECHOPGM(MSG_Enqueueing);
  SERIAL_ECHO(command);
  SERIAL_ECHOLNPGM("\"");
  cmd_queue_index_w = (cmd_queue_index_w + 1) % BUFSIZE;
  commands_in_queue++;
  return true;
}

void setup_killpin() {
  #if HAS_KILL
    SET_INPUT(KILL_PIN);
    WRITE(KILL_PIN, HIGH);
  #endif
}

void setup_filrunoutpin() {
  #if HAS_FILRUNOUT
    pinMode(FILRUNOUT_PIN, INPUT);
    #ifdef ENDSTOPPULLUP_FIL_RUNOUT
      WRITE(FILLRUNOUT_PIN, HIGH);
    #endif
  #endif
}

// Set home pin
void setup_homepin(void) {
  #if HAS_HOME
    SET_INPUT(HOME_PIN);
    WRITE(HOME_PIN, HIGH);
  #endif
}


void setup_photpin() {
  #if HAS_PHOTOGRAPH
    OUT_WRITE(PHOTOGRAPH_PIN, LOW);
  #endif
}

void setup_powerhold() {
  #if HAS_SUICIDE
    OUT_WRITE(SUICIDE_PIN, HIGH);
  #endif
  #if HAS_POWER_SWITCH
    #ifdef PS_DEFAULT_OFF
      OUT_WRITE(PS_ON_PIN, PS_ON_ASLEEP);
    #else
      OUT_WRITE(PS_ON_PIN, PS_ON_AWAKE);
    #endif
  #endif
}

void suicide() {
  #if HAS_SUICIDE
    OUT_WRITE(SUICIDE_PIN, LOW);
  #endif
}

void servo_init() {
  #if NUM_SERVOS >= 1 && HAS_SERVO_0
    servo[0].attach(SERVO0_PIN);
  #endif
  #if NUM_SERVOS >= 2 && HAS_SERVO_1
    servo[1].attach(SERVO1_PIN);
  #endif
  #if NUM_SERVOS >= 3 && HAS_SERVO_2
    servo[2].attach(SERVO2_PIN);
  #endif
  #if NUM_SERVOS >= 4 && HAS_SERVO_3
    servo[3].attach(SERVO3_PIN);
  #endif

  // Set position of Servo Endstops that are defined
  #ifdef SERVO_ENDSTOPS
  for (int i = 0; i < 3; i++)
    if (servo_endstops[i] >= 0)
      servo[servo_endstops[i]].write(servo_endstop_angles[i * 2 + 1]);
  #endif

  #if SERVO_LEVELING
    delay(PROBE_SERVO_DEACTIVATION_DELAY);
    servo[servo_endstops[Z_AXIS]].detach();
  #endif
}

/**
 * Marlin entry-point: Set up before the program loop
 *  - Set up the kill pin, filament runout, power hold
 *  - Start the serial port
 *  - Print startup messages and diagnostics
 *  - Get EEPROM or default settings
 *  - Initialize managers for:
 *    • temperature
 *    • planner
 *    • watchdog
 *    • stepper
 *    • photo pin
 *    • servos
 *    • LCD controller
 *    • Digipot I2C
 *    • Z probe sled
 *    • status LEDs
 */
void setup() {
  setup_killpin();
  setup_filrunoutpin();
  setup_powerhold();
  MYSERIAL.begin(BAUDRATE);
  SERIAL_PROTOCOLLNPGM("start");
  SERIAL_ECHO_START;

  // Check startup - does nothing if bootloader sets MCUSR to 0
  byte mcu = MCUSR;
  if (mcu & 1) SERIAL_ECHOLNPGM(MSG_POWERUP);
  if (mcu & 2) SERIAL_ECHOLNPGM(MSG_EXTERNAL_RESET);
  if (mcu & 4) SERIAL_ECHOLNPGM(MSG_BROWNOUT_RESET);
  if (mcu & 8) SERIAL_ECHOLNPGM(MSG_WATCHDOG_RESET);
  if (mcu & 32) SERIAL_ECHOLNPGM(MSG_SOFTWARE_RESET);
  MCUSR = 0;

  SERIAL_ECHOPGM(MSG_MARLIN);
  SERIAL_ECHOLNPGM(" " STRING_VERSION);

  #ifdef STRING_VERSION_CONFIG_H
    #ifdef STRING_CONFIG_H_AUTHOR
      SERIAL_ECHO_START;
      SERIAL_ECHOPGM(MSG_CONFIGURATION_VER);
      SERIAL_ECHOPGM(STRING_VERSION_CONFIG_H);
      SERIAL_ECHOPGM(MSG_AUTHOR);
      SERIAL_ECHOLNPGM(STRING_CONFIG_H_AUTHOR);
      SERIAL_ECHOPGM("Compiled: ");
      SERIAL_ECHOLNPGM(__DATE__);
    #endif // STRING_CONFIG_H_AUTHOR
  #endif // STRING_VERSION_CONFIG_H

  SERIAL_ECHO_START;
  SERIAL_ECHOPGM(MSG_FREE_MEMORY);
  SERIAL_ECHO(freeMemory());
  SERIAL_ECHOPGM(MSG_PLANNER_BUFFER_BYTES);
  SERIAL_ECHOLN((int)sizeof(block_t)*BLOCK_BUFFER_SIZE);

  #ifdef SDSUPPORT
    for (int8_t i = 0; i < BUFSIZE; i++) fromsd[i] = false;
  #endif

  // loads data from EEPROM if available else uses defaults (and resets step acceleration rate)
  Config_RetrieveSettings();

  tp_init();    // Initialize temperature loop
  plan_init();  // Initialize planner;
  watchdog_init();
  st_init();    // Initialize stepper, this enables interrupts!
  setup_photpin();
  servo_init();

  lcd_init();
  _delay_ms(1000);  // wait 1sec to display the splash screen

  #if HAS_CONTROLLERFAN
    SET_OUTPUT(CONTROLLERFAN_PIN); //Set pin used for driver cooling fan
  #endif

  #ifdef DIGIPOT_I2C
    digipot_i2c_init();
  #endif

  #ifdef Z_PROBE_SLED
    pinMode(SERVO0_PIN, OUTPUT);
    digitalWrite(SERVO0_PIN, LOW); // turn it off
  #endif // Z_PROBE_SLED

  setup_homepin();
  
  #ifdef STAT_LED_RED
    pinMode(STAT_LED_RED, OUTPUT);
    digitalWrite(STAT_LED_RED, LOW); // turn it off
  #endif

  #ifdef STAT_LED_BLUE
    pinMode(STAT_LED_BLUE, OUTPUT);
    digitalWrite(STAT_LED_BLUE, LOW); // turn it off
  #endif  
}

/**
 * The main Marlin program loop
 *
 *  - Save or log commands to SD
 *  - Process available commands (if not saving)
 *  - Call heater manager
 *  - Call inactivity manager
 *  - Call endstop manager
 *  - Call LCD update
 */
void loop() {
  if (commands_in_queue < BUFSIZE - 1) get_command();

  #ifdef SDSUPPORT
    card.checkautostart(false);
  #endif

  if (commands_in_queue) {

    #ifdef SDSUPPORT

      if (card.saving) {
        char *command = command_queue[cmd_queue_index_r];
        if (strstr_P(command, PSTR("M29"))) {
          // M29 closes the file
          card.closefile();
          SERIAL_PROTOCOLLNPGM(MSG_FILE_SAVED);
        }
        else {
          // Write the string from the read buffer to SD
          card.write_command(command);
          if (card.logging)
            process_commands(); // The card is saving because it's logging
          else
            SERIAL_PROTOCOLLNPGM(MSG_OK);
        }
      }
      else
        process_commands();

    #else

      process_commands();

    #endif // SDSUPPORT

    commands_in_queue--;
    cmd_queue_index_r = (cmd_queue_index_r + 1) % BUFSIZE;
  }
  // Check heater every n milliseconds
  manage_heater();
  manage_inactivity();
  checkHitEndstops();
  lcd_update();
}

/**
 * Add to the circular command queue the next command from:
 *  - The command-injection queue (queued_commands_P)
 *  - The active serial input (usually USB)
 *  - The SD card file being actively printed
 */
void get_command() {

  if (drain_queued_commands_P()) return; // priority is given to non-serial commands
  
  while (MYSERIAL.available() > 0 && commands_in_queue < BUFSIZE) {

    serial_char = MYSERIAL.read();

    if (serial_char == '\n' || serial_char == '\r' ||
       serial_count >= (MAX_CMD_SIZE - 1)
    ) {
      // end of line == end of comment
      comment_mode = false;

      if (!serial_count) return; // shortcut for empty lines

      char *command = command_queue[cmd_queue_index_w];
      command[serial_count] = 0; // terminate string

      #ifdef SDSUPPORT
        fromsd[cmd_queue_index_w] = false;
      #endif

      if (strchr(command, 'N') != NULL) {
        strchr_pointer = strchr(command, 'N');
        gcode_N = (strtol(strchr_pointer + 1, NULL, 10));
        if (gcode_N != gcode_LastN + 1 && strstr_P(command, PSTR("M110")) == NULL) {
          SERIAL_ERROR_START;
          SERIAL_ERRORPGM(MSG_ERR_LINE_NO);
          SERIAL_ERRORLN(gcode_LastN);
          //Serial.println(gcode_N);
          FlushSerialRequestResend();
          serial_count = 0;
          return;
        }

        if (strchr(command, '*') != NULL) {
          byte checksum = 0;
          byte count = 0;
          while (command[count] != '*') checksum ^= command[count++];
          strchr_pointer = strchr(command, '*');

          if (strtol(strchr_pointer + 1, NULL, 10) != checksum) {
            SERIAL_ERROR_START;
            SERIAL_ERRORPGM(MSG_ERR_CHECKSUM_MISMATCH);
            SERIAL_ERRORLN(gcode_LastN);
            FlushSerialRequestResend();
            serial_count = 0;
            return;
          }
          //if no errors, continue parsing
        }
        else {
          SERIAL_ERROR_START;
          SERIAL_ERRORPGM(MSG_ERR_NO_CHECKSUM);
          SERIAL_ERRORLN(gcode_LastN);
          FlushSerialRequestResend();
          serial_count = 0;
          return;
        }

        gcode_LastN = gcode_N;
        //if no errors, continue parsing
      }
      else {  // if we don't receive 'N' but still see '*'
        if ((strchr(command, '*') != NULL)) {
          SERIAL_ERROR_START;
          SERIAL_ERRORPGM(MSG_ERR_NO_LINENUMBER_WITH_CHECKSUM);
          SERIAL_ERRORLN(gcode_LastN);
          serial_count = 0;
          return;
        }
      }

      if (strchr(command, 'G') != NULL) {
        strchr_pointer = strchr(command, 'G');
        switch (strtol(strchr_pointer + 1, NULL, 10)) {
          case 0:
          case 1:
          case 2:
          case 3:
            if (IsStopped()) {
              SERIAL_ERRORLNPGM(MSG_ERR_STOPPED);
              LCD_MESSAGEPGM(MSG_STOPPED);
            }
            break;
          default:
            break;
        }
      }

      // If command was e-stop process now
      if (strcmp(command, "M112") == 0) kill();

      cmd_queue_index_w = (cmd_queue_index_w + 1) % BUFSIZE;
      commands_in_queue += 1;

      serial_count = 0; //clear buffer
    }
    else if (serial_char == '\\') {  // Handle escapes
      if (MYSERIAL.available() > 0  && commands_in_queue < BUFSIZE) {
        // if we have one more character, copy it over
        serial_char = MYSERIAL.read();
        command_queue[cmd_queue_index_w][serial_count++] = serial_char;
      }
      // otherwise do nothing
    }
    else { // its not a newline, carriage return or escape char
      if (serial_char == ';') comment_mode = true;
      if (!comment_mode) command_queue[cmd_queue_index_w][serial_count++] = serial_char;
    }
  }

  #ifdef SDSUPPORT

    if (!card.sdprinting || serial_count) return;

    // '#' stops reading from SD to the buffer prematurely, so procedural macro calls are possible
    // if it occurs, stop_buffering is triggered and the buffer is ran dry.
    // this character _can_ occur in serial com, due to checksums. however, no checksums are used in SD printing

    static bool stop_buffering = false;
    if (commands_in_queue == 0) stop_buffering = false;

    while (!card.eof() && commands_in_queue < BUFSIZE && !stop_buffering) {
      int16_t n = card.get();
      serial_char = (char)n;
      if (serial_char == '\n' || serial_char == '\r' ||
          ((serial_char == '#' || serial_char == ':') && !comment_mode) ||
          serial_count >= (MAX_CMD_SIZE - 1) || n == -1
      ) {
        if (card.eof()) {
          SERIAL_PROTOCOLLNPGM(MSG_FILE_PRINTED);
          print_job_stop_ms = millis();
          char time[30];
          millis_t t = (print_job_stop_ms - print_job_start_ms) / 1000;
          int hours = t / 60 / 60, minutes = (t / 60) % 60;
          sprintf_P(time, PSTR("%i " MSG_END_HOUR " %i " MSG_END_MINUTE), hours, minutes);
          SERIAL_ECHO_START;
          SERIAL_ECHOLN(time);
          lcd_setstatus(time, true);
          card.printingHasFinished();
          card.checkautostart(true);
        }
        if (serial_char == '#') stop_buffering = true;

        if (!serial_count) {
          comment_mode = false; //for new command
          return; //if empty line
        }
        command_queue[cmd_queue_index_w][serial_count] = 0; //terminate string
        // if (!comment_mode) {
        fromsd[cmd_queue_index_w] = true;
        commands_in_queue += 1;
        cmd_queue_index_w = (cmd_queue_index_w + 1) % BUFSIZE;
        // }
        comment_mode = false; //for new command
        serial_count = 0; //clear buffer
      }
      else {
        if (serial_char == ';') comment_mode = true;
        if (!comment_mode) command_queue[cmd_queue_index_w][serial_count++] = serial_char;
      }
    }

  #endif // SDSUPPORT
}

bool code_has_value() {
  char c = strchr_pointer[1];
  return (c >= '0' && c <= '9') || c == '-' || c == '+' || c == '.';
}

float code_value() {
  float ret;
  char *e = strchr(strchr_pointer, 'E');
  if (e) {
    *e = 0;
    ret = strtod(strchr_pointer+1, NULL);
    *e = 'E';
  }
  else
    ret = strtod(strchr_pointer+1, NULL);
  return ret;
}

long code_value_long() { return strtol(strchr_pointer + 1, NULL, 10); }

int16_t code_value_short() { return (int16_t)strtol(strchr_pointer + 1, NULL, 10); }

bool code_seen(char code) {
  strchr_pointer = strchr(command_queue[cmd_queue_index_r], code);
  return (strchr_pointer != NULL);  //Return True if a character was found
}

#define DEFINE_PGM_READ_ANY(type, reader)       \
    static inline type pgm_read_any(const type *p)  \
    { return pgm_read_##reader##_near(p); }

DEFINE_PGM_READ_ANY(float,       float);
DEFINE_PGM_READ_ANY(signed char, byte);

#define XYZ_CONSTS_FROM_CONFIG(type, array, CONFIG) \
static const PROGMEM type array##_P[3] =        \
    { X_##CONFIG, Y_##CONFIG, Z_##CONFIG };     \
static inline type array(int axis)          \
    { return pgm_read_any(&array##_P[axis]); }

XYZ_CONSTS_FROM_CONFIG(float, base_min_pos,   MIN_POS);
XYZ_CONSTS_FROM_CONFIG(float, base_max_pos,   MAX_POS);
XYZ_CONSTS_FROM_CONFIG(float, base_home_pos,  HOME_POS);
XYZ_CONSTS_FROM_CONFIG(float, max_length,     MAX_LENGTH);
XYZ_CONSTS_FROM_CONFIG(float, home_bump_mm,   HOME_BUMP_MM);
XYZ_CONSTS_FROM_CONFIG(signed char, home_dir, HOME_DIR);

#ifdef DUAL_X_CARRIAGE

  #define DXC_FULL_CONTROL_MODE 0
  #define DXC_AUTO_PARK_MODE    1
  #define DXC_DUPLICATION_MODE  2

  static int dual_x_carriage_mode = DEFAULT_DUAL_X_CARRIAGE_MODE;

  static float x_home_pos(int extruder) {
    if (extruder == 0)
      return base_home_pos(X_AXIS) + home_offset[X_AXIS];
    else
      // In dual carriage mode the extruder offset provides an override of the
      // second X-carriage offset when homed - otherwise X2_HOME_POS is used.
      // This allow soft recalibration of the second extruder offset position without firmware reflash
      // (through the M218 command).
      return (extruder_offset[X_AXIS][1] > 0) ? extruder_offset[X_AXIS][1] : X2_HOME_POS;
  }

  static int x_home_dir(int extruder) {
    return (extruder == 0) ? X_HOME_DIR : X2_HOME_DIR;
  }

  static float inactive_extruder_x_pos = X2_MAX_POS; // used in mode 0 & 1
  static bool active_extruder_parked = false; // used in mode 1 & 2
  static float raised_parked_position[NUM_AXIS]; // used in mode 1
  static millis_t delayed_move_time = 0; // used in mode 1
  static float duplicate_extruder_x_offset = DEFAULT_DUPLICATION_X_OFFSET; // used in mode 2
  static float duplicate_extruder_temp_offset = 0; // used in mode 2
  bool extruder_duplication_enabled = false; // used in mode 2

#endif //DUAL_X_CARRIAGE

static void axis_is_at_home(int axis) {

  #ifdef DUAL_X_CARRIAGE
    if (axis == X_AXIS) {
      if (active_extruder != 0) {
        current_position[X_AXIS] = x_home_pos(active_extruder);
                 min_pos[X_AXIS] = X2_MIN_POS;
                 max_pos[X_AXIS] = max(extruder_offset[X_AXIS][1], X2_MAX_POS);
        return;
      }
      else if (dual_x_carriage_mode == DXC_DUPLICATION_MODE) {
        float xoff = home_offset[X_AXIS];
        current_position[X_AXIS] = base_home_pos(X_AXIS) + xoff;
                 min_pos[X_AXIS] = base_min_pos(X_AXIS) + xoff;
                 max_pos[X_AXIS] = min(base_max_pos(X_AXIS) + xoff, max(extruder_offset[X_AXIS][1], X2_MAX_POS) - duplicate_extruder_x_offset);
        return;
      }
    }
  #endif

  #ifdef SCARA
   
    if (axis == X_AXIS || axis == Y_AXIS) {

      float homeposition[3];
      for (int i = 0; i < 3; i++) homeposition[i] = base_home_pos(i);

      // SERIAL_ECHOPGM("homeposition[x]= "); SERIAL_ECHO(homeposition[0]);
      // SERIAL_ECHOPGM("homeposition[y]= "); SERIAL_ECHOLN(homeposition[1]);
      // Works out real Homeposition angles using inverse kinematics, 
      // and calculates homing offset using forward kinematics
      calculate_delta(homeposition);
     
      // SERIAL_ECHOPGM("base Theta= "); SERIAL_ECHO(delta[X_AXIS]);
      // SERIAL_ECHOPGM(" base Psi+Theta="); SERIAL_ECHOLN(delta[Y_AXIS]);
     
      for (int i = 0; i < 2; i++) delta[i] -= home_offset[i];
     
      // SERIAL_ECHOPGM("addhome X="); SERIAL_ECHO(home_offset[X_AXIS]);
      // SERIAL_ECHOPGM(" addhome Y="); SERIAL_ECHO(home_offset[Y_AXIS]);
      // SERIAL_ECHOPGM(" addhome Theta="); SERIAL_ECHO(delta[X_AXIS]);
      // SERIAL_ECHOPGM(" addhome Psi+Theta="); SERIAL_ECHOLN(delta[Y_AXIS]);
      
      calculate_SCARA_forward_Transform(delta);
     
      // SERIAL_ECHOPGM("Delta X="); SERIAL_ECHO(delta[X_AXIS]);
      // SERIAL_ECHOPGM(" Delta Y="); SERIAL_ECHOLN(delta[Y_AXIS]);
     
      current_position[axis] = delta[axis];
    
      // SCARA home positions are based on configuration since the actual limits are determined by the 
      // inverse kinematic transform.
      min_pos[axis] = base_min_pos(axis); // + (delta[axis] - base_home_pos(axis));
      max_pos[axis] = base_max_pos(axis); // + (delta[axis] - base_home_pos(axis));
    }
    else
  #endif
  {
    current_position[axis] = base_home_pos(axis) + home_offset[axis];
    min_pos[axis] = base_min_pos(axis) + home_offset[axis];
    max_pos[axis] = base_max_pos(axis) + home_offset[axis];

    #if defined(ENABLE_AUTO_BED_LEVELING) && Z_HOME_DIR < 0
      if (axis == Z_AXIS) current_position[Z_AXIS] += zprobe_zoffset;
    #endif
  }
}

/**
 * Some planner shorthand inline functions
 */
inline void set_homing_bump_feedrate(AxisEnum axis) {
  const int homing_bump_divisor[] = HOMING_BUMP_DIVISOR;
  if (homing_bump_divisor[axis] >= 1)
    feedrate = homing_feedrate[axis] / homing_bump_divisor[axis];
  else {
    feedrate = homing_feedrate[axis] / 10;
    SERIAL_ECHOLN("Warning: The Homing Bump Feedrate Divisor cannot be less than 1");
  }
}
inline void line_to_current_position() {
  plan_buffer_line(current_position[X_AXIS], current_position[Y_AXIS], current_position[Z_AXIS], current_position[E_AXIS], feedrate/60, active_extruder);
}
inline void line_to_z(float zPosition) {
  plan_buffer_line(current_position[X_AXIS], current_position[Y_AXIS], zPosition, current_position[E_AXIS], feedrate/60, active_extruder);
}
inline void line_to_destination(float mm_m) {
  plan_buffer_line(destination[X_AXIS], destination[Y_AXIS], destination[Z_AXIS], destination[E_AXIS], mm_m/60, active_extruder);
}
inline void line_to_destination() {
  line_to_destination(feedrate);
}
inline void sync_plan_position() {
  plan_set_position(current_position[X_AXIS], current_position[Y_AXIS], current_position[Z_AXIS], current_position[E_AXIS]);
}
#if defined(DELTA) || defined(SCARA)
  inline void sync_plan_position_delta() {
    calculate_delta(current_position);
    plan_set_position(delta[X_AXIS], delta[Y_AXIS], delta[Z_AXIS], current_position[E_AXIS]);
  }
#endif
inline void set_current_to_destination() { memcpy(current_position, destination, sizeof(current_position)); }
inline void set_destination_to_current() { memcpy(destination, current_position, sizeof(destination)); }

#ifdef ENABLE_AUTO_BED_LEVELING

  #ifdef DELTA
    /**
     * Calculate delta, start a line, and set current_position to destination
     */
    void prepare_move_raw() {
      refresh_cmd_timeout();
      calculate_delta(destination);
      plan_buffer_line(delta[X_AXIS], delta[Y_AXIS], delta[Z_AXIS], destination[E_AXIS], (feedrate/60)*(feedrate_multiplier/100.0), active_extruder);
      set_current_to_destination();
    }
  #endif

  #ifdef AUTO_BED_LEVELING_GRID

    #ifndef DELTA

      static void set_bed_level_equation_lsq(double *plane_equation_coefficients) {
        vector_3 planeNormal = vector_3(-plane_equation_coefficients[0], -plane_equation_coefficients[1], 1);
        planeNormal.debug("planeNormal");
        plan_bed_level_matrix = matrix_3x3::create_look_at(planeNormal);
        //bedLevel.debug("bedLevel");

        //plan_bed_level_matrix.debug("bed level before");
        //vector_3 uncorrected_position = plan_get_position_mm();
        //uncorrected_position.debug("position before");

        vector_3 corrected_position = plan_get_position();
        //corrected_position.debug("position after");
        current_position[X_AXIS] = corrected_position.x;
        current_position[Y_AXIS] = corrected_position.y;
        current_position[Z_AXIS] = corrected_position.z;

        sync_plan_position();
      }

    #endif // !DELTA

  #else // !AUTO_BED_LEVELING_GRID

    static void set_bed_level_equation_3pts(float z_at_pt_1, float z_at_pt_2, float z_at_pt_3) {

      plan_bed_level_matrix.set_to_identity();

      vector_3 pt1 = vector_3(ABL_PROBE_PT_1_X, ABL_PROBE_PT_1_Y, z_at_pt_1);
      vector_3 pt2 = vector_3(ABL_PROBE_PT_2_X, ABL_PROBE_PT_2_Y, z_at_pt_2);
      vector_3 pt3 = vector_3(ABL_PROBE_PT_3_X, ABL_PROBE_PT_3_Y, z_at_pt_3);
      vector_3 planeNormal = vector_3::cross(pt1 - pt2, pt3 - pt2).get_normal();

      if (planeNormal.z < 0) {
        planeNormal.x = -planeNormal.x;
        planeNormal.y = -planeNormal.y;
        planeNormal.z = -planeNormal.z;
      }

      plan_bed_level_matrix = matrix_3x3::create_look_at(planeNormal);

      vector_3 corrected_position = plan_get_position();
      current_position[X_AXIS] = corrected_position.x;
      current_position[Y_AXIS] = corrected_position.y;
      current_position[Z_AXIS] = corrected_position.z;

      sync_plan_position();
    }

  #endif // !AUTO_BED_LEVELING_GRID

  static void run_z_probe() {

    #ifdef DELTA
    
      float start_z = current_position[Z_AXIS];
      long start_steps = st_get_position(Z_AXIS);
    
      // move down slowly until you find the bed
      feedrate = homing_feedrate[Z_AXIS] / 4;
      destination[Z_AXIS] = -10;
      prepare_move_raw(); // this will also set_current_to_destination
      st_synchronize();
      endstops_hit_on_purpose(); // clear endstop hit flags
      
      // we have to let the planner know where we are right now as it is not where we said to go.
      long stop_steps = st_get_position(Z_AXIS);
      float mm = start_z - float(start_steps - stop_steps) / axis_steps_per_unit[Z_AXIS];
      current_position[Z_AXIS] = mm;
      sync_plan_position_delta();
      
    #else // !DELTA

      plan_bed_level_matrix.set_to_identity();
      feedrate = homing_feedrate[Z_AXIS];

      // move down until you find the bed
      float zPosition = -10;
      line_to_z(zPosition);
      st_synchronize();

      // we have to let the planner know where we are right now as it is not where we said to go.
      zPosition = st_get_position_mm(Z_AXIS);
      plan_set_position(current_position[X_AXIS], current_position[Y_AXIS], zPosition, current_position[E_AXIS]);

      // move up the retract distance
      zPosition += home_bump_mm(Z_AXIS);
      line_to_z(zPosition);
      st_synchronize();
      endstops_hit_on_purpose(); // clear endstop hit flags

      // move back down slowly to find bed
      set_homing_bump_feedrate(Z_AXIS);

      zPosition -= home_bump_mm(Z_AXIS) * 2;
      line_to_z(zPosition);
      st_synchronize();
      endstops_hit_on_purpose(); // clear endstop hit flags

      current_position[Z_AXIS] = st_get_position_mm(Z_AXIS);
      // make sure the planner knows where we are as it may be a bit different than we last said to move to
      sync_plan_position();
      
    #endif // !DELTA
  }

  /**
   *  Plan a move to (X, Y, Z) and set the current_position
   *  The final current_position may not be the one that was requested
   */
  static void do_blocking_move_to(float x, float y, float z) {
    float oldFeedRate = feedrate;

    #ifdef DELTA

      feedrate = XY_TRAVEL_SPEED;
      
      destination[X_AXIS] = x;
      destination[Y_AXIS] = y;
      destination[Z_AXIS] = z;
      prepare_move_raw(); // this will also set_current_to_destination
      st_synchronize();

    #else

      feedrate = homing_feedrate[Z_AXIS];

      current_position[Z_AXIS] = z;
      line_to_current_position();
      st_synchronize();

      feedrate = xy_travel_speed;

      current_position[X_AXIS] = x;
      current_position[Y_AXIS] = y;
      line_to_current_position();
      st_synchronize();

    #endif

    feedrate = oldFeedRate;
  }

  static void setup_for_endstop_move() {
    saved_feedrate = feedrate;
    saved_feedrate_multiplier = feedrate_multiplier;
    feedrate_multiplier = 100;
    refresh_cmd_timeout();
    enable_endstops(true);
  }

  static void clean_up_after_endstop_move() {
    #ifdef ENDSTOPS_ONLY_FOR_HOMING
      enable_endstops(false);
    #endif
    feedrate = saved_feedrate;
    feedrate_multiplier = saved_feedrate_multiplier;
    refresh_cmd_timeout();
  }

  static void deploy_z_probe() {

    #ifdef SERVO_ENDSTOPS

      // Engage Z Servo endstop if enabled
      if (servo_endstops[Z_AXIS] >= 0) {
        #if SERVO_LEVELING
          servo[servo_endstops[Z_AXIS]].attach(0);
        #endif
        servo[servo_endstops[Z_AXIS]].write(servo_endstop_angles[Z_AXIS * 2]);
        #if SERVO_LEVELING
          delay(PROBE_SERVO_DEACTIVATION_DELAY);
          servo[servo_endstops[Z_AXIS]].detach();
        #endif
      }

    #elif defined(Z_PROBE_ALLEN_KEY)

      feedrate = homing_feedrate[X_AXIS];

      // Move to the start position to initiate deployment
      destination[X_AXIS] = Z_PROBE_ALLEN_KEY_DEPLOY_X;
      destination[Y_AXIS] = Z_PROBE_ALLEN_KEY_DEPLOY_Y;
      destination[Z_AXIS] = Z_PROBE_ALLEN_KEY_DEPLOY_Z;
      prepare_move_raw(); // this will also set_current_to_destination

      // Home X to touch the belt
      feedrate = homing_feedrate[X_AXIS]/10;
      destination[X_AXIS] = 0;
      prepare_move_raw(); // this will also set_current_to_destination
      
      // Home Y for safety
      feedrate = homing_feedrate[X_AXIS]/2;
      destination[Y_AXIS] = 0;
      prepare_move_raw(); // this will also set_current_to_destination
      
      st_synchronize();

    #ifdef Z_PROBE_ENDSTOP
      bool z_probe_endstop = (READ(Z_PROBE_PIN) != Z_PROBE_ENDSTOP_INVERTING);
      if (z_probe_endstop)
    #else
      bool z_min_endstop = (READ(Z_MIN_PIN) != Z_MIN_ENDSTOP_INVERTING);
      if (z_min_endstop)
    #endif
      {
        if (IsRunning()) {
          SERIAL_ERROR_START;
          SERIAL_ERRORLNPGM("Z-Probe failed to engage!");
          LCD_ALERTMESSAGEPGM("Err: ZPROBE");
        }
        Stop();
      }

    #endif // Z_PROBE_ALLEN_KEY

  }

  static void stow_z_probe() {

    #ifdef SERVO_ENDSTOPS

      // Retract Z Servo endstop if enabled
      if (servo_endstops[Z_AXIS] >= 0) {

        #if Z_RAISE_AFTER_PROBING > 0
          do_blocking_move_to(current_position[X_AXIS], current_position[Y_AXIS], current_position[Z_AXIS] + Z_RAISE_AFTER_PROBING); // this also updates current_position
          st_synchronize();
        #endif

        #if SERVO_LEVELING
          servo[servo_endstops[Z_AXIS]].attach(0);
        #endif

        servo[servo_endstops[Z_AXIS]].write(servo_endstop_angles[Z_AXIS * 2 + 1]);

        #if SERVO_LEVELING
          delay(PROBE_SERVO_DEACTIVATION_DELAY);
          servo[servo_endstops[Z_AXIS]].detach();
        #endif
      }

    #elif defined(Z_PROBE_ALLEN_KEY)

      // Move up for safety
      feedrate = homing_feedrate[X_AXIS];
      destination[Z_AXIS] = current_position[Z_AXIS] + Z_RAISE_AFTER_PROBING;
      prepare_move_raw(); // this will also set_current_to_destination

      // Move to the start position to initiate retraction
      destination[X_AXIS] = Z_PROBE_ALLEN_KEY_STOW_X;
      destination[Y_AXIS] = Z_PROBE_ALLEN_KEY_STOW_Y;
      destination[Z_AXIS] = Z_PROBE_ALLEN_KEY_STOW_Z;
      prepare_move_raw(); // this will also set_current_to_destination

      // Move the nozzle down to push the probe into retracted position
      feedrate = homing_feedrate[Z_AXIS]/10;
      destination[Z_AXIS] = current_position[Z_AXIS] - Z_PROBE_ALLEN_KEY_STOW_DEPTH;
      prepare_move_raw(); // this will also set_current_to_destination
      
      // Move up for safety
      feedrate = homing_feedrate[Z_AXIS]/2;
      destination[Z_AXIS] = current_position[Z_AXIS] + Z_PROBE_ALLEN_KEY_STOW_DEPTH * 2;
      prepare_move_raw(); // this will also set_current_to_destination
      
      // Home XY for safety
      feedrate = homing_feedrate[X_AXIS]/2;
      destination[X_AXIS] = 0;
      destination[Y_AXIS] = 0;
      prepare_move_raw(); // this will also set_current_to_destination
      
      st_synchronize();

    #ifdef Z_PROBE_ENDSTOP
      bool z_probe_endstop = (READ(Z_PROBE_PIN) != Z_PROBE_ENDSTOP_INVERTING);
      if (!z_probe_endstop)
    #else
      bool z_min_endstop = (READ(Z_MIN_PIN) != Z_MIN_ENDSTOP_INVERTING);
      if (!z_min_endstop)
    #endif
      {
        if (IsRunning()) {
          SERIAL_ERROR_START;
          SERIAL_ERRORLNPGM("Z-Probe failed to retract!");
          LCD_ALERTMESSAGEPGM("Err: ZPROBE");
        }
        Stop();
      }

    #endif

  }

  enum ProbeAction {
    ProbeStay          = 0,
    ProbeDeploy        = BIT(0),
    ProbeStow          = BIT(1),
    ProbeDeployAndStow = (ProbeDeploy | ProbeStow)
  };

  // Probe bed height at position (x,y), returns the measured z value
  static float probe_pt(float x, float y, float z_before, ProbeAction retract_action=ProbeDeployAndStow, int verbose_level=1) {
    // move to right place
    do_blocking_move_to(current_position[X_AXIS], current_position[Y_AXIS], z_before); // this also updates current_position
    do_blocking_move_to(x - X_PROBE_OFFSET_FROM_EXTRUDER, y - Y_PROBE_OFFSET_FROM_EXTRUDER, current_position[Z_AXIS]); // this also updates current_position

    #if !defined(Z_PROBE_SLED) && !defined(Z_PROBE_ALLEN_KEY)
      if (retract_action & ProbeDeploy) deploy_z_probe();
    #endif

    run_z_probe();
    float measured_z = current_position[Z_AXIS];

    #if Z_RAISE_BETWEEN_PROBINGS > 0
      if (retract_action == ProbeStay) {
        do_blocking_move_to(current_position[X_AXIS], current_position[Y_AXIS], current_position[Z_AXIS] + Z_RAISE_BETWEEN_PROBINGS); // this also updates current_position
        st_synchronize();
      }
    #endif

    #if !defined(Z_PROBE_SLED) && !defined(Z_PROBE_ALLEN_KEY)
      if (retract_action & ProbeStow) stow_z_probe();
    #endif

    if (verbose_level > 2) {
      SERIAL_PROTOCOLPGM("Bed");
      SERIAL_PROTOCOLPGM(" X: ");
      SERIAL_PROTOCOL_F(x, 3);
      SERIAL_PROTOCOLPGM(" Y: ");
      SERIAL_PROTOCOL_F(y, 3);
      SERIAL_PROTOCOLPGM(" Z: ");
      SERIAL_PROTOCOL_F(measured_z, 3);
      SERIAL_EOL;
    }
    return measured_z;
  }

  #ifdef DELTA

    /**
     * All DELTA leveling in the Marlin uses NONLINEAR_BED_LEVELING
     */

    static void extrapolate_one_point(int x, int y, int xdir, int ydir) {
      if (bed_level[x][y] != 0.0) {
        return;  // Don't overwrite good values.
      }
      float a = 2*bed_level[x+xdir][y] - bed_level[x+xdir*2][y];  // Left to right.
      float b = 2*bed_level[x][y+ydir] - bed_level[x][y+ydir*2];  // Front to back.
      float c = 2*bed_level[x+xdir][y+ydir] - bed_level[x+xdir*2][y+ydir*2];  // Diagonal.
      float median = c;  // Median is robust (ignores outliers).
      if (a < b) {
        if (b < c) median = b;
        if (c < a) median = a;
      } else {  // b <= a
        if (c < b) median = b;
        if (a < c) median = a;
      }
      bed_level[x][y] = median;
    }

    // Fill in the unprobed points (corners of circular print surface)
    // using linear extrapolation, away from the center.
    static void extrapolate_unprobed_bed_level() {
      int half = (AUTO_BED_LEVELING_GRID_POINTS-1)/2;
      for (int y = 0; y <= half; y++) {
        for (int x = 0; x <= half; x++) {
          if (x + y < 3) continue;
          extrapolate_one_point(half-x, half-y, x>1?+1:0, y>1?+1:0);
          extrapolate_one_point(half+x, half-y, x>1?-1:0, y>1?+1:0);
          extrapolate_one_point(half-x, half+y, x>1?+1:0, y>1?-1:0);
          extrapolate_one_point(half+x, half+y, x>1?-1:0, y>1?-1:0);
        }
      }
    }

    // Print calibration results for plotting or manual frame adjustment.
    static void print_bed_level() {
      for (int y = 0; y < AUTO_BED_LEVELING_GRID_POINTS; y++) {
        for (int x = 0; x < AUTO_BED_LEVELING_GRID_POINTS; x++) {
          SERIAL_PROTOCOL_F(bed_level[x][y], 2);
          SERIAL_PROTOCOLCHAR(' ');
        }
        SERIAL_EOL;
      }
    }

    // Reset calibration results to zero.
    void reset_bed_level() {
      for (int y = 0; y < AUTO_BED_LEVELING_GRID_POINTS; y++) {
        for (int x = 0; x < AUTO_BED_LEVELING_GRID_POINTS; x++) {
          bed_level[x][y] = 0.0;
        }
      }
    }

  #endif // DELTA

#endif // ENABLE_AUTO_BED_LEVELING

/**
 * Home an individual axis
 */

#define HOMEAXIS(LETTER) homeaxis(LETTER##_AXIS)

static void homeaxis(AxisEnum axis) {
  #define HOMEAXIS_DO(LETTER) \
    ((LETTER##_MIN_PIN > -1 && LETTER##_HOME_DIR==-1) || (LETTER##_MAX_PIN > -1 && LETTER##_HOME_DIR==1))

  if (axis == X_AXIS ? HOMEAXIS_DO(X) : axis == Y_AXIS ? HOMEAXIS_DO(Y) : axis == Z_AXIS ? HOMEAXIS_DO(Z) : 0) {

    int axis_home_dir =
      #ifdef DUAL_X_CARRIAGE
        (axis == X_AXIS) ? x_home_dir(active_extruder) :
      #endif
      home_dir(axis);

    // Set the axis position as setup for the move
    current_position[axis] = 0;
    sync_plan_position();

    // Engage Servo endstop if enabled
    #if defined(SERVO_ENDSTOPS) && !defined(Z_PROBE_SLED)

      #if SERVO_LEVELING
        if (axis == Z_AXIS) deploy_z_probe(); else
      #endif
        {
          if (servo_endstops[axis] > -1)
            servo[servo_endstops[axis]].write(servo_endstop_angles[axis * 2]);
        }

    #endif // SERVO_ENDSTOPS && !Z_PROBE_SLED

    #ifdef Z_DUAL_ENDSTOPS
      if (axis == Z_AXIS) In_Homing_Process(true);
    #endif

    // Move towards the endstop until an endstop is triggered
    destination[axis] = 1.5 * max_length(axis) * axis_home_dir;
    feedrate = homing_feedrate[axis];
    line_to_destination();
    st_synchronize();

    // Set the axis position as setup for the move
    current_position[axis] = 0;
    sync_plan_position();

    // Move away from the endstop by the axis HOME_BUMP_MM
    destination[axis] = -home_bump_mm(axis) * axis_home_dir;
    line_to_destination();
    st_synchronize();

    // Slow down the feedrate for the next move
    set_homing_bump_feedrate(axis);

    // Move slowly towards the endstop until triggered
    destination[axis] = 2 * home_bump_mm(axis) * axis_home_dir;
    line_to_destination();
    st_synchronize();

    #ifdef Z_DUAL_ENDSTOPS
      if (axis == Z_AXIS) {
        float adj = fabs(z_endstop_adj);
        bool lockZ1;
        if (axis_home_dir > 0) {
          adj = -adj;
          lockZ1 = (z_endstop_adj > 0);
        }
        else
          lockZ1 = (z_endstop_adj < 0);

        if (lockZ1) Lock_z_motor(true); else Lock_z2_motor(true);
        sync_plan_position();

        // Move to the adjusted endstop height
        feedrate = homing_feedrate[axis];
        destination[Z_AXIS] = adj;
        line_to_destination();
        st_synchronize();

        if (lockZ1) Lock_z_motor(false); else Lock_z2_motor(false);
        In_Homing_Process(false);
      } // Z_AXIS
    #endif

    #ifdef DELTA
      // retrace by the amount specified in endstop_adj
      if (endstop_adj[axis] * axis_home_dir < 0) {
        sync_plan_position();
        destination[axis] = endstop_adj[axis];
        line_to_destination();
        st_synchronize();
      }
    #endif

    // Set the axis position to its home position (plus home offsets)
    axis_is_at_home(axis);

    destination[axis] = current_position[axis];
    feedrate = 0.0;
    endstops_hit_on_purpose(); // clear endstop hit flags
    axis_known_position[axis] = true;

    // Retract Servo endstop if enabled
    #ifdef SERVO_ENDSTOPS
      if (servo_endstops[axis] > -1)
        servo[servo_endstops[axis]].write(servo_endstop_angles[axis * 2 + 1]);
    #endif

    #if SERVO_LEVELING && !defined(Z_PROBE_SLED)
      if (axis == Z_AXIS) stow_z_probe();
    #endif

  }
}

#ifdef FWRETRACT

  void retract(bool retracting, bool swapretract = false) {

    if (retracting == retracted[active_extruder]) return;

    float oldFeedrate = feedrate;

    set_destination_to_current();

    if (retracting) {

      feedrate = retract_feedrate * 60;
      current_position[E_AXIS] += (swapretract ? retract_length_swap : retract_length) / volumetric_multiplier[active_extruder];
      plan_set_e_position(current_position[E_AXIS]);
      prepare_move();

      if (retract_zlift > 0.01) {
        current_position[Z_AXIS] -= retract_zlift;
        #ifdef DELTA
          sync_plan_position_delta();
        #else
          sync_plan_position();
        #endif
        prepare_move();
      }
    }
    else {

      if (retract_zlift > 0.01) {
        current_position[Z_AXIS] += retract_zlift;
        #ifdef DELTA
          sync_plan_position_delta();
        #else
          sync_plan_position();
        #endif
        //prepare_move();
      }

      feedrate = retract_recover_feedrate * 60;
      float move_e = swapretract ? retract_length_swap + retract_recover_length_swap : retract_length + retract_recover_length;
      current_position[E_AXIS] -= move_e / volumetric_multiplier[active_extruder];
      plan_set_e_position(current_position[E_AXIS]);
      prepare_move();
    }

    feedrate = oldFeedrate;
    retracted[active_extruder] = retracting;

  } // retract()

#endif // FWRETRACT

#ifdef Z_PROBE_SLED

  #ifndef SLED_DOCKING_OFFSET
    #define SLED_DOCKING_OFFSET 0
  #endif

  /**
   * Method to dock/undock a sled designed by Charles Bell.
   *
   * dock[in]     If true, move to MAX_X and engage the electromagnet
   * offset[in]   The additional distance to move to adjust docking location
   */
  static void dock_sled(bool dock, int offset=0) {
    if (!axis_known_position[X_AXIS] || !axis_known_position[Y_AXIS]) {
      LCD_MESSAGEPGM(MSG_POSITION_UNKNOWN);
      SERIAL_ECHO_START;
      SERIAL_ECHOLNPGM(MSG_POSITION_UNKNOWN);
      return;
    }

    if (dock) {
      do_blocking_move_to(X_MAX_POS + SLED_DOCKING_OFFSET + offset, current_position[Y_AXIS], current_position[Z_AXIS]); // this also updates current_position
      digitalWrite(SERVO0_PIN, LOW); // turn off magnet
    } else {
      float z_loc = current_position[Z_AXIS];
      if (z_loc < Z_RAISE_BEFORE_PROBING + 5) z_loc = Z_RAISE_BEFORE_PROBING;
      do_blocking_move_to(X_MAX_POS + SLED_DOCKING_OFFSET + offset, Y_PROBE_OFFSET_FROM_EXTRUDER, z_loc); // this also updates current_position
      digitalWrite(SERVO0_PIN, HIGH); // turn on magnet
    }
  }

#endif // Z_PROBE_SLED

/**
 *
 * G-Code Handler functions
 *
 */

/**
 * G0, G1: Coordinated movement of X Y Z E axes
 */
inline void gcode_G0_G1() {
  if (IsRunning()) {
    get_coordinates(); // For X Y Z E F

    #ifdef FWRETRACT

      if (autoretract_enabled && !(code_seen('X') || code_seen('Y') || code_seen('Z')) && code_seen('E')) {
        float echange = destination[E_AXIS] - current_position[E_AXIS];
        // Is this move an attempt to retract or recover?
        if ((echange < -MIN_RETRACT && !retracted[active_extruder]) || (echange > MIN_RETRACT && retracted[active_extruder])) {
          current_position[E_AXIS] = destination[E_AXIS]; // hide the slicer-generated retract/recover from calculations
          plan_set_e_position(current_position[E_AXIS]);  // AND from the planner
          retract(!retracted[active_extruder]);
          return;
        }
      }

    #endif //FWRETRACT

    prepare_move();
    //ClearToSend();
  }
}

/**
 * G2: Clockwise Arc
 * G3: Counterclockwise Arc
 */
inline void gcode_G2_G3(bool clockwise) {
  if (IsRunning()) {
    get_arc_coordinates();
    prepare_arc_move(clockwise);
  }
}

/**
 * G4: Dwell S<seconds> or P<milliseconds>
 */
inline void gcode_G4() {
  millis_t codenum = 0;

  LCD_MESSAGEPGM(MSG_DWELL);

  if (code_seen('P')) codenum = code_value_long(); // milliseconds to wait
  if (code_seen('S')) codenum = code_value_long() * 1000; // seconds to wait

  st_synchronize();
  refresh_cmd_timeout();
  codenum += previous_cmd_ms;  // keep track of when we started waiting
  while (millis() < codenum) {
    manage_heater();
    manage_inactivity();
    lcd_update();
  }
}

#ifdef FWRETRACT

  /**
   * G10 - Retract filament according to settings of M207
   * G11 - Recover filament according to settings of M208
   */
  inline void gcode_G10_G11(bool doRetract=false) {
    #if EXTRUDERS > 1
      if (doRetract) {
        retracted_swap[active_extruder] = (code_seen('S') && code_value_short() == 1); // checks for swap retract argument
      }
    #endif
    retract(doRetract
     #if EXTRUDERS > 1
      , retracted_swap[active_extruder]
     #endif
    );
  }

#endif //FWRETRACT

/**
 * G28: Home all axes according to settings
 *
 * Parameters
 *
 *  None  Home to all axes with no parameters.
 *        With QUICK_HOME enabled XY will home together, then Z.
 *
 * Cartesian parameters
 *
 *  X   Home to the X endstop
 *  Y   Home to the Y endstop
 *  Z   Home to the Z endstop
 *
 */
inline void gcode_G28() {

  // For auto bed leveling, clear the level matrix
  #ifdef ENABLE_AUTO_BED_LEVELING
    plan_bed_level_matrix.set_to_identity();
    #ifdef DELTA
      reset_bed_level();
    #endif
  #endif

  // For manual bed leveling deactivate the matrix temporarily
  #ifdef MESH_BED_LEVELING
    uint8_t mbl_was_active = mbl.active;
    mbl.active = 0;
  #endif

  saved_feedrate = feedrate;
  saved_feedrate_multiplier = feedrate_multiplier;
  feedrate_multiplier = 100;
  refresh_cmd_timeout();

  enable_endstops(true);

  set_destination_to_current();

  feedrate = 0.0;

  #ifdef DELTA
    // A delta can only safely home all axis at the same time
    // all axis have to home at the same time

    // Pretend the current position is 0,0,0
    for (int i = X_AXIS; i <= Z_AXIS; i++) current_position[i] = 0;
    sync_plan_position();

    // Move all carriages up together until the first endstop is hit.
    for (int i = X_AXIS; i <= Z_AXIS; i++) destination[i] = 3 * Z_MAX_LENGTH;
    feedrate = 1.732 * homing_feedrate[X_AXIS];
    line_to_destination();
    st_synchronize();
    endstops_hit_on_purpose(); // clear endstop hit flags

    // Destination reached
    for (int i = X_AXIS; i <= Z_AXIS; i++) current_position[i] = destination[i];

    // take care of back off and rehome now we are all at the top
    HOMEAXIS(X);
    HOMEAXIS(Y);
    HOMEAXIS(Z);

    sync_plan_position_delta();

  #else // NOT DELTA

    bool  homeX = code_seen(axis_codes[X_AXIS]),
          homeY = code_seen(axis_codes[Y_AXIS]),
          homeZ = code_seen(axis_codes[Z_AXIS]);

    home_all_axis = (!homeX && !homeY && !homeZ) || (homeX && homeY && homeZ);

    if (home_all_axis || homeZ) {

      #if Z_HOME_DIR > 0  // If homing away from BED do Z first

        HOMEAXIS(Z);

      #elif !defined(Z_SAFE_HOMING) && defined(Z_RAISE_BEFORE_HOMING) && Z_RAISE_BEFORE_HOMING > 0

        // Raise Z before homing any other axes
        // (Does this need to be "negative home direction?" Why not just use Z_RAISE_BEFORE_HOMING?)
        destination[Z_AXIS] = -Z_RAISE_BEFORE_HOMING * home_dir(Z_AXIS);
        feedrate = max_feedrate[Z_AXIS] * 60;
        line_to_destination();
        st_synchronize();

      #endif

    } // home_all_axis || homeZ

    #ifdef QUICK_HOME

      if (home_all_axis || (homeX && homeY)) {  // First diagonal move

        current_position[X_AXIS] = current_position[Y_AXIS] = 0;

        #ifdef DUAL_X_CARRIAGE
          int x_axis_home_dir = x_home_dir(active_extruder);
          extruder_duplication_enabled = false;
        #else
          int x_axis_home_dir = home_dir(X_AXIS);
        #endif

        sync_plan_position();

        float mlx = max_length(X_AXIS), mly = max_length(Y_AXIS),
              mlratio = mlx>mly ? mly/mlx : mlx/mly;

        destination[X_AXIS] = 1.5 * mlx * x_axis_home_dir;
        destination[Y_AXIS] = 1.5 * mly * home_dir(Y_AXIS);
        feedrate = min(homing_feedrate[X_AXIS], homing_feedrate[Y_AXIS]) * sqrt(mlratio * mlratio + 1);
        line_to_destination();
        st_synchronize();

        axis_is_at_home(X_AXIS);
        axis_is_at_home(Y_AXIS);
        sync_plan_position();

        destination[X_AXIS] = current_position[X_AXIS];
        destination[Y_AXIS] = current_position[Y_AXIS];
        line_to_destination();
        feedrate = 0.0;
        st_synchronize();
        endstops_hit_on_purpose(); // clear endstop hit flags

        current_position[X_AXIS] = destination[X_AXIS];
        current_position[Y_AXIS] = destination[Y_AXIS];
        #ifndef SCARA
          current_position[Z_AXIS] = destination[Z_AXIS];
        #endif
      }

    #endif // QUICK_HOME

    // Home X
    if (home_all_axis || homeX) {
      #ifdef DUAL_X_CARRIAGE
        int tmp_extruder = active_extruder;
        extruder_duplication_enabled = false;
        active_extruder = !active_extruder;
        HOMEAXIS(X);
        inactive_extruder_x_pos = current_position[X_AXIS];
        active_extruder = tmp_extruder;
        HOMEAXIS(X);
        // reset state used by the different modes
        memcpy(raised_parked_position, current_position, sizeof(raised_parked_position));
        delayed_move_time = 0;
        active_extruder_parked = true;
      #else
        HOMEAXIS(X);
      #endif
    }

    // Home Y
    if (home_all_axis || homeY) HOMEAXIS(Y);

    // Home Z last if homing towards the bed
    #if Z_HOME_DIR < 0

      if (home_all_axis || homeZ) {

        #ifdef Z_SAFE_HOMING

          if (home_all_axis) {

            current_position[Z_AXIS] = 0;
            sync_plan_position();

            //
            // Set the probe (or just the nozzle) destination to the safe homing point
            //
            // NOTE: If current_position[X_AXIS] or current_position[Y_AXIS] were set above
            // then this may not work as expected.
            destination[X_AXIS] = round(Z_SAFE_HOMING_X_POINT - X_PROBE_OFFSET_FROM_EXTRUDER);
            destination[Y_AXIS] = round(Z_SAFE_HOMING_Y_POINT - Y_PROBE_OFFSET_FROM_EXTRUDER);
            destination[Z_AXIS] = -Z_RAISE_BEFORE_HOMING * home_dir(Z_AXIS);    // Set destination away from bed
            feedrate = XY_TRAVEL_SPEED;
            // This could potentially move X, Y, Z all together
            line_to_destination();
            st_synchronize();

            // Set current X, Y is the Z_SAFE_HOMING_POINT minus PROBE_OFFSET_FROM_EXTRUDER
            current_position[X_AXIS] = destination[X_AXIS];
            current_position[Y_AXIS] = destination[Y_AXIS];

            // Home the Z axis
            HOMEAXIS(Z);
          }

          else if (homeZ) { // Don't need to Home Z twice

            // Let's see if X and Y are homed
            if (axis_known_position[X_AXIS] && axis_known_position[Y_AXIS]) {

              // Make sure the probe is within the physical limits
              // NOTE: This doesn't necessarily ensure the probe is also within the bed!
              float cpx = current_position[X_AXIS], cpy = current_position[Y_AXIS];
              if (   cpx >= X_MIN_POS - X_PROBE_OFFSET_FROM_EXTRUDER
                  && cpx <= X_MAX_POS - X_PROBE_OFFSET_FROM_EXTRUDER
                  && cpy >= Y_MIN_POS - Y_PROBE_OFFSET_FROM_EXTRUDER
                  && cpy <= Y_MAX_POS - Y_PROBE_OFFSET_FROM_EXTRUDER) {
                // Set the plan current position to X, Y, 0
                current_position[Z_AXIS] = 0;
                plan_set_position(cpx, cpy, 0, current_position[E_AXIS]); // = sync_plan_position

                // Set Z destination away from bed and raise the axis
                // NOTE: This should always just be Z_RAISE_BEFORE_HOMING unless...???
                destination[Z_AXIS] = -Z_RAISE_BEFORE_HOMING * home_dir(Z_AXIS);
                feedrate = max_feedrate[Z_AXIS] * 60;  // feedrate (mm/m) = max_feedrate (mm/s)
                line_to_destination();
                st_synchronize();

                // Home the Z axis
                HOMEAXIS(Z);
              }
              else {
                LCD_MESSAGEPGM(MSG_ZPROBE_OUT);
                SERIAL_ECHO_START;
                SERIAL_ECHOLNPGM(MSG_ZPROBE_OUT);
              }
            }
            else {
              LCD_MESSAGEPGM(MSG_POSITION_UNKNOWN);
              SERIAL_ECHO_START;
              SERIAL_ECHOLNPGM(MSG_POSITION_UNKNOWN);
            }

          } // !home_all_axes && homeZ

        #else // !Z_SAFE_HOMING

          HOMEAXIS(Z);

        #endif // !Z_SAFE_HOMING

      } // home_all_axis || homeZ

    #endif // Z_HOME_DIR < 0

<<<<<<< HEAD
    // Set the Z position, if included
    if (code_seen(axis_codes[Z_AXIS]) && code_has_value())
      current_position[Z_AXIS] = code_value();
=======
    #if defined(ENABLE_AUTO_BED_LEVELING) && (Z_HOME_DIR < 0)
      if (home_all_axis || homeZ) current_position[Z_AXIS] += zprobe_zoffset;  // Add Z_Probe offset (the distance is negative)
    #endif
>>>>>>> 3c9e94e0

    sync_plan_position();

  #endif // else DELTA

  #ifdef SCARA
    sync_plan_position_delta();
  #endif

  #ifdef ENDSTOPS_ONLY_FOR_HOMING
    enable_endstops(false);
  #endif

  // For manual leveling move back to 0,0
  #ifdef MESH_BED_LEVELING
    if (mbl_was_active) {
      current_position[X_AXIS] = mbl.get_x(0);
      current_position[Y_AXIS] = mbl.get_y(0);
      set_destination_to_current();
      feedrate = homing_feedrate[X_AXIS];
      line_to_destination();
      st_synchronize();
      current_position[Z_AXIS] = MESH_HOME_SEARCH_Z;
      sync_plan_position();
      mbl.active = 1;
    }
  #endif

  feedrate = saved_feedrate;
  feedrate_multiplier = saved_feedrate_multiplier;
  refresh_cmd_timeout();
  endstops_hit_on_purpose(); // clear endstop hit flags
}

#ifdef MESH_BED_LEVELING

  enum MeshLevelingState { MeshReport, MeshStart, MeshNext, MeshSet };

  /**
   * G29: Mesh-based Z-Probe, probes a grid and produces a
   *      mesh to compensate for variable bed height
   *
   * Parameters With MESH_BED_LEVELING:
   *
   *  S0              Produce a mesh report
   *  S1              Start probing mesh points
   *  S2              Probe the next mesh point
   *  S3 Xn Yn Zn.nn  Manually modify a single point
   *
   * The S0 report the points as below
   *
   *  +----> X-axis
   *  |
   *  |
   *  v Y-axis
   *  
   */
  inline void gcode_G29() {

    static int probe_point = -1;
    MeshLevelingState state = code_seen('S') || code_seen('s') ? (MeshLevelingState)code_value_short() : MeshReport;
    if (state < 0 || state > 3) {
      SERIAL_PROTOCOLLNPGM("S out of range (0-3).");
      return;
    }

    int ix, iy;
    float z;

    switch(state) {
      case MeshReport:
        if (mbl.active) {
          SERIAL_PROTOCOLPGM("Num X,Y: ");
          SERIAL_PROTOCOL(MESH_NUM_X_POINTS);
          SERIAL_PROTOCOLCHAR(',');
          SERIAL_PROTOCOL(MESH_NUM_Y_POINTS);
          SERIAL_PROTOCOLPGM("\nZ search height: ");
          SERIAL_PROTOCOL(MESH_HOME_SEARCH_Z);
          SERIAL_PROTOCOLLNPGM("\nMeasured points:");
          for (int y = 0; y < MESH_NUM_Y_POINTS; y++) {
            for (int x = 0; x < MESH_NUM_X_POINTS; x++) {
              SERIAL_PROTOCOLPGM("  ");
              SERIAL_PROTOCOL_F(mbl.z_values[y][x], 5);
            }
            SERIAL_EOL;
          }
        }
        else
          SERIAL_PROTOCOLLNPGM("Mesh bed leveling not active.");
        break;

      case MeshStart:
        mbl.reset();
        probe_point = 0;
        enqueuecommands_P(PSTR("G28\nG29 S2"));
        break;

      case MeshNext:
        if (probe_point < 0) {
          SERIAL_PROTOCOLLNPGM("Start mesh probing with \"G29 S1\" first.");
          return;
        }
        if (probe_point == 0) {
          // Set Z to a positive value before recording the first Z.
          current_position[Z_AXIS] = MESH_HOME_SEARCH_Z;
          sync_plan_position();
        }
        else {
          // For others, save the Z of the previous point, then raise Z again.
          ix = (probe_point - 1) % MESH_NUM_X_POINTS;
          iy = (probe_point - 1) / MESH_NUM_X_POINTS;
          if (iy & 1) ix = (MESH_NUM_X_POINTS - 1) - ix; // zig-zag
          mbl.set_z(ix, iy, current_position[Z_AXIS]);
          current_position[Z_AXIS] = MESH_HOME_SEARCH_Z;
          plan_buffer_line(current_position[X_AXIS], current_position[Y_AXIS], current_position[Z_AXIS], current_position[E_AXIS], homing_feedrate[X_AXIS]/60, active_extruder);
          st_synchronize();
        }
        // Is there another point to sample? Move there.
        if (probe_point < MESH_NUM_X_POINTS * MESH_NUM_Y_POINTS) {
          ix = probe_point % MESH_NUM_X_POINTS;
          iy = probe_point / MESH_NUM_X_POINTS;
          if (iy & 1) ix = (MESH_NUM_X_POINTS - 1) - ix; // zig-zag
          current_position[X_AXIS] = mbl.get_x(ix);
          current_position[Y_AXIS] = mbl.get_y(iy);
          plan_buffer_line(current_position[X_AXIS], current_position[Y_AXIS], current_position[Z_AXIS], current_position[E_AXIS], homing_feedrate[X_AXIS]/60, active_extruder);
          st_synchronize();
          probe_point++;
        }
        else {
          // After recording the last point, activate the mbl and home
          SERIAL_PROTOCOLLNPGM("Mesh probing done.");
          probe_point = -1;
          mbl.active = 1;
          enqueuecommands_P(PSTR("G28"));
        }
        break;

      case MeshSet:
        if (code_seen('X') || code_seen('x')) {
          ix = code_value_long()-1;
          if (ix < 0 || ix >= MESH_NUM_X_POINTS) {
            SERIAL_PROTOCOLPGM("X out of range (1-" STRINGIFY(MESH_NUM_X_POINTS) ").\n");
            return;
          }
        } else {
            SERIAL_PROTOCOLPGM("X not entered.\n");
            return;
        }
        if (code_seen('Y') || code_seen('y')) {
          iy = code_value_long()-1;
          if (iy < 0 || iy >= MESH_NUM_Y_POINTS) {
            SERIAL_PROTOCOLPGM("Y out of range (1-" STRINGIFY(MESH_NUM_Y_POINTS) ").\n");
            return;
          }
        } else {
            SERIAL_PROTOCOLPGM("Y not entered.\n");
            return;
        }
        if (code_seen('Z') || code_seen('z')) {
          z = code_value();
        } else {
          SERIAL_PROTOCOLPGM("Z not entered.\n");
          return;
        }
        mbl.z_values[iy][ix] = z;

    } // switch(state)
  }

#elif defined(ENABLE_AUTO_BED_LEVELING)

  /**
   * G29: Detailed Z-Probe, probes the bed at 3 or more points.
   *      Will fail if the printer has not been homed with G28.
   *
   * Enhanced G29 Auto Bed Leveling Probe Routine
   * 
   * Parameters With AUTO_BED_LEVELING_GRID:
   *
   *  P  Set the size of the grid that will be probed (P x P points).
   *     Not supported by non-linear delta printer bed leveling.
   *     Example: "G29 P4"
   *
   *  S  Set the XY travel speed between probe points (in mm/min)
   *
   *  D  Dry-Run mode. Just evaluate the bed Topology - Don't apply
   *     or clean the rotation Matrix. Useful to check the topology
   *     after a first run of G29.
   *
   *  V  Set the verbose level (0-4). Example: "G29 V3"
   *
   *  T  Generate a Bed Topology Report. Example: "G29 P5 T" for a detailed report.
   *     This is useful for manual bed leveling and finding flaws in the bed (to
   *     assist with part placement).
   *     Not supported by non-linear delta printer bed leveling.
   *
   *  F  Set the Front limit of the probing grid
   *  B  Set the Back limit of the probing grid
   *  L  Set the Left limit of the probing grid
   *  R  Set the Right limit of the probing grid
   *
   * Global Parameters:
   *
   * E/e By default G29 will engage the probe, test the bed, then disengage.
   *     Include "E" to engage/disengage the probe for each sample.
   *     There's no extra effect if you have a fixed probe.
   *     Usage: "G29 E" or "G29 e"
   *
   */
  inline void gcode_G29() {

    // Don't allow auto-leveling without homing first
    if (!axis_known_position[X_AXIS] || !axis_known_position[Y_AXIS]) {
      LCD_MESSAGEPGM(MSG_POSITION_UNKNOWN);
      SERIAL_ECHO_START;
      SERIAL_ECHOLNPGM(MSG_POSITION_UNKNOWN);
      return;
    }

    int verbose_level = code_seen('V') || code_seen('v') ? code_value_short() : 1;
    if (verbose_level < 0 || verbose_level > 4) {
      SERIAL_ECHOLNPGM("?(V)erbose Level is implausible (0-4).");
      return;
    }

    bool dryrun = code_seen('D') || code_seen('d'),
         deploy_probe_for_each_reading = code_seen('E') || code_seen('e');

    #ifdef AUTO_BED_LEVELING_GRID

      #ifndef DELTA
        bool do_topography_map = verbose_level > 2 || code_seen('T') || code_seen('t');
      #endif

      if (verbose_level > 0) {
        SERIAL_PROTOCOLPGM("G29 Auto Bed Leveling\n");
        if (dryrun) SERIAL_ECHOLNPGM("Running in DRY-RUN mode");
      }

      int auto_bed_leveling_grid_points = AUTO_BED_LEVELING_GRID_POINTS;
      #ifndef DELTA
        if (code_seen('P')) auto_bed_leveling_grid_points = code_value_short();
        if (auto_bed_leveling_grid_points < 2) {
          SERIAL_PROTOCOLPGM("?Number of probed (P)oints is implausible (2 minimum).\n");
          return;
        }
      #endif

      xy_travel_speed = code_seen('S') ? code_value_short() : XY_TRAVEL_SPEED;

      int left_probe_bed_position = code_seen('L') ? code_value_short() : LEFT_PROBE_BED_POSITION,
          right_probe_bed_position = code_seen('R') ? code_value_short() : RIGHT_PROBE_BED_POSITION,
          front_probe_bed_position = code_seen('F') ? code_value_short() : FRONT_PROBE_BED_POSITION,
          back_probe_bed_position = code_seen('B') ? code_value_short() : BACK_PROBE_BED_POSITION;

      bool left_out_l = left_probe_bed_position < MIN_PROBE_X,
           left_out = left_out_l || left_probe_bed_position > right_probe_bed_position - MIN_PROBE_EDGE,
           right_out_r = right_probe_bed_position > MAX_PROBE_X,
           right_out = right_out_r || right_probe_bed_position < left_probe_bed_position + MIN_PROBE_EDGE,
           front_out_f = front_probe_bed_position < MIN_PROBE_Y,
           front_out = front_out_f || front_probe_bed_position > back_probe_bed_position - MIN_PROBE_EDGE,
           back_out_b = back_probe_bed_position > MAX_PROBE_Y,
           back_out = back_out_b || back_probe_bed_position < front_probe_bed_position + MIN_PROBE_EDGE;

      if (left_out || right_out || front_out || back_out) {
        if (left_out) {
          SERIAL_PROTOCOLPGM("?Probe (L)eft position out of range.\n");
          left_probe_bed_position = left_out_l ? MIN_PROBE_X : right_probe_bed_position - MIN_PROBE_EDGE;
        }
        if (right_out) {
          SERIAL_PROTOCOLPGM("?Probe (R)ight position out of range.\n");
          right_probe_bed_position = right_out_r ? MAX_PROBE_X : left_probe_bed_position + MIN_PROBE_EDGE;
        }
        if (front_out) {
          SERIAL_PROTOCOLPGM("?Probe (F)ront position out of range.\n");
          front_probe_bed_position = front_out_f ? MIN_PROBE_Y : back_probe_bed_position - MIN_PROBE_EDGE;
        }
        if (back_out) {
          SERIAL_PROTOCOLPGM("?Probe (B)ack position out of range.\n");
          back_probe_bed_position = back_out_b ? MAX_PROBE_Y : front_probe_bed_position + MIN_PROBE_EDGE;
        }
        return;
      }

    #endif // AUTO_BED_LEVELING_GRID

    #ifdef Z_PROBE_SLED
      dock_sled(false); // engage (un-dock) the probe
    #elif defined(Z_PROBE_ALLEN_KEY) //|| defined(SERVO_LEVELING)
      deploy_z_probe();
    #endif

    st_synchronize();

    if (!dryrun) {
      // make sure the bed_level_rotation_matrix is identity or the planner will get it wrong
      plan_bed_level_matrix.set_to_identity();

      #ifdef DELTA
        reset_bed_level();
      #else //!DELTA
        //vector_3 corrected_position = plan_get_position_mm();
        //corrected_position.debug("position before G29");
        vector_3 uncorrected_position = plan_get_position();
        //uncorrected_position.debug("position during G29");
        current_position[X_AXIS] = uncorrected_position.x;
        current_position[Y_AXIS] = uncorrected_position.y;
        current_position[Z_AXIS] = uncorrected_position.z;
        sync_plan_position();
      #endif // !DELTA
    }

    setup_for_endstop_move();

    feedrate = homing_feedrate[Z_AXIS];

    #ifdef AUTO_BED_LEVELING_GRID

      // probe at the points of a lattice grid
      const int xGridSpacing = (right_probe_bed_position - left_probe_bed_position) / (auto_bed_leveling_grid_points - 1),
                yGridSpacing = (back_probe_bed_position - front_probe_bed_position) / (auto_bed_leveling_grid_points - 1);

      #ifdef DELTA
        delta_grid_spacing[0] = xGridSpacing;
        delta_grid_spacing[1] = yGridSpacing;
        float z_offset = Z_PROBE_OFFSET_FROM_EXTRUDER;
        if (code_seen(axis_codes[Z_AXIS])) z_offset += code_value();
      #else // !DELTA
        // solve the plane equation ax + by + d = z
        // A is the matrix with rows [x y 1] for all the probed points
        // B is the vector of the Z positions
        // the normal vector to the plane is formed by the coefficients of the plane equation in the standard form, which is Vx*x+Vy*y+Vz*z+d = 0
        // so Vx = -a Vy = -b Vz = 1 (we want the vector facing towards positive Z

        int abl2 = auto_bed_leveling_grid_points * auto_bed_leveling_grid_points;

        double eqnAMatrix[abl2 * 3], // "A" matrix of the linear system of equations
               eqnBVector[abl2],     // "B" vector of Z points
               mean = 0.0;
      #endif // !DELTA

      int probePointCounter = 0;
      bool zig = true;

      for (int yCount = 0; yCount < auto_bed_leveling_grid_points; yCount++) {
        double yProbe = front_probe_bed_position + yGridSpacing * yCount;
        int xStart, xStop, xInc;

        if (zig) {
          xStart = 0;
          xStop = auto_bed_leveling_grid_points;
          xInc = 1;
        }
        else {
          xStart = auto_bed_leveling_grid_points - 1;
          xStop = -1;
          xInc = -1;
        }

        #ifndef DELTA
          // If do_topography_map is set then don't zig-zag. Just scan in one direction.
          // This gets the probe points in more readable order.
          if (!do_topography_map) zig = !zig;
        #endif

        for (int xCount = xStart; xCount != xStop; xCount += xInc) {
          double xProbe = left_probe_bed_position + xGridSpacing * xCount;

          // raise extruder
          float measured_z,
                z_before = probePointCounter ? Z_RAISE_BETWEEN_PROBINGS + current_position[Z_AXIS] : Z_RAISE_BEFORE_PROBING;

          #ifdef DELTA
            // Avoid probing the corners (outside the round or hexagon print surface) on a delta printer.
            float distance_from_center = sqrt(xProbe*xProbe + yProbe*yProbe);
            if (distance_from_center > DELTA_PROBABLE_RADIUS) continue;
          #endif //DELTA

          ProbeAction act;
          if (deploy_probe_for_each_reading) // G29 E - Stow between probes
            act = ProbeDeployAndStow;
          else if (yCount == 0 && xCount == xStart)
            act = ProbeDeploy;
          else if (yCount == auto_bed_leveling_grid_points - 1 && xCount == xStop - xInc)
            act = ProbeStow;
          else
            act = ProbeStay;

          measured_z = probe_pt(xProbe, yProbe, z_before, act, verbose_level);

          #ifndef DELTA
            mean += measured_z;

            eqnBVector[probePointCounter] = measured_z;
            eqnAMatrix[probePointCounter + 0 * abl2] = xProbe;
            eqnAMatrix[probePointCounter + 1 * abl2] = yProbe;
            eqnAMatrix[probePointCounter + 2 * abl2] = 1;
          #else
            bed_level[xCount][yCount] = measured_z + z_offset;
          #endif

          probePointCounter++;

          manage_heater();
          manage_inactivity();
          lcd_update();

        } //xProbe
      } //yProbe

      clean_up_after_endstop_move();

      #ifdef DELTA

        if (!dryrun) extrapolate_unprobed_bed_level();
        print_bed_level();

      #else // !DELTA

        // solve lsq problem
        double *plane_equation_coefficients = qr_solve(abl2, 3, eqnAMatrix, eqnBVector);

        mean /= abl2;

        if (verbose_level) {
          SERIAL_PROTOCOLPGM("Eqn coefficients: a: ");
          SERIAL_PROTOCOL_F(plane_equation_coefficients[0], 8);
          SERIAL_PROTOCOLPGM(" b: ");
          SERIAL_PROTOCOL_F(plane_equation_coefficients[1], 8);
          SERIAL_PROTOCOLPGM(" d: ");
          SERIAL_PROTOCOL_F(plane_equation_coefficients[2], 8);
          SERIAL_EOL;
          if (verbose_level > 2) {
            SERIAL_PROTOCOLPGM("Mean of sampled points: ");
            SERIAL_PROTOCOL_F(mean, 8);
            SERIAL_EOL;
          }
        }

        // Show the Topography map if enabled
        if (do_topography_map) {

          SERIAL_PROTOCOLPGM(" \nBed Height Topography: \n");
          SERIAL_PROTOCOLPGM("+-----------+\n");
          SERIAL_PROTOCOLPGM("|...Back....|\n");
          SERIAL_PROTOCOLPGM("|Left..Right|\n");
          SERIAL_PROTOCOLPGM("|...Front...|\n");
          SERIAL_PROTOCOLPGM("+-----------+\n");

          for (int yy = auto_bed_leveling_grid_points - 1; yy >= 0; yy--) {
            for (int xx = 0; xx < auto_bed_leveling_grid_points; xx++) {
              int ind = yy * auto_bed_leveling_grid_points + xx;
              float diff = eqnBVector[ind] - mean;
              if (diff >= 0.0)
                SERIAL_PROTOCOLPGM(" +");   // Include + for column alignment
              else
                SERIAL_PROTOCOLCHAR(' ');
              SERIAL_PROTOCOL_F(diff, 5);
            } // xx
            SERIAL_EOL;
          } // yy
          SERIAL_EOL;

        } //do_topography_map


        if (!dryrun) set_bed_level_equation_lsq(plane_equation_coefficients);
        free(plane_equation_coefficients);

      #endif //!DELTA

    #else // !AUTO_BED_LEVELING_GRID

      // Actions for each probe
      ProbeAction p1, p2, p3;
      if (deploy_probe_for_each_reading)
        p1 = p2 = p3 = ProbeDeployAndStow;
      else
        p1 = ProbeDeploy, p2 = ProbeStay, p3 = ProbeStow;

      // Probe at 3 arbitrary points
      float z_at_pt_1 = probe_pt(ABL_PROBE_PT_1_X, ABL_PROBE_PT_1_Y, Z_RAISE_BEFORE_PROBING, p1, verbose_level),
            z_at_pt_2 = probe_pt(ABL_PROBE_PT_2_X, ABL_PROBE_PT_2_Y, current_position[Z_AXIS] + Z_RAISE_BETWEEN_PROBINGS, p2, verbose_level),
            z_at_pt_3 = probe_pt(ABL_PROBE_PT_3_X, ABL_PROBE_PT_3_Y, current_position[Z_AXIS] + Z_RAISE_BETWEEN_PROBINGS, p3, verbose_level);
      clean_up_after_endstop_move();
      if (!dryrun) set_bed_level_equation_3pts(z_at_pt_1, z_at_pt_2, z_at_pt_3);

    #endif // !AUTO_BED_LEVELING_GRID

    #ifndef DELTA
      if (verbose_level > 0)
        plan_bed_level_matrix.debug(" \n\nBed Level Correction Matrix:");

      if (!dryrun) {
        // Correct the Z height difference from z-probe position and hotend tip position.
        // The Z height on homing is measured by Z-Probe, but the probe is quite far from the hotend.
        // When the bed is uneven, this height must be corrected.
        float x_tmp = current_position[X_AXIS] + X_PROBE_OFFSET_FROM_EXTRUDER,
              y_tmp = current_position[Y_AXIS] + Y_PROBE_OFFSET_FROM_EXTRUDER,
              z_tmp = current_position[Z_AXIS],
              real_z = (float)st_get_position(Z_AXIS) / axis_steps_per_unit[Z_AXIS];  //get the real Z (since the auto bed leveling is already correcting the plane)

        apply_rotation_xyz(plan_bed_level_matrix, x_tmp, y_tmp, z_tmp);         //Apply the correction sending the probe offset
        current_position[Z_AXIS] = z_tmp - real_z + current_position[Z_AXIS];   //The difference is added to current position and sent to planner.
        sync_plan_position();
      }
    #endif // !DELTA

    #ifdef Z_PROBE_SLED
      dock_sled(true, -SLED_DOCKING_OFFSET); // dock the probe, correcting for over-travel
    #elif defined(Z_PROBE_ALLEN_KEY) //|| defined(SERVO_LEVELING)
      stow_z_probe();
    #endif

    #ifdef Z_PROBE_END_SCRIPT
      enqueuecommands_P(PSTR(Z_PROBE_END_SCRIPT));
      st_synchronize();
    #endif
  }

  #ifndef Z_PROBE_SLED

    inline void gcode_G30() {
      deploy_z_probe(); // Engage Z Servo endstop if available
      st_synchronize();
      // TODO: make sure the bed_level_rotation_matrix is identity or the planner will get set incorectly
      setup_for_endstop_move();

      feedrate = homing_feedrate[Z_AXIS];

      run_z_probe();
      SERIAL_PROTOCOLPGM("Bed");
      SERIAL_PROTOCOLPGM(" X: ");
      SERIAL_PROTOCOL(current_position[X_AXIS] + 0.0001);
      SERIAL_PROTOCOLPGM(" Y: ");
      SERIAL_PROTOCOL(current_position[Y_AXIS] + 0.0001);
      SERIAL_PROTOCOLPGM(" Z: ");
      SERIAL_PROTOCOL(current_position[Z_AXIS] + 0.0001);
      SERIAL_EOL;

      clean_up_after_endstop_move();
      stow_z_probe(); // Retract Z Servo endstop if available
    }

  #endif //!Z_PROBE_SLED

#endif //ENABLE_AUTO_BED_LEVELING

/**
 * G92: Set current position to given X Y Z E
 */
inline void gcode_G92() {
  if (!code_seen(axis_codes[E_AXIS]))
    st_synchronize();

  bool didXYZ = false;
  for (int i = 0; i < NUM_AXIS; i++) {
    if (code_seen(axis_codes[i])) {
      float v = current_position[i] = code_value();
      if (i == E_AXIS)
        plan_set_e_position(v);
      else
        didXYZ = true;
    }
  }
  if (didXYZ) sync_plan_position();
}

#ifdef ULTIPANEL

  /**
   * M0: // M0 - Unconditional stop - Wait for user button press on LCD
   * M1: // M1 - Conditional stop - Wait for user button press on LCD
   */
  inline void gcode_M0_M1() {
    char *src = strchr_pointer + 2;

    millis_t codenum = 0;
    bool hasP = false, hasS = false;
    if (code_seen('P')) {
      codenum = code_value_short(); // milliseconds to wait
      hasP = codenum > 0;
    }
    if (code_seen('S')) {
      codenum = code_value_short() * 1000UL; // seconds to wait
      hasS = codenum > 0;
    }
    char* starpos = strchr(src, '*');
    if (starpos != NULL) *(starpos) = '\0';
    while (*src == ' ') ++src;
    if (!hasP && !hasS && *src != '\0')
      lcd_setstatus(src, true);
    else {
      LCD_MESSAGEPGM(MSG_USERWAIT);
      #if defined(LCD_PROGRESS_BAR) && PROGRESS_MSG_EXPIRE > 0
        dontExpireStatus();
      #endif
    }

    lcd_ignore_click();
    st_synchronize();
    refresh_cmd_timeout();
    if (codenum > 0) {
      codenum += previous_cmd_ms;  // keep track of when we started waiting
      while(millis() < codenum && !lcd_clicked()) {
        manage_heater();
        manage_inactivity();
        lcd_update();
      }
      lcd_ignore_click(false);
    }
    else {
      if (!lcd_detected()) return;
      while (!lcd_clicked()) {
        manage_heater();
        manage_inactivity();
        lcd_update();
      }
    }
    if (IS_SD_PRINTING)
      LCD_MESSAGEPGM(MSG_RESUMING);
    else
      LCD_MESSAGEPGM(WELCOME_MSG);
  }

#endif // ULTIPANEL

/**
 * M17: Enable power on all stepper motors
 */
inline void gcode_M17() {
  LCD_MESSAGEPGM(MSG_NO_MOVE);
  enable_all_steppers();
}

#ifdef SDSUPPORT

  /**
   * M20: List SD card to serial output
   */
  inline void gcode_M20() {
    SERIAL_PROTOCOLLNPGM(MSG_BEGIN_FILE_LIST);
    card.ls();
    SERIAL_PROTOCOLLNPGM(MSG_END_FILE_LIST);
  }

  /**
   * M21: Init SD Card
   */
  inline void gcode_M21() {
    card.initsd();
  }

  /**
   * M22: Release SD Card
   */
  inline void gcode_M22() {
    card.release();
  }

  /**
   * M23: Select a file
   */
  inline void gcode_M23() {
    char* codepos = strchr_pointer + 4;
    char* starpos = strchr(codepos, '*');
    if (starpos) *starpos = '\0';
    card.openFile(codepos, true);
  }

  /**
   * M24: Start SD Print
   */
  inline void gcode_M24() {
    card.startFileprint();
    print_job_start_ms = millis();
  }

  /**
   * M25: Pause SD Print
   */
  inline void gcode_M25() {
    card.pauseSDPrint();
  }

  /**
   * M26: Set SD Card file index
   */
  inline void gcode_M26() {
    if (card.cardOK && code_seen('S'))
      card.setIndex(code_value_short());
  }

  /**
   * M27: Get SD Card status
   */
  inline void gcode_M27() {
    card.getStatus();
  }

  /**
   * M28: Start SD Write
   */
  inline void gcode_M28() {
    char* codepos = strchr_pointer + 4;
    char* starpos = strchr(codepos, '*');
    if (starpos) {
      char* npos = strchr(command_queue[cmd_queue_index_r], 'N');
      strchr_pointer = strchr(npos, ' ') + 1;
      *(starpos) = '\0';
    }
    card.openFile(codepos, false);
  }

  /**
   * M29: Stop SD Write
   * Processed in write to file routine above
   */
  inline void gcode_M29() {
    // card.saving = false;
  }

  /**
   * M30 <filename>: Delete SD Card file
   */
  inline void gcode_M30() {
    if (card.cardOK) {
      card.closefile();
      char* starpos = strchr(strchr_pointer + 4, '*');
      if (starpos) {
        char* npos = strchr(command_queue[cmd_queue_index_r], 'N');
        strchr_pointer = strchr(npos, ' ') + 1;
        *(starpos) = '\0';
      }
      card.removeFile(strchr_pointer + 4);
    }
  }

#endif

/**
 * M31: Get the time since the start of SD Print (or last M109)
 */
inline void gcode_M31() {
  print_job_stop_ms = millis();
  millis_t t = (print_job_stop_ms - print_job_start_ms) / 1000;
  int min = t / 60, sec = t % 60;
  char time[30];
  sprintf_P(time, PSTR("%i min, %i sec"), min, sec);
  SERIAL_ECHO_START;
  SERIAL_ECHOLN(time);
  lcd_setstatus(time);
  autotempShutdown();
}

#ifdef SDSUPPORT

  /**
   * M32: Select file and start SD Print
   */
  inline void gcode_M32() {
    if (card.sdprinting)
      st_synchronize();

    char* codepos = strchr_pointer + 4;

    char* namestartpos = strchr(codepos, '!');   //find ! to indicate filename string start.
    if (! namestartpos)
      namestartpos = codepos; //default name position, 4 letters after the M
    else
      namestartpos++; //to skip the '!'

    char* starpos = strchr(codepos, '*');
    if (starpos) *(starpos) = '\0';

    bool call_procedure = code_seen('P') && (strchr_pointer < namestartpos);

    if (card.cardOK) {
      card.openFile(namestartpos, true, !call_procedure);

      if (code_seen('S') && strchr_pointer < namestartpos) // "S" (must occur _before_ the filename!)
        card.setIndex(code_value_short());

      card.startFileprint();
      if (!call_procedure)
        print_job_start_ms = millis(); //procedure calls count as normal print time.
    }
  }

  /**
   * M928: Start SD Write
   */
  inline void gcode_M928() {
    char* starpos = strchr(strchr_pointer + 5, '*');
    if (starpos) {
      char* npos = strchr(command_queue[cmd_queue_index_r], 'N');
      strchr_pointer = strchr(npos, ' ') + 1;
      *(starpos) = '\0';
    }
    card.openLogFile(strchr_pointer + 5);
  }

#endif // SDSUPPORT

/**
 * M42: Change pin status via GCode
 */
inline void gcode_M42() {
  if (code_seen('S')) {
    int pin_status = code_value_short(),
        pin_number = LED_PIN;

    if (code_seen('P') && pin_status >= 0 && pin_status <= 255)
      pin_number = code_value_short();

    for (int8_t i = 0; i < (int8_t)(sizeof(sensitive_pins) / sizeof(*sensitive_pins)); i++) {
      if (sensitive_pins[i] == pin_number) {
        pin_number = -1;
        break;
      }
    }

    #if HAS_FAN
      if (pin_number == FAN_PIN) fanSpeed = pin_status;
    #endif

    if (pin_number > -1) {
      pinMode(pin_number, OUTPUT);
      digitalWrite(pin_number, pin_status);
      analogWrite(pin_number, pin_status);
    }
  } // code_seen('S')
}

#if defined(ENABLE_AUTO_BED_LEVELING) && defined(Z_PROBE_REPEATABILITY_TEST)

  // This is redundant since the SanityCheck.h already checks for a valid Z_PROBE_PIN, but here for clarity.
  #ifdef Z_PROBE_ENDSTOP
    #if !HAS_Z_PROBE
      #error You must define Z_PROBE_PIN to enable Z-Probe repeatability calculation.
    #endif
  #elif !HAS_Z_MIN
    #error You must define Z_MIN_PIN to enable Z-Probe repeatability calculation.
  #endif

  /**
   * M48: Z-Probe repeatability measurement function.
   *
   * Usage:
   *   M48 <P#> <X#> <Y#> <V#> <E> <L#>
   *     P = Number of sampled points (4-50, default 10)
   *     X = Sample X position
   *     Y = Sample Y position
   *     V = Verbose level (0-4, default=1)
   *     E = Engage probe for each reading
   *     L = Number of legs of movement before probe
   *  
   * This function assumes the bed has been homed.  Specifically, that a G28 command
   * as been issued prior to invoking the M48 Z-Probe repeatability measurement function.
   * Any information generated by a prior G29 Bed leveling command will be lost and need to be
   * regenerated.
   */
  inline void gcode_M48() {

    double sum = 0.0, mean = 0.0, sigma = 0.0, sample_set[50];
    uint8_t verbose_level = 1, n_samples = 10, n_legs = 0;

    if (code_seen('V') || code_seen('v')) {
      verbose_level = code_value_short();
      if (verbose_level < 0 || verbose_level > 4 ) {
        SERIAL_PROTOCOLPGM("?Verbose Level not plausible (0-4).\n");
        return;
      }
    }

    if (verbose_level > 0)
      SERIAL_PROTOCOLPGM("M48 Z-Probe Repeatability test\n");

    if (code_seen('P') || code_seen('p')) {
      n_samples = code_value_short();
      if (n_samples < 4 || n_samples > 50) {
        SERIAL_PROTOCOLPGM("?Sample size not plausible (4-50).\n");
        return;
      }
    }

    double X_probe_location, Y_probe_location,
           X_current = X_probe_location = st_get_position_mm(X_AXIS),
           Y_current = Y_probe_location = st_get_position_mm(Y_AXIS),
           Z_current = st_get_position_mm(Z_AXIS),
           Z_start_location = Z_current + Z_RAISE_BEFORE_PROBING,
           ext_position = st_get_position_mm(E_AXIS);

    bool deploy_probe_for_each_reading = code_seen('E') || code_seen('e');

    if (code_seen('X') || code_seen('x')) {
      X_probe_location = code_value() - X_PROBE_OFFSET_FROM_EXTRUDER;
      if (X_probe_location < X_MIN_POS || X_probe_location > X_MAX_POS) {
        SERIAL_PROTOCOLPGM("?X position out of range.\n");
        return;
      }
    }

    if (code_seen('Y') || code_seen('y')) {
      Y_probe_location = code_value() -  Y_PROBE_OFFSET_FROM_EXTRUDER;
      if (Y_probe_location < Y_MIN_POS || Y_probe_location > Y_MAX_POS) {
        SERIAL_PROTOCOLPGM("?Y position out of range.\n");
        return;
      }
    }

    if (code_seen('L') || code_seen('l')) {
      n_legs = code_value_short();
      if (n_legs == 1) n_legs = 2;
      if (n_legs < 0 || n_legs > 15) {
        SERIAL_PROTOCOLPGM("?Number of legs in movement not plausible (0-15).\n");
        return;
      }
    }

    //
    // Do all the preliminary setup work.   First raise the probe.
    //

    st_synchronize();
    plan_bed_level_matrix.set_to_identity();
    plan_buffer_line(X_current, Y_current, Z_start_location,
        ext_position,
        homing_feedrate[Z_AXIS] / 60,
        active_extruder);
    st_synchronize();

    //
    // Now get everything to the specified probe point So we can safely do a probe to
    // get us close to the bed.  If the Z-Axis is far from the bed, we don't want to 
    // use that as a starting point for each probe.
    //
    if (verbose_level > 2)
      SERIAL_PROTOCOLPGM("Positioning the probe...\n");

    plan_buffer_line( X_probe_location, Y_probe_location, Z_start_location,
        ext_position,
        homing_feedrate[X_AXIS]/60,
        active_extruder);
    st_synchronize();

    current_position[X_AXIS] = X_current = st_get_position_mm(X_AXIS);
    current_position[Y_AXIS] = Y_current = st_get_position_mm(Y_AXIS);
    current_position[Z_AXIS] = Z_current = st_get_position_mm(Z_AXIS);
    current_position[E_AXIS] = ext_position = st_get_position_mm(E_AXIS);

    // 
    // OK, do the inital probe to get us close to the bed.
    // Then retrace the right amount and use that in subsequent probes
    //

    deploy_z_probe();

    setup_for_endstop_move();
    run_z_probe();

    current_position[Z_AXIS] = Z_current = st_get_position_mm(Z_AXIS);
    Z_start_location = st_get_position_mm(Z_AXIS) + Z_RAISE_BEFORE_PROBING;

    plan_buffer_line( X_probe_location, Y_probe_location, Z_start_location,
        ext_position,
        homing_feedrate[X_AXIS]/60,
        active_extruder);
    st_synchronize();
    current_position[Z_AXIS] = Z_current = st_get_position_mm(Z_AXIS);

    if (deploy_probe_for_each_reading) stow_z_probe();

    for (uint8_t n=0; n < n_samples; n++) {
      // Make sure we are at the probe location
      do_blocking_move_to(X_probe_location, Y_probe_location, Z_start_location); // this also updates current_position

      if (n_legs) {
        millis_t ms = millis();
        double radius = ms % (X_MAX_LENGTH / 4),       // limit how far out to go
               theta = RADIANS(ms % 360L);
        float dir = (ms & 0x0001) ? 1 : -1;            // clockwise or counter clockwise

        //SERIAL_ECHOPAIR("starting radius: ",radius);
        //SERIAL_ECHOPAIR("   theta: ",theta);
        //SERIAL_ECHOPAIR("   direction: ",dir);
        //SERIAL_EOL;

        for (uint8_t l = 0; l < n_legs - 1; l++) {
          ms = millis();
          theta += RADIANS(dir * (ms % 20L));
          radius += (ms % 10L) - 5L;
          if (radius < 0.0) radius = -radius;

          X_current = X_probe_location + cos(theta) * radius;
          Y_current = Y_probe_location + sin(theta) * radius;
          X_current = constrain(X_current, X_MIN_POS, X_MAX_POS);
          Y_current = constrain(Y_current, Y_MIN_POS, Y_MAX_POS);

          if (verbose_level > 3) {
            SERIAL_ECHOPAIR("x: ", X_current);
            SERIAL_ECHOPAIR("y: ", Y_current);
            SERIAL_EOL;
          }

          do_blocking_move_to(X_current, Y_current, Z_current); // this also updates current_position

        } // n_legs loop

        // Go back to the probe location
        do_blocking_move_to(X_probe_location, Y_probe_location, Z_start_location); // this also updates current_position

      } // n_legs

      if (deploy_probe_for_each_reading)  {
        deploy_z_probe(); 
        delay(1000);
      }

      setup_for_endstop_move();
      run_z_probe();

      sample_set[n] = current_position[Z_AXIS];

      //
      // Get the current mean for the data points we have so far
      //
      sum = 0.0;
      for (uint8_t j = 0; j <= n; j++) sum += sample_set[j];
      mean = sum / (n + 1);

      //
      // Now, use that mean to calculate the standard deviation for the
      // data points we have so far
      //
      sum = 0.0;
      for (uint8_t j = 0; j <= n; j++) {
        float ss = sample_set[j] - mean;
        sum += ss * ss;
      }
      sigma = sqrt(sum / (n + 1));

      if (verbose_level > 1) {
        SERIAL_PROTOCOL(n+1);
        SERIAL_PROTOCOLPGM(" of ");
        SERIAL_PROTOCOL(n_samples);
        SERIAL_PROTOCOLPGM("   z: ");
        SERIAL_PROTOCOL_F(current_position[Z_AXIS], 6);
        if (verbose_level > 2) {
          SERIAL_PROTOCOLPGM(" mean: ");
          SERIAL_PROTOCOL_F(mean,6);
          SERIAL_PROTOCOLPGM("   sigma: ");
          SERIAL_PROTOCOL_F(sigma,6);
        }
      }

      if (verbose_level > 0) SERIAL_EOL;

      plan_buffer_line(X_probe_location, Y_probe_location, Z_start_location, current_position[E_AXIS], homing_feedrate[Z_AXIS]/60, active_extruder);
      st_synchronize();

      if (deploy_probe_for_each_reading) {
        stow_z_probe();
        delay(1000);
      }
    }

    if (!deploy_probe_for_each_reading) {
      stow_z_probe();
      delay(1000);
    }

    clean_up_after_endstop_move();

    // enable_endstops(true);

    if (verbose_level > 0) {
      SERIAL_PROTOCOLPGM("Mean: ");
      SERIAL_PROTOCOL_F(mean, 6);
      SERIAL_EOL;
    }

    SERIAL_PROTOCOLPGM("Standard Deviation: ");
    SERIAL_PROTOCOL_F(sigma, 6);
    SERIAL_EOL; SERIAL_EOL;
  }

#endif // ENABLE_AUTO_BED_LEVELING && Z_PROBE_REPEATABILITY_TEST

/**
 * M104: Set hot end temperature
 */
inline void gcode_M104() {
  if (setTargetedHotend(104)) return;

  if (code_seen('S')) {
    float temp = code_value();
    setTargetHotend(temp, target_extruder);
    #ifdef DUAL_X_CARRIAGE
      if (dual_x_carriage_mode == DXC_DUPLICATION_MODE && target_extruder == 0)
        setTargetHotend1(temp == 0.0 ? 0.0 : temp + duplicate_extruder_temp_offset);
    #endif
    setWatch();
  }
}

/**
 * M105: Read hot end and bed temperature
 */
inline void gcode_M105() {
  if (setTargetedHotend(105)) return;

  #if HAS_TEMP_0 || HAS_TEMP_BED || defined(HEATER_0_USES_MAX6675)
    SERIAL_PROTOCOLPGM("ok");
    #if HAS_TEMP_0
      SERIAL_PROTOCOLPGM(" T:");
      SERIAL_PROTOCOL_F(degHotend(target_extruder), 1);
      SERIAL_PROTOCOLPGM(" /");
      SERIAL_PROTOCOL_F(degTargetHotend(target_extruder), 1);
    #endif
    #if HAS_TEMP_BED
      SERIAL_PROTOCOLPGM(" B:");
      SERIAL_PROTOCOL_F(degBed(), 1);
      SERIAL_PROTOCOLPGM(" /");
      SERIAL_PROTOCOL_F(degTargetBed(), 1);
    #endif
    for (int8_t e = 0; e < EXTRUDERS; ++e) {
      SERIAL_PROTOCOLPGM(" T");
      SERIAL_PROTOCOL(e);
      SERIAL_PROTOCOLCHAR(':');
      SERIAL_PROTOCOL_F(degHotend(e), 1);
      SERIAL_PROTOCOLPGM(" /");
      SERIAL_PROTOCOL_F(degTargetHotend(e), 1);
    }
  #else // !HAS_TEMP_0 && !HAS_TEMP_BED
    SERIAL_ERROR_START;
    SERIAL_ERRORLNPGM(MSG_ERR_NO_THERMISTORS);
  #endif

  SERIAL_PROTOCOLPGM(" @:");
  #ifdef EXTRUDER_WATTS
    SERIAL_PROTOCOL((EXTRUDER_WATTS * getHeaterPower(target_extruder))/127);
    SERIAL_PROTOCOLCHAR('W');
  #else
    SERIAL_PROTOCOL(getHeaterPower(target_extruder));
  #endif

  SERIAL_PROTOCOLPGM(" B@:");
  #ifdef BED_WATTS
    SERIAL_PROTOCOL((BED_WATTS * getHeaterPower(-1))/127);
    SERIAL_PROTOCOLCHAR('W');
  #else
    SERIAL_PROTOCOL(getHeaterPower(-1));
  #endif

  #ifdef SHOW_TEMP_ADC_VALUES
    #if HAS_TEMP_BED
      SERIAL_PROTOCOLPGM("    ADC B:");
      SERIAL_PROTOCOL_F(degBed(),1);
      SERIAL_PROTOCOLPGM("C->");
      SERIAL_PROTOCOL_F(rawBedTemp()/OVERSAMPLENR,0);
    #endif
    for (int8_t cur_extruder = 0; cur_extruder < EXTRUDERS; ++cur_extruder) {
      SERIAL_PROTOCOLPGM("  T");
      SERIAL_PROTOCOL(cur_extruder);
      SERIAL_PROTOCOLCHAR(':');
      SERIAL_PROTOCOL_F(degHotend(cur_extruder),1);
      SERIAL_PROTOCOLPGM("C->");
      SERIAL_PROTOCOL_F(rawHotendTemp(cur_extruder)/OVERSAMPLENR,0);
    }
  #endif

  SERIAL_EOL;
}

#if HAS_FAN

  /**
   * M106: Set Fan Speed
   */
  inline void gcode_M106() { fanSpeed = code_seen('S') ? constrain(code_value_short(), 0, 255) : 255; }

  /**
   * M107: Fan Off
   */
  inline void gcode_M107() { fanSpeed = 0; }

#endif // HAS_FAN

/**
 * M109: Wait for extruder(s) to reach temperature
 */
inline void gcode_M109() {
  if (setTargetedHotend(109)) return;

  LCD_MESSAGEPGM(MSG_HEATING);

  no_wait_for_cooling = code_seen('S');
  if (no_wait_for_cooling || code_seen('R')) {
    float temp = code_value();
    setTargetHotend(temp, target_extruder);
    #ifdef DUAL_X_CARRIAGE
      if (dual_x_carriage_mode == DXC_DUPLICATION_MODE && target_extruder == 0)
        setTargetHotend1(temp == 0.0 ? 0.0 : temp + duplicate_extruder_temp_offset);
    #endif
  }

  #ifdef AUTOTEMP
    autotemp_enabled = code_seen('F');
    if (autotemp_enabled) autotemp_factor = code_value();
    if (code_seen('S')) autotemp_min = code_value();
    if (code_seen('B')) autotemp_max = code_value();
  #endif

  setWatch();

  millis_t temp_ms = millis();

  /* See if we are heating up or cooling down */
  target_direction = isHeatingHotend(target_extruder); // true if heating, false if cooling

  cancel_heatup = false;

  #ifdef TEMP_RESIDENCY_TIME
    long residency_start_ms = -1;
    /* continue to loop until we have reached the target temp
      _and_ until TEMP_RESIDENCY_TIME hasn't passed since we reached it */
    while((!cancel_heatup)&&((residency_start_ms == -1) ||
          (residency_start_ms >= 0 && (((unsigned int) (millis() - residency_start_ms)) < (TEMP_RESIDENCY_TIME * 1000UL)))) )
  #else
    while ( target_direction ? (isHeatingHotend(target_extruder)) : (isCoolingHotend(target_extruder)&&(no_wait_for_cooling==false)) )
  #endif //TEMP_RESIDENCY_TIME

    { // while loop
      if (millis() > temp_ms + 1000UL) { //Print temp & remaining time every 1s while waiting
        SERIAL_PROTOCOLPGM("T:");
        SERIAL_PROTOCOL_F(degHotend(target_extruder),1);
        SERIAL_PROTOCOLPGM(" E:");
        SERIAL_PROTOCOL((int)target_extruder);
        #ifdef TEMP_RESIDENCY_TIME
          SERIAL_PROTOCOLPGM(" W:");
          if (residency_start_ms > -1) {
            temp_ms = ((TEMP_RESIDENCY_TIME * 1000UL) - (millis() - residency_start_ms)) / 1000UL;
            SERIAL_PROTOCOLLN(temp_ms);
          }
          else {
            SERIAL_PROTOCOLLNPGM("?");
          }
        #else
          SERIAL_EOL;
        #endif
        temp_ms = millis();
      }
      manage_heater();
      manage_inactivity();
      lcd_update();
      #ifdef TEMP_RESIDENCY_TIME
        // start/restart the TEMP_RESIDENCY_TIME timer whenever we reach target temp for the first time
        // or when current temp falls outside the hysteresis after target temp was reached
        if ((residency_start_ms == -1 &&  target_direction && (degHotend(target_extruder) >= (degTargetHotend(target_extruder)-TEMP_WINDOW))) ||
            (residency_start_ms == -1 && !target_direction && (degHotend(target_extruder) <= (degTargetHotend(target_extruder)+TEMP_WINDOW))) ||
            (residency_start_ms > -1 && labs(degHotend(target_extruder) - degTargetHotend(target_extruder)) > TEMP_HYSTERESIS) )
        {
          residency_start_ms = millis();
        }
      #endif //TEMP_RESIDENCY_TIME
    }

  LCD_MESSAGEPGM(MSG_HEATING_COMPLETE);
  refresh_cmd_timeout();
  print_job_start_ms = previous_cmd_ms;
}

#if HAS_TEMP_BED

  /**
   * M190: Sxxx Wait for bed current temp to reach target temp. Waits only when heating
   *       Rxxx Wait for bed current temp to reach target temp. Waits when heating and cooling
   */
  inline void gcode_M190() {
    LCD_MESSAGEPGM(MSG_BED_HEATING);
    no_wait_for_cooling = code_seen('S');
    if (no_wait_for_cooling || code_seen('R'))
      setTargetBed(code_value());

    millis_t temp_ms = millis();
    
    cancel_heatup = false;
    target_direction = isHeatingBed(); // true if heating, false if cooling

    while ((target_direction && !cancel_heatup) ? isHeatingBed() : isCoolingBed() && !no_wait_for_cooling) {
      millis_t ms = millis();
      if (ms > temp_ms + 1000UL) { //Print Temp Reading every 1 second while heating up.
        temp_ms = ms;
        float tt = degHotend(active_extruder);
        SERIAL_PROTOCOLPGM("T:");
        SERIAL_PROTOCOL(tt);
        SERIAL_PROTOCOLPGM(" E:");
        SERIAL_PROTOCOL((int)active_extruder);
        SERIAL_PROTOCOLPGM(" B:");
        SERIAL_PROTOCOL_F(degBed(), 1);
        SERIAL_EOL;
      }
      manage_heater();
      manage_inactivity();
      lcd_update();
    }
    LCD_MESSAGEPGM(MSG_BED_DONE);
    refresh_cmd_timeout();
  }

#endif // HAS_TEMP_BED

/**
 * M112: Emergency Stop
 */
inline void gcode_M112() {
  kill();
}

#ifdef BARICUDA

  #if HAS_HEATER_1
    /**
     * M126: Heater 1 valve open
     */
    inline void gcode_M126() { ValvePressure = code_seen('S') ? constrain(code_value(), 0, 255) : 255; }
    /**
     * M127: Heater 1 valve close
     */
    inline void gcode_M127() { ValvePressure = 0; }
  #endif

  #if HAS_HEATER_2
    /**
     * M128: Heater 2 valve open
     */
    inline void gcode_M128() { EtoPPressure = code_seen('S') ? constrain(code_value(), 0, 255) : 255; }
    /**
     * M129: Heater 2 valve close
     */
    inline void gcode_M129() { EtoPPressure = 0; }
  #endif

#endif //BARICUDA

/**
 * M140: Set bed temperature
 */
inline void gcode_M140() {
  if (code_seen('S')) setTargetBed(code_value());
}

#if HAS_POWER_SWITCH

  /**
   * M80: Turn on Power Supply
   */
  inline void gcode_M80() {
    OUT_WRITE(PS_ON_PIN, PS_ON_AWAKE); //GND

    // If you have a switch on suicide pin, this is useful
    // if you want to start another print with suicide feature after
    // a print without suicide...
    #if HAS_SUICIDE
      OUT_WRITE(SUICIDE_PIN, HIGH);
    #endif

    #ifdef ULTIPANEL
      powersupply = true;
      LCD_MESSAGEPGM(WELCOME_MSG);
      lcd_update();
    #endif
  }

#endif // HAS_POWER_SWITCH

/**
 * M81: Turn off Power, including Power Supply, if there is one.
 *
 *      This code should ALWAYS be available for EMERGENCY SHUTDOWN!
 */
inline void gcode_M81() {
  disable_all_heaters();
  st_synchronize();
  disable_e0();
  disable_e1();
  disable_e2();
  disable_e3();
  finishAndDisableSteppers();
  fanSpeed = 0;
  delay(1000); // Wait 1 second before switching off
  #if HAS_SUICIDE
    st_synchronize();
    suicide();
  #elif HAS_POWER_SWITCH
    OUT_WRITE(PS_ON_PIN, PS_ON_ASLEEP);
  #endif
  #ifdef ULTIPANEL
    #if HAS_POWER_SWITCH
      powersupply = false;
    #endif
    LCD_MESSAGEPGM(MACHINE_NAME " " MSG_OFF ".");
    lcd_update();
  #endif
}


/**
 * M82: Set E codes absolute (default)
 */
inline void gcode_M82() { axis_relative_modes[E_AXIS] = false; }

/**
 * M82: Set E codes relative while in Absolute Coordinates (G90) mode
 */
inline void gcode_M83() { axis_relative_modes[E_AXIS] = true; }

/**
 * M18, M84: Disable all stepper motors
 */
inline void gcode_M18_M84() {
  if (code_seen('S')) {
    stepper_inactive_time = code_value() * 1000;
  }
  else {
    bool all_axis = !((code_seen(axis_codes[X_AXIS])) || (code_seen(axis_codes[Y_AXIS])) || (code_seen(axis_codes[Z_AXIS]))|| (code_seen(axis_codes[E_AXIS])));
    if (all_axis) {
      st_synchronize();
      disable_e0();
      disable_e1();
      disable_e2();
      disable_e3();
      finishAndDisableSteppers();
    }
    else {
      st_synchronize();
      if (code_seen('X')) disable_x();
      if (code_seen('Y')) disable_y();
      if (code_seen('Z')) disable_z();
      #if ((E0_ENABLE_PIN != X_ENABLE_PIN) && (E1_ENABLE_PIN != Y_ENABLE_PIN)) // Only enable on boards that have seperate ENABLE_PINS
        if (code_seen('E')) {
          disable_e0();
          disable_e1();
          disable_e2();
          disable_e3();
        }
      #endif
    }
  }
}

/**
 * M85: Set inactivity shutdown timer with parameter S<seconds>. To disable set zero (default)
 */
inline void gcode_M85() {
  if (code_seen('S')) max_inactive_time = code_value() * 1000;
}

/**
 * M92: Set inactivity shutdown timer with parameter S<seconds>. To disable set zero (default)
 */
inline void gcode_M92() {
  for(int8_t i=0; i < NUM_AXIS; i++) {
    if (code_seen(axis_codes[i])) {
      if (i == E_AXIS) {
        float value = code_value();
        if (value < 20.0) {
          float factor = axis_steps_per_unit[i] / value; // increase e constants if M92 E14 is given for netfab.
          max_e_jerk *= factor;
          max_feedrate[i] *= factor;
          axis_steps_per_sqr_second[i] *= factor;
        }
        axis_steps_per_unit[i] = value;
      }
      else {
        axis_steps_per_unit[i] = code_value();
      }
    }
  }
}

/**
 * M114: Output current position to serial port
 */
inline void gcode_M114() {
  SERIAL_PROTOCOLPGM("X:");
  SERIAL_PROTOCOL(current_position[X_AXIS]);
  SERIAL_PROTOCOLPGM(" Y:");
  SERIAL_PROTOCOL(current_position[Y_AXIS]);
  SERIAL_PROTOCOLPGM(" Z:");
  SERIAL_PROTOCOL(current_position[Z_AXIS]);
  SERIAL_PROTOCOLPGM(" E:");
  SERIAL_PROTOCOL(current_position[E_AXIS]);

  SERIAL_PROTOCOLPGM(MSG_COUNT_X);
  SERIAL_PROTOCOL(float(st_get_position(X_AXIS))/axis_steps_per_unit[X_AXIS]);
  SERIAL_PROTOCOLPGM(" Y:");
  SERIAL_PROTOCOL(float(st_get_position(Y_AXIS))/axis_steps_per_unit[Y_AXIS]);
  SERIAL_PROTOCOLPGM(" Z:");
  SERIAL_PROTOCOL(float(st_get_position(Z_AXIS))/axis_steps_per_unit[Z_AXIS]);

  SERIAL_EOL;

  #ifdef SCARA
    SERIAL_PROTOCOLPGM("SCARA Theta:");
    SERIAL_PROTOCOL(delta[X_AXIS]);
    SERIAL_PROTOCOLPGM("   Psi+Theta:");
    SERIAL_PROTOCOL(delta[Y_AXIS]);
    SERIAL_EOL;
    
    SERIAL_PROTOCOLPGM("SCARA Cal - Theta:");
    SERIAL_PROTOCOL(delta[X_AXIS]+home_offset[X_AXIS]);
    SERIAL_PROTOCOLPGM("   Psi+Theta (90):");
    SERIAL_PROTOCOL(delta[Y_AXIS]-delta[X_AXIS]-90+home_offset[Y_AXIS]);
    SERIAL_EOL;
    
    SERIAL_PROTOCOLPGM("SCARA step Cal - Theta:");
    SERIAL_PROTOCOL(delta[X_AXIS]/90*axis_steps_per_unit[X_AXIS]);
    SERIAL_PROTOCOLPGM("   Psi+Theta:");
    SERIAL_PROTOCOL((delta[Y_AXIS]-delta[X_AXIS])/90*axis_steps_per_unit[Y_AXIS]);
    SERIAL_EOL; SERIAL_EOL;
  #endif
}

/**
 * M115: Capabilities string
 */
inline void gcode_M115() {
  SERIAL_PROTOCOLPGM(MSG_M115_REPORT);
}

/**
 * M117: Set LCD Status Message
 */
inline void gcode_M117() {
  char* codepos = strchr_pointer + 5;
  char* starpos = strchr(codepos, '*');
  if (starpos) *starpos = '\0';
  lcd_setstatus(codepos);
}

/**
 * M119: Output endstop states to serial output
 */
inline void gcode_M119() {
  SERIAL_PROTOCOLLN(MSG_M119_REPORT);
  #if HAS_X_MIN
    SERIAL_PROTOCOLPGM(MSG_X_MIN);
    SERIAL_PROTOCOLLN(((READ(X_MIN_PIN)^X_MIN_ENDSTOP_INVERTING)?MSG_ENDSTOP_HIT:MSG_ENDSTOP_OPEN));
  #endif
  #if HAS_X_MAX
    SERIAL_PROTOCOLPGM(MSG_X_MAX);
    SERIAL_PROTOCOLLN(((READ(X_MAX_PIN)^X_MAX_ENDSTOP_INVERTING)?MSG_ENDSTOP_HIT:MSG_ENDSTOP_OPEN));
  #endif
  #if HAS_Y_MIN
    SERIAL_PROTOCOLPGM(MSG_Y_MIN);
    SERIAL_PROTOCOLLN(((READ(Y_MIN_PIN)^Y_MIN_ENDSTOP_INVERTING)?MSG_ENDSTOP_HIT:MSG_ENDSTOP_OPEN));
  #endif
  #if HAS_Y_MAX
    SERIAL_PROTOCOLPGM(MSG_Y_MAX);
    SERIAL_PROTOCOLLN(((READ(Y_MAX_PIN)^Y_MAX_ENDSTOP_INVERTING)?MSG_ENDSTOP_HIT:MSG_ENDSTOP_OPEN));
  #endif
  #if HAS_Z_MIN
    SERIAL_PROTOCOLPGM(MSG_Z_MIN);
    SERIAL_PROTOCOLLN(((READ(Z_MIN_PIN)^Z_MIN_ENDSTOP_INVERTING)?MSG_ENDSTOP_HIT:MSG_ENDSTOP_OPEN));
  #endif
  #if HAS_Z_MAX
    SERIAL_PROTOCOLPGM(MSG_Z_MAX);
    SERIAL_PROTOCOLLN(((READ(Z_MAX_PIN)^Z_MAX_ENDSTOP_INVERTING)?MSG_ENDSTOP_HIT:MSG_ENDSTOP_OPEN));
  #endif
  #if HAS_Z2_MAX
    SERIAL_PROTOCOLPGM(MSG_Z2_MAX);
    SERIAL_PROTOCOLLN(((READ(Z2_MAX_PIN)^Z2_MAX_ENDSTOP_INVERTING)?MSG_ENDSTOP_HIT:MSG_ENDSTOP_OPEN));
  #endif
  #if HAS_Z_PROBE
    SERIAL_PROTOCOLPGM(MSG_Z_PROBE);
    SERIAL_PROTOCOLLN(((READ(Z_PROBE_PIN)^Z_PROBE_ENDSTOP_INVERTING)?MSG_ENDSTOP_HIT:MSG_ENDSTOP_OPEN));
  #endif
}

/**
 * M120: Enable endstops
 */
inline void gcode_M120() { enable_endstops(false); }

/**
 * M121: Disable endstops
 */
inline void gcode_M121() { enable_endstops(true); }

#ifdef BLINKM

  /**
   * M150: Set Status LED Color - Use R-U-B for R-G-B
   */
  inline void gcode_M150() {
    SendColors(
      code_seen('R') ? (byte)code_value_short() : 0,
      code_seen('U') ? (byte)code_value_short() : 0,
      code_seen('B') ? (byte)code_value_short() : 0
    );
  }

#endif // BLINKM

/**
 * M200: Set filament diameter and set E axis units to cubic millimeters (use S0 to set back to millimeters).
 *       T<extruder>
 *       D<millimeters>
 */
inline void gcode_M200() {
  int tmp_extruder = active_extruder;
  if (code_seen('T')) {
    tmp_extruder = code_value_short();
    if (tmp_extruder >= EXTRUDERS) {
      SERIAL_ECHO_START;
      SERIAL_ECHO(MSG_M200_INVALID_EXTRUDER);
      return;
    }
  }

  if (code_seen('D')) {
    float diameter = code_value();
    // setting any extruder filament size disables volumetric on the assumption that
    // slicers either generate in extruder values as cubic mm or as as filament feeds
    // for all extruders
    volumetric_enabled = (diameter != 0.0);
    if (volumetric_enabled) {
      filament_size[tmp_extruder] = diameter;
      // make sure all extruders have some sane value for the filament size
      for (int i=0; i<EXTRUDERS; i++)
        if (! filament_size[i]) filament_size[i] = DEFAULT_NOMINAL_FILAMENT_DIA;
    }
  }
  else {
    //reserved for setting filament diameter via UFID or filament measuring device
    return;
  }
  calculate_volumetric_multipliers();
}

/**
 * M201: Set max acceleration in units/s^2 for print moves (M201 X1000 Y1000)
 */
inline void gcode_M201() {
  for (int8_t i=0; i < NUM_AXIS; i++) {
    if (code_seen(axis_codes[i])) {
      max_acceleration_units_per_sq_second[i] = code_value();
    }
  }
  // steps per sq second need to be updated to agree with the units per sq second (as they are what is used in the planner)
  reset_acceleration_rates();
}

#if 0 // Not used for Sprinter/grbl gen6
  inline void gcode_M202() {
    for(int8_t i=0; i < NUM_AXIS; i++) {
      if(code_seen(axis_codes[i])) axis_travel_steps_per_sqr_second[i] = code_value() * axis_steps_per_unit[i];
    }
  }
#endif


/**
 * M203: Set maximum feedrate that your machine can sustain (M203 X200 Y200 Z300 E10000) in mm/sec
 */
inline void gcode_M203() {
  for (int8_t i=0; i < NUM_AXIS; i++) {
    if (code_seen(axis_codes[i])) {
      max_feedrate[i] = code_value();
    }
  }
}

/**
 * M204: Set Accelerations in mm/sec^2 (M204 P1200 R3000 T3000)
 *
 *    P = Printing moves
 *    R = Retract only (no X, Y, Z) moves
 *    T = Travel (non printing) moves
 *
 *  Also sets minimum segment time in ms (B20000) to prevent buffer under-runs and M20 minimum feedrate
 */
inline void gcode_M204() {
  if (code_seen('S')) {  // Kept for legacy compatibility. Should NOT BE USED for new developments.
    acceleration = code_value();
    travel_acceleration = acceleration;
    SERIAL_ECHOPAIR("Setting Print and Travel Acceleration: ", acceleration );
    SERIAL_EOL;
  }
  if (code_seen('P')) {
    acceleration = code_value();
    SERIAL_ECHOPAIR("Setting Print Acceleration: ", acceleration );
    SERIAL_EOL;
  }
  if (code_seen('R')) {
    retract_acceleration = code_value();
    SERIAL_ECHOPAIR("Setting Retract Acceleration: ", retract_acceleration );
    SERIAL_EOL;
  }
  if (code_seen('T')) {
    travel_acceleration = code_value();
    SERIAL_ECHOPAIR("Setting Travel Acceleration: ", travel_acceleration );
    SERIAL_EOL;
  }
  
}

/**
 * M205: Set Advanced Settings
 *
 *    S = Min Feed Rate (mm/s)
 *    T = Min Travel Feed Rate (mm/s)
 *    B = Min Segment Time (µs)
 *    X = Max XY Jerk (mm/s/s)
 *    Z = Max Z Jerk (mm/s/s)
 *    E = Max E Jerk (mm/s/s)
 */
inline void gcode_M205() {
  if (code_seen('S')) minimumfeedrate = code_value();
  if (code_seen('T')) mintravelfeedrate = code_value();
  if (code_seen('B')) minsegmenttime = code_value();
  if (code_seen('X')) max_xy_jerk = code_value();
  if (code_seen('Z')) max_z_jerk = code_value();
  if (code_seen('E')) max_e_jerk = code_value();
}

/**
 * M206: Set Additional Homing Offset (X Y Z). SCARA aliases T=X, P=Y
 */
inline void gcode_M206() {
  for (int8_t i=X_AXIS; i <= Z_AXIS; i++) {
    if (code_seen(axis_codes[i])) {
      home_offset[i] = code_value();
    }
  }
  #ifdef SCARA
    if (code_seen('T')) home_offset[X_AXIS] = code_value(); // Theta
    if (code_seen('P')) home_offset[Y_AXIS] = code_value(); // Psi
  #endif
}

#ifdef DELTA
  /**
   * M665: Set delta configurations
   *
   *    L = diagonal rod
   *    R = delta radius
   *    S = segments per second
   */
  inline void gcode_M665() {
    if (code_seen('L')) delta_diagonal_rod = code_value();
    if (code_seen('R')) delta_radius = code_value();
    if (code_seen('S')) delta_segments_per_second = code_value();
    recalc_delta_settings(delta_radius, delta_diagonal_rod);
  }
  /**
   * M666: Set delta endstop adjustment
   */
  inline void gcode_M666() {
    for (int8_t i = X_AXIS; i <= Z_AXIS; i++) {
      if (code_seen(axis_codes[i])) {
        endstop_adj[i] = code_value();
      }
    }
  }
#elif defined(Z_DUAL_ENDSTOPS) // !DELTA && defined(Z_DUAL_ENDSTOPS)
  /**
   * M666: For Z Dual Endstop setup, set z axis offset to the z2 axis.
   */
  inline void gcode_M666() {
    if (code_seen('Z')) z_endstop_adj = code_value();
    SERIAL_ECHOPAIR("Z Endstop Adjustment set to (mm):", z_endstop_adj);
    SERIAL_EOL;
  }
  
#endif // !DELTA && defined(Z_DUAL_ENDSTOPS)

#ifdef FWRETRACT

  /**
   * M207: Set retract length S[positive mm] F[feedrate mm/min] Z[additional zlift/hop]
   */
  inline void gcode_M207() {
    if (code_seen('S')) retract_length = code_value();
    if (code_seen('F')) retract_feedrate = code_value() / 60;
    if (code_seen('Z')) retract_zlift = code_value();
  }

  /**
   * M208: Set retract recover length S[positive mm surplus to the M207 S*] F[feedrate mm/min]
   */
  inline void gcode_M208() {
    if (code_seen('S')) retract_recover_length = code_value();
    if (code_seen('F')) retract_recover_feedrate = code_value() / 60;
  }

  /**
   * M209: Enable automatic retract (M209 S1)
   *       detect if the slicer did not support G10/11: every normal extrude-only move will be classified as retract depending on the direction.
   */
  inline void gcode_M209() {
    if (code_seen('S')) {
      int t = code_value_short();
      switch(t) {
        case 0:
          autoretract_enabled = false;
          break;
        case 1:
          autoretract_enabled = true;
          break;
        default:
          SERIAL_ECHO_START;
          SERIAL_ECHOPGM(MSG_UNKNOWN_COMMAND);
          SERIAL_ECHO(command_queue[cmd_queue_index_r]);
          SERIAL_ECHOLNPGM("\"");
          return;
      }
      for (int i=0; i<EXTRUDERS; i++) retracted[i] = false;
    }
  }

#endif // FWRETRACT

#if EXTRUDERS > 1

  /**
   * M218 - set hotend offset (in mm), T<extruder_number> X<offset_on_X> Y<offset_on_Y>
   */
  inline void gcode_M218() {
    if (setTargetedHotend(218)) return;

    if (code_seen('X')) extruder_offset[X_AXIS][target_extruder] = code_value();
    if (code_seen('Y')) extruder_offset[Y_AXIS][target_extruder] = code_value();

    #ifdef DUAL_X_CARRIAGE
      if (code_seen('Z')) extruder_offset[Z_AXIS][target_extruder] = code_value();
    #endif

    SERIAL_ECHO_START;
    SERIAL_ECHOPGM(MSG_HOTEND_OFFSET);
    for (int e = 0; e < EXTRUDERS; e++) {
      SERIAL_CHAR(' ');
      SERIAL_ECHO(extruder_offset[X_AXIS][e]);
      SERIAL_CHAR(',');
      SERIAL_ECHO(extruder_offset[Y_AXIS][e]);
      #ifdef DUAL_X_CARRIAGE
        SERIAL_CHAR(',');
        SERIAL_ECHO(extruder_offset[Z_AXIS][e]);
      #endif
    }
    SERIAL_EOL;
  }

#endif // EXTRUDERS > 1

/**
 * M220: Set speed percentage factor, aka "Feed Rate" (M220 S95)
 */
inline void gcode_M220() {
  if (code_seen('S')) feedrate_multiplier = code_value();
}

/**
 * M221: Set extrusion percentage (M221 T0 S95)
 */
inline void gcode_M221() {
  if (code_seen('S')) {
    int sval = code_value();
    if (code_seen('T')) {
      if (setTargetedHotend(221)) return;
      extruder_multiply[target_extruder] = sval;
    }
    else {
      extruder_multiply[active_extruder] = sval;
    }
  }
}

/**
 * M226: Wait until the specified pin reaches the state required (M226 P<pin> S<state>)
 */
inline void gcode_M226() {
  if (code_seen('P')) {
    int pin_number = code_value();

    int pin_state = code_seen('S') ? code_value() : -1; // required pin state - default is inverted

    if (pin_state >= -1 && pin_state <= 1) {

      for (int8_t i = 0; i < (int8_t)(sizeof(sensitive_pins)/sizeof(*sensitive_pins)); i++) {
        if (sensitive_pins[i] == pin_number) {
          pin_number = -1;
          break;
        }
      }

      if (pin_number > -1) {
        int target = LOW;

        st_synchronize();

        pinMode(pin_number, INPUT);

        switch(pin_state){
          case 1:
            target = HIGH;
            break;

          case 0:
            target = LOW;
            break;

          case -1:
            target = !digitalRead(pin_number);
            break;
        }

        while(digitalRead(pin_number) != target) {
          manage_heater();
          manage_inactivity();
          lcd_update();
        }

      } // pin_number > -1
    } // pin_state -1 0 1
  } // code_seen('P')
}

#if NUM_SERVOS > 0

  /**
   * M280: Set servo position absolute. P: servo index, S: angle or microseconds
   */
  inline void gcode_M280() {
    int servo_index = code_seen('P') ? code_value() : -1;
    int servo_position = 0;
    if (code_seen('S')) {
      servo_position = code_value();
      if ((servo_index >= 0) && (servo_index < NUM_SERVOS)) {
        #if SERVO_LEVELING
          servo[servo_index].attach(0);
        #endif
        servo[servo_index].write(servo_position);
        #if SERVO_LEVELING
          delay(PROBE_SERVO_DEACTIVATION_DELAY);
          servo[servo_index].detach();
        #endif
      }
      else {
        SERIAL_ECHO_START;
        SERIAL_ECHO("Servo ");
        SERIAL_ECHO(servo_index);
        SERIAL_ECHOLN(" out of range");
      }
    }
    else if (servo_index >= 0) {
      SERIAL_PROTOCOL(MSG_OK);
      SERIAL_PROTOCOL(" Servo ");
      SERIAL_PROTOCOL(servo_index);
      SERIAL_PROTOCOL(": ");
      SERIAL_PROTOCOL(servo[servo_index].read());
      SERIAL_EOL;
    }
  }

#endif // NUM_SERVOS > 0

#if BEEPER > 0 || defined(ULTRALCD) || defined(LCD_USE_I2C_BUZZER)

  /**
   * M300: Play beep sound S<frequency Hz> P<duration ms>
   */
  inline void gcode_M300() {
    uint16_t beepS = code_seen('S') ? code_value_short() : 110;
    uint32_t beepP = code_seen('P') ? code_value_long() : 1000;
    if (beepP > 5000) beepP = 5000; // limit to 5 seconds
    lcd_buzz(beepP, beepS);
  }

#endif // BEEPER>0 || ULTRALCD || LCD_USE_I2C_BUZZER

#ifdef PIDTEMP

  /**
   * M301: Set PID parameters P I D (and optionally C)
   */
  inline void gcode_M301() {

    // multi-extruder PID patch: M301 updates or prints a single extruder's PID values
    // default behaviour (omitting E parameter) is to update for extruder 0 only
    int e = code_seen('E') ? code_value() : 0; // extruder being updated

    if (e < EXTRUDERS) { // catch bad input value
      if (code_seen('P')) PID_PARAM(Kp, e) = code_value();
      if (code_seen('I')) PID_PARAM(Ki, e) = scalePID_i(code_value());
      if (code_seen('D')) PID_PARAM(Kd, e) = scalePID_d(code_value());
      #ifdef PID_ADD_EXTRUSION_RATE
        if (code_seen('C')) PID_PARAM(Kc, e) = code_value();
      #endif      

      updatePID();
      SERIAL_PROTOCOL(MSG_OK);
      #ifdef PID_PARAMS_PER_EXTRUDER
        SERIAL_PROTOCOL(" e:"); // specify extruder in serial output
        SERIAL_PROTOCOL(e);
      #endif // PID_PARAMS_PER_EXTRUDER
      SERIAL_PROTOCOL(" p:");
      SERIAL_PROTOCOL(PID_PARAM(Kp, e));
      SERIAL_PROTOCOL(" i:");
      SERIAL_PROTOCOL(unscalePID_i(PID_PARAM(Ki, e)));
      SERIAL_PROTOCOL(" d:");
      SERIAL_PROTOCOL(unscalePID_d(PID_PARAM(Kd, e)));
      #ifdef PID_ADD_EXTRUSION_RATE
        SERIAL_PROTOCOL(" c:");
        //Kc does not have scaling applied above, or in resetting defaults
        SERIAL_PROTOCOL(PID_PARAM(Kc, e));
      #endif
      SERIAL_EOL;    
    }
    else {
      SERIAL_ECHO_START;
      SERIAL_ECHOLN(MSG_INVALID_EXTRUDER);
    }
  }

#endif // PIDTEMP

#ifdef PIDTEMPBED

  inline void gcode_M304() {
    if (code_seen('P')) bedKp = code_value();
    if (code_seen('I')) bedKi = scalePID_i(code_value());
    if (code_seen('D')) bedKd = scalePID_d(code_value());

    updatePID();
    SERIAL_PROTOCOL(MSG_OK);
    SERIAL_PROTOCOL(" p:");
    SERIAL_PROTOCOL(bedKp);
    SERIAL_PROTOCOL(" i:");
    SERIAL_PROTOCOL(unscalePID_i(bedKi));
    SERIAL_PROTOCOL(" d:");
    SERIAL_PROTOCOL(unscalePID_d(bedKd));
    SERIAL_EOL;
  }

#endif // PIDTEMPBED

#if defined(CHDK) || HAS_PHOTOGRAPH

  /**
   * M240: Trigger a camera by emulating a Canon RC-1
   *       See http://www.doc-diy.net/photo/rc-1_hacked/
   */
  inline void gcode_M240() {
    #ifdef CHDK
     
       OUT_WRITE(CHDK, HIGH);
       chdkHigh = millis();
       chdkActive = true;
     
    #elif HAS_PHOTOGRAPH

      const uint8_t NUM_PULSES = 16;
      const float PULSE_LENGTH = 0.01524;
      for (int i = 0; i < NUM_PULSES; i++) {
        WRITE(PHOTOGRAPH_PIN, HIGH);
        _delay_ms(PULSE_LENGTH);
        WRITE(PHOTOGRAPH_PIN, LOW);
        _delay_ms(PULSE_LENGTH);
      }
      delay(7.33);
      for (int i = 0; i < NUM_PULSES; i++) {
        WRITE(PHOTOGRAPH_PIN, HIGH);
        _delay_ms(PULSE_LENGTH);
        WRITE(PHOTOGRAPH_PIN, LOW);
        _delay_ms(PULSE_LENGTH);
      }

    #endif // !CHDK && HAS_PHOTOGRAPH
  }

#endif // CHDK || PHOTOGRAPH_PIN

#ifdef HAS_LCD_CONTRAST

  /**
   * M250: Read and optionally set the LCD contrast
   */
  inline void gcode_M250() {
    if (code_seen('C')) lcd_setcontrast(code_value_short() & 0x3F);
    SERIAL_PROTOCOLPGM("lcd contrast value: ");
    SERIAL_PROTOCOL(lcd_contrast);
    SERIAL_EOL;
  }

#endif // HAS_LCD_CONTRAST

#ifdef PREVENT_DANGEROUS_EXTRUDE

  void set_extrude_min_temp(float temp) { extrude_min_temp = temp; }

  /**
   * M302: Allow cold extrudes, or set the minimum extrude S<temperature>.
   */
  inline void gcode_M302() {
    set_extrude_min_temp(code_seen('S') ? code_value() : 0);
  }

#endif // PREVENT_DANGEROUS_EXTRUDE

/**
 * M303: PID relay autotune
 *       S<temperature> sets the target temperature. (default target temperature = 150C)
 *       E<extruder> (-1 for the bed)
 *       C<cycles>
 */
inline void gcode_M303() {
  int e = code_seen('E') ? code_value_short() : 0;
  int c = code_seen('C') ? code_value_short() : 5;
  float temp = code_seen('S') ? code_value() : (e < 0 ? 70.0 : 150.0);
  PID_autotune(temp, e, c);
}

#ifdef SCARA
  bool SCARA_move_to_cal(uint8_t delta_x, uint8_t delta_y) {
    //SoftEndsEnabled = false;              // Ignore soft endstops during calibration
    //SERIAL_ECHOLN(" Soft endstops disabled ");
    if (IsRunning()) {
      //get_coordinates(); // For X Y Z E F
      delta[X_AXIS] = delta_x;
      delta[Y_AXIS] = delta_y;
      calculate_SCARA_forward_Transform(delta);
      destination[X_AXIS] = delta[X_AXIS]/axis_scaling[X_AXIS];
      destination[Y_AXIS] = delta[Y_AXIS]/axis_scaling[Y_AXIS];
      prepare_move();
      //ClearToSend();
      return true;
    }
    return false;
  }

  /**
   * M360: SCARA calibration: Move to cal-position ThetaA (0 deg calibration)
   */
  inline bool gcode_M360() {
    SERIAL_ECHOLN(" Cal: Theta 0 ");
    return SCARA_move_to_cal(0, 120);
  }

  /**
   * M361: SCARA calibration: Move to cal-position ThetaB (90 deg calibration - steps per degree)
   */
  inline bool gcode_M361() {
    SERIAL_ECHOLN(" Cal: Theta 90 ");
    return SCARA_move_to_cal(90, 130);
  }

  /**
   * M362: SCARA calibration: Move to cal-position PsiA (0 deg calibration)
   */
  inline bool gcode_M362() {
    SERIAL_ECHOLN(" Cal: Psi 0 ");
    return SCARA_move_to_cal(60, 180);
  }

  /**
   * M363: SCARA calibration: Move to cal-position PsiB (90 deg calibration - steps per degree)
   */
  inline bool gcode_M363() {
    SERIAL_ECHOLN(" Cal: Psi 90 ");
    return SCARA_move_to_cal(50, 90);
  }

  /**
   * M364: SCARA calibration: Move to cal-position PSIC (90 deg to Theta calibration position)
   */
  inline bool gcode_M364() {
    SERIAL_ECHOLN(" Cal: Theta-Psi 90 ");
    return SCARA_move_to_cal(45, 135);
  }

  /**
   * M365: SCARA calibration: Scaling factor, X, Y, Z axis
   */
  inline void gcode_M365() {
    for (int8_t i = X_AXIS; i <= Z_AXIS; i++) {
      if (code_seen(axis_codes[i])) {
        axis_scaling[i] = code_value();
      }
    }
  }

#endif // SCARA

#ifdef EXT_SOLENOID

  void enable_solenoid(uint8_t num) {
    switch(num) {
      case 0:
        OUT_WRITE(SOL0_PIN, HIGH);
        break;
        #if HAS_SOLENOID_1
          case 1:
            OUT_WRITE(SOL1_PIN, HIGH);
            break;
        #endif
        #if HAS_SOLENOID_2
          case 2:
            OUT_WRITE(SOL2_PIN, HIGH);
            break;
        #endif
        #if HAS_SOLENOID_3
          case 3:
            OUT_WRITE(SOL3_PIN, HIGH);
            break;
        #endif
      default:
        SERIAL_ECHO_START;
        SERIAL_ECHOLNPGM(MSG_INVALID_SOLENOID);
        break;
    }
  }

  void enable_solenoid_on_active_extruder() { enable_solenoid(active_extruder); }

  void disable_all_solenoids() {
    OUT_WRITE(SOL0_PIN, LOW);
    OUT_WRITE(SOL1_PIN, LOW);
    OUT_WRITE(SOL2_PIN, LOW);
    OUT_WRITE(SOL3_PIN, LOW);
  }

  /**
   * M380: Enable solenoid on the active extruder
   */
  inline void gcode_M380() { enable_solenoid_on_active_extruder(); }

  /**
   * M381: Disable all solenoids
   */
  inline void gcode_M381() { disable_all_solenoids(); }

#endif // EXT_SOLENOID

/**
 * M400: Finish all moves
 */
inline void gcode_M400() { st_synchronize(); }

#if defined(ENABLE_AUTO_BED_LEVELING) && (defined(SERVO_ENDSTOPS) || defined(Z_PROBE_ALLEN_KEY)) && not defined(Z_PROBE_SLED)

  /**
   * M401: Engage Z Servo endstop if available
   */
  inline void gcode_M401() { deploy_z_probe(); }
  /**
   * M402: Retract Z Servo endstop if enabled
   */
  inline void gcode_M402() { stow_z_probe(); }

#endif

#ifdef FILAMENT_SENSOR

  /**
   * M404: Display or set the nominal filament width (3mm, 1.75mm ) W<3.0>
   */
  inline void gcode_M404() {
    #if HAS_FILWIDTH
      if (code_seen('W')) {
        filament_width_nominal = code_value();
      }
      else {
        SERIAL_PROTOCOLPGM("Filament dia (nominal mm):");
        SERIAL_PROTOCOLLN(filament_width_nominal);
      }
    #endif
  }
    
  /**
   * M405: Turn on filament sensor for control
   */
  inline void gcode_M405() {
    if (code_seen('D')) meas_delay_cm = code_value();
    if (meas_delay_cm > MAX_MEASUREMENT_DELAY) meas_delay_cm = MAX_MEASUREMENT_DELAY;

    if (delay_index2 == -1) { //initialize the ring buffer if it has not been done since startup
      int temp_ratio = widthFil_to_size_ratio();

      for (delay_index1 = 0; delay_index1 < MAX_MEASUREMENT_DELAY + 1; ++delay_index1)
        measurement_delay[delay_index1] = temp_ratio - 100;  //subtract 100 to scale within a signed byte

      delay_index1 = delay_index2 = 0;
    }

    filament_sensor = true;

    //SERIAL_PROTOCOLPGM("Filament dia (measured mm):");
    //SERIAL_PROTOCOL(filament_width_meas);
    //SERIAL_PROTOCOLPGM("Extrusion ratio(%):");
    //SERIAL_PROTOCOL(extruder_multiply[active_extruder]);
  }

  /**
   * M406: Turn off filament sensor for control
   */
  inline void gcode_M406() { filament_sensor = false; }
  
  /**
   * M407: Get measured filament diameter on serial output
   */
  inline void gcode_M407() {
    SERIAL_PROTOCOLPGM("Filament dia (measured mm):"); 
    SERIAL_PROTOCOLLN(filament_width_meas);   
  }

#endif // FILAMENT_SENSOR

/**
 * M410: Quickstop - Abort all planned moves
 *
 * This will stop the carriages mid-move, so most likely they
 * will be out of sync with the stepper position after this.
 */
inline void gcode_M410() { quickStop(); }

/**
 * M500: Store settings in EEPROM
 */
inline void gcode_M500() {
  Config_StoreSettings();
}

/**
 * M501: Read settings from EEPROM
 */
inline void gcode_M501() {
  Config_RetrieveSettings();
}

/**
 * M502: Revert to default settings
 */
inline void gcode_M502() {
  Config_ResetDefault();
}

/**
 * M503: print settings currently in memory
 */
inline void gcode_M503() {
  Config_PrintSettings(code_seen('S') && code_value() == 0);
}

#ifdef ABORT_ON_ENDSTOP_HIT_FEATURE_ENABLED

  /**
   * M540: Set whether SD card print should abort on endstop hit (M540 S<0|1>)
   */
  inline void gcode_M540() {
    if (code_seen('S')) abort_on_endstop_hit = (code_value() > 0);
  }

#endif // ABORT_ON_ENDSTOP_HIT_FEATURE_ENABLED

#ifdef CUSTOM_M_CODE_SET_Z_PROBE_OFFSET

  inline void gcode_SET_Z_PROBE_OFFSET() {
    float value;
    if (code_seen('Z')) {
      value = code_value();
      if (Z_PROBE_OFFSET_RANGE_MIN <= value && value <= Z_PROBE_OFFSET_RANGE_MAX) {
        zprobe_zoffset = -value; // compare w/ line 278 of ConfigurationStore.cpp
        SERIAL_ECHO_START;
        SERIAL_ECHOLNPGM(MSG_ZPROBE_ZOFFSET " " MSG_OK);
        SERIAL_EOL;
      }
      else {
        SERIAL_ECHO_START;
        SERIAL_ECHOPGM(MSG_ZPROBE_ZOFFSET);
        SERIAL_ECHOPGM(MSG_Z_MIN);
        SERIAL_ECHO(Z_PROBE_OFFSET_RANGE_MIN);
        SERIAL_ECHOPGM(MSG_Z_MAX);
        SERIAL_ECHO(Z_PROBE_OFFSET_RANGE_MAX);
        SERIAL_EOL;
      }
    }
    else {
      SERIAL_ECHO_START;
      SERIAL_ECHOLNPGM(MSG_ZPROBE_ZOFFSET " : ");
      SERIAL_ECHO(-zprobe_zoffset);
      SERIAL_EOL;
    }
  }

#endif // CUSTOM_M_CODE_SET_Z_PROBE_OFFSET

#ifdef FILAMENTCHANGEENABLE

  /**
   * M600: Pause for filament change X[pos] Y[pos] Z[relative lift] E[initial retract] L[later retract distance for removal]
   */
  inline void gcode_M600() {
    float target[NUM_AXIS], lastpos[NUM_AXIS], fr60 = feedrate / 60;
    for (int i=0; i<NUM_AXIS; i++)
      target[i] = lastpos[i] = current_position[i];

    #define BASICPLAN plan_buffer_line(target[X_AXIS], target[Y_AXIS], target[Z_AXIS], target[E_AXIS], fr60, active_extruder);
    #ifdef DELTA
      #define RUNPLAN calculate_delta(target); BASICPLAN
    #else
      #define RUNPLAN BASICPLAN
    #endif

    //retract by E
    if (code_seen('E')) target[E_AXIS] += code_value();
    #ifdef FILAMENTCHANGE_FIRSTRETRACT
      else target[E_AXIS] += FILAMENTCHANGE_FIRSTRETRACT;
    #endif

    RUNPLAN;

    //lift Z
    if (code_seen('Z')) target[Z_AXIS] += code_value();
    #ifdef FILAMENTCHANGE_ZADD
      else target[Z_AXIS] += FILAMENTCHANGE_ZADD;
    #endif

    RUNPLAN;

    //move xy
    if (code_seen('X')) target[X_AXIS] = code_value();
    #ifdef FILAMENTCHANGE_XPOS
      else target[X_AXIS] = FILAMENTCHANGE_XPOS;
    #endif

    if (code_seen('Y')) target[Y_AXIS] = code_value();
    #ifdef FILAMENTCHANGE_YPOS
      else target[Y_AXIS] = FILAMENTCHANGE_YPOS;
    #endif

    RUNPLAN;

    if (code_seen('L')) target[E_AXIS] += code_value();
    #ifdef FILAMENTCHANGE_FINALRETRACT
      else target[E_AXIS] += FILAMENTCHANGE_FINALRETRACT;
    #endif

    RUNPLAN;

    //finish moves
    st_synchronize();
    //disable extruder steppers so filament can be removed
    disable_e0();
    disable_e1();
    disable_e2();
    disable_e3();
    delay(100);
    LCD_ALERTMESSAGEPGM(MSG_FILAMENTCHANGE);
    uint8_t cnt = 0;
    while (!lcd_clicked()) {
      if (++cnt == 0) lcd_quick_feedback(); // every 256th frame till the lcd is clicked
      manage_heater();
      manage_inactivity(true);
      lcd_update();
    } // while(!lcd_clicked)

    //return to normal
    if (code_seen('L')) target[E_AXIS] -= code_value();
    #ifdef FILAMENTCHANGE_FINALRETRACT
      else target[E_AXIS] -= FILAMENTCHANGE_FINALRETRACT;
    #endif

    current_position[E_AXIS] = target[E_AXIS]; //the long retract of L is compensated by manual filament feeding
    plan_set_e_position(current_position[E_AXIS]);

    RUNPLAN; //should do nothing

    lcd_reset_alert_level();

    #ifdef DELTA
      calculate_delta(lastpos);
      plan_buffer_line(delta[X_AXIS], delta[Y_AXIS], delta[Z_AXIS], target[E_AXIS], fr60, active_extruder); //move xyz back
      plan_buffer_line(delta[X_AXIS], delta[Y_AXIS], delta[Z_AXIS], lastpos[E_AXIS], fr60, active_extruder); //final untretract
    #else
      plan_buffer_line(lastpos[X_AXIS], lastpos[Y_AXIS], target[Z_AXIS], target[E_AXIS], fr60, active_extruder); //move xy back
      plan_buffer_line(lastpos[X_AXIS], lastpos[Y_AXIS], lastpos[Z_AXIS], target[E_AXIS], fr60, active_extruder); //move z back
      plan_buffer_line(lastpos[X_AXIS], lastpos[Y_AXIS], lastpos[Z_AXIS], lastpos[E_AXIS], fr60, active_extruder); //final untretract
    #endif        

    #ifdef FILAMENT_RUNOUT_SENSOR
      filrunoutEnqueued = false;
    #endif
    
  }

#endif // FILAMENTCHANGEENABLE

#ifdef DUAL_X_CARRIAGE

  /**
   * M605: Set dual x-carriage movement mode
   *
   *    M605 S0: Full control mode. The slicer has full control over x-carriage movement
   *    M605 S1: Auto-park mode. The inactive head will auto park/unpark without slicer involvement
   *    M605 S2 [Xnnn] [Rmmm]: Duplication mode. The second extruder will duplicate the first with nnn
   *                         millimeters x-offset and an optional differential hotend temperature of
   *                         mmm degrees. E.g., with "M605 S2 X100 R2" the second extruder will duplicate
   *                         the first with a spacing of 100mm in the x direction and 2 degrees hotter.
   *
   *    Note: the X axis should be homed after changing dual x-carriage mode.
   */
  inline void gcode_M605() {
    st_synchronize();
    if (code_seen('S')) dual_x_carriage_mode = code_value();
    switch(dual_x_carriage_mode) {
      case DXC_DUPLICATION_MODE:
        if (code_seen('X')) duplicate_extruder_x_offset = max(code_value(), X2_MIN_POS - x_home_pos(0));
        if (code_seen('R')) duplicate_extruder_temp_offset = code_value();
        SERIAL_ECHO_START;
        SERIAL_ECHOPGM(MSG_HOTEND_OFFSET);
        SERIAL_CHAR(' ');
        SERIAL_ECHO(extruder_offset[X_AXIS][0]);
        SERIAL_CHAR(',');
        SERIAL_ECHO(extruder_offset[Y_AXIS][0]);
        SERIAL_CHAR(' ');
        SERIAL_ECHO(duplicate_extruder_x_offset);
        SERIAL_CHAR(',');
        SERIAL_ECHOLN(extruder_offset[Y_AXIS][1]);
        break;
      case DXC_FULL_CONTROL_MODE:
      case DXC_AUTO_PARK_MODE:
        break;
      default:
        dual_x_carriage_mode = DEFAULT_DUAL_X_CARRIAGE_MODE;
        break;
    }
    active_extruder_parked = false;
    extruder_duplication_enabled = false;
    delayed_move_time = 0;
  }

#endif // DUAL_X_CARRIAGE

/**
 * M907: Set digital trimpot motor current using axis codes X, Y, Z, E, B, S
 */
inline void gcode_M907() {
  #if HAS_DIGIPOTSS
    for (int i=0;i<NUM_AXIS;i++)
      if (code_seen(axis_codes[i])) digipot_current(i, code_value());
    if (code_seen('B')) digipot_current(4, code_value());
    if (code_seen('S')) for (int i=0; i<=4; i++) digipot_current(i, code_value());
  #endif
  #ifdef MOTOR_CURRENT_PWM_XY_PIN
    if (code_seen('X')) digipot_current(0, code_value());
  #endif
  #ifdef MOTOR_CURRENT_PWM_Z_PIN
    if (code_seen('Z')) digipot_current(1, code_value());
  #endif
  #ifdef MOTOR_CURRENT_PWM_E_PIN
    if (code_seen('E')) digipot_current(2, code_value());
  #endif
  #ifdef DIGIPOT_I2C
    // this one uses actual amps in floating point
    for (int i=0;i<NUM_AXIS;i++) if(code_seen(axis_codes[i])) digipot_i2c_set_current(i, code_value());
    // for each additional extruder (named B,C,D,E..., channels 4,5,6,7...)
    for (int i=NUM_AXIS;i<DIGIPOT_I2C_NUM_CHANNELS;i++) if(code_seen('B'+i-NUM_AXIS)) digipot_i2c_set_current(i, code_value());
  #endif
}

#if HAS_DIGIPOTSS

  /**
   * M908: Control digital trimpot directly (M908 P<pin> S<current>)
   */
  inline void gcode_M908() {
      digitalPotWrite(
        code_seen('P') ? code_value() : 0,
        code_seen('S') ? code_value() : 0
      );
  }

#endif // HAS_DIGIPOTSS

#if HAS_MICROSTEPS

  // M350 Set microstepping mode. Warning: Steps per unit remains unchanged. S code sets stepping mode for all drivers.
  inline void gcode_M350() {
    if(code_seen('S')) for(int i=0;i<=4;i++) microstep_mode(i,code_value());
    for(int i=0;i<NUM_AXIS;i++) if(code_seen(axis_codes[i])) microstep_mode(i,(uint8_t)code_value());
    if(code_seen('B')) microstep_mode(4,code_value());
    microstep_readings();
  }

  /**
   * M351: Toggle MS1 MS2 pins directly with axis codes X Y Z E B
   *       S# determines MS1 or MS2, X# sets the pin high/low.
   */
  inline void gcode_M351() {
    if (code_seen('S')) switch(code_value_short()) {
      case 1:
        for(int i=0;i<NUM_AXIS;i++) if (code_seen(axis_codes[i])) microstep_ms(i, code_value(), -1);
        if (code_seen('B')) microstep_ms(4, code_value(), -1);
        break;
      case 2:
        for(int i=0;i<NUM_AXIS;i++) if (code_seen(axis_codes[i])) microstep_ms(i, -1, code_value());
        if (code_seen('B')) microstep_ms(4, -1, code_value());
        break;
    }
    microstep_readings();
  }

#endif // HAS_MICROSTEPS

/**
 * M999: Restart after being stopped
 */
inline void gcode_M999() {
  Running = true;
  lcd_reset_alert_level();
  gcode_LastN = Stopped_gcode_LastN;
  FlushSerialRequestResend();
}

/**
 * T0-T3: Switch tool, usually switching extruders
 */
inline void gcode_T() {
  int tmp_extruder = code_value();
  if (tmp_extruder >= EXTRUDERS) {
    SERIAL_ECHO_START;
    SERIAL_CHAR('T');
    SERIAL_ECHO(tmp_extruder);
    SERIAL_ECHOLN(MSG_INVALID_EXTRUDER);
  }
  else {
    target_extruder = tmp_extruder;

    #if EXTRUDERS > 1
      bool make_move = false;
    #endif

    if (code_seen('F')) {

      #if EXTRUDERS > 1
        make_move = true;
      #endif

      next_feedrate = code_value();
      if (next_feedrate > 0.0) feedrate = next_feedrate;
    }
    #if EXTRUDERS > 1
      if (tmp_extruder != active_extruder) {
        // Save current position to return to after applying extruder offset
        set_destination_to_current();
        #ifdef DUAL_X_CARRIAGE
          if (dual_x_carriage_mode == DXC_AUTO_PARK_MODE && IsRunning() &&
                (delayed_move_time != 0 || current_position[X_AXIS] != x_home_pos(active_extruder))) {
            // Park old head: 1) raise 2) move to park position 3) lower
            plan_buffer_line(current_position[X_AXIS], current_position[Y_AXIS], current_position[Z_AXIS] + TOOLCHANGE_PARK_ZLIFT,
                  current_position[E_AXIS], max_feedrate[Z_AXIS], active_extruder);
            plan_buffer_line(x_home_pos(active_extruder), current_position[Y_AXIS], current_position[Z_AXIS] + TOOLCHANGE_PARK_ZLIFT,
                  current_position[E_AXIS], max_feedrate[X_AXIS], active_extruder);
            plan_buffer_line(x_home_pos(active_extruder), current_position[Y_AXIS], current_position[Z_AXIS],
                  current_position[E_AXIS], max_feedrate[Z_AXIS], active_extruder);
            st_synchronize();
          }

          // apply Y & Z extruder offset (x offset is already used in determining home pos)
          current_position[Y_AXIS] = current_position[Y_AXIS] -
                       extruder_offset[Y_AXIS][active_extruder] +
                       extruder_offset[Y_AXIS][tmp_extruder];
          current_position[Z_AXIS] = current_position[Z_AXIS] -
                       extruder_offset[Z_AXIS][active_extruder] +
                       extruder_offset[Z_AXIS][tmp_extruder];

          active_extruder = tmp_extruder;

          // This function resets the max/min values - the current position may be overwritten below.
          axis_is_at_home(X_AXIS);

          if (dual_x_carriage_mode == DXC_FULL_CONTROL_MODE) {
            current_position[X_AXIS] = inactive_extruder_x_pos;
            inactive_extruder_x_pos = destination[X_AXIS];
          }
          else if (dual_x_carriage_mode == DXC_DUPLICATION_MODE) {
            active_extruder_parked = (active_extruder == 0); // this triggers the second extruder to move into the duplication position
            if (active_extruder == 0 || active_extruder_parked)
              current_position[X_AXIS] = inactive_extruder_x_pos;
            else
              current_position[X_AXIS] = destination[X_AXIS] + duplicate_extruder_x_offset;
            inactive_extruder_x_pos = destination[X_AXIS];
            extruder_duplication_enabled = false;
          }
          else {
            // record raised toolhead position for use by unpark
            memcpy(raised_parked_position, current_position, sizeof(raised_parked_position));
            raised_parked_position[Z_AXIS] += TOOLCHANGE_UNPARK_ZLIFT;
            active_extruder_parked = true;
            delayed_move_time = 0;
          }
        #else // !DUAL_X_CARRIAGE
          // Offset extruder (only by XY)
          for (int i=X_AXIS; i<=Y_AXIS; i++)
            current_position[i] += extruder_offset[i][tmp_extruder] - extruder_offset[i][active_extruder];
          // Set the new active extruder and position
          active_extruder = tmp_extruder;
        #endif // !DUAL_X_CARRIAGE
        #ifdef DELTA
          sync_plan_position_delta();
        #else
          sync_plan_position();
        #endif
        // Move to the old position if 'F' was in the parameters
        if (make_move && IsRunning()) prepare_move();
      }

      #ifdef EXT_SOLENOID
        st_synchronize();
        disable_all_solenoids();
        enable_solenoid_on_active_extruder();
      #endif // EXT_SOLENOID

    #endif // EXTRUDERS > 1
    SERIAL_ECHO_START;
    SERIAL_ECHO(MSG_ACTIVE_EXTRUDER);
    SERIAL_PROTOCOLLN((int)active_extruder);
  }
}

/**
 * Process Commands and dispatch them to handlers
 * This is called from the main loop()
 */
void process_commands() {
  if (code_seen('G')) {

    int gCode = code_value_short();

    switch(gCode) {

    // G0, G1
    case 0:
    case 1:
      gcode_G0_G1();
      break;

    // G2, G3
    #ifndef SCARA
      case 2: // G2  - CW ARC
      case 3: // G3  - CCW ARC
        gcode_G2_G3(gCode == 2);
        break;
    #endif

    // G4 Dwell
    case 4:
      gcode_G4();
      break;

    #ifdef FWRETRACT

      case 10: // G10: retract
      case 11: // G11: retract_recover
        gcode_G10_G11(gCode == 10);
        break;

    #endif //FWRETRACT

    case 28: // G28: Home all axes, one at a time
      gcode_G28();
      break;

    #if defined(ENABLE_AUTO_BED_LEVELING) || defined(MESH_BED_LEVELING)
      case 29: // G29 Detailed Z-Probe, probes the bed at 3 or more points.
        gcode_G29();
        break;
    #endif

    #ifdef ENABLE_AUTO_BED_LEVELING

      #ifndef Z_PROBE_SLED

        case 30: // G30 Single Z Probe
          gcode_G30();
          break;

      #else // Z_PROBE_SLED

          case 31: // G31: dock the sled
          case 32: // G32: undock the sled
            dock_sled(gCode == 31);
            break;

      #endif // Z_PROBE_SLED

    #endif // ENABLE_AUTO_BED_LEVELING

    case 90: // G90
      relative_mode = false;
      break;
    case 91: // G91
      relative_mode = true;
      break;

    case 92: // G92
      gcode_G92();
      break;
    }
  }

  else if (code_seen('M')) {
    switch(code_value_short()) {
      #ifdef ULTIPANEL
        case 0: // M0 - Unconditional stop - Wait for user button press on LCD
        case 1: // M1 - Conditional stop - Wait for user button press on LCD
          gcode_M0_M1();
          break;
      #endif // ULTIPANEL

      case 17:
        gcode_M17();
        break;

      #ifdef SDSUPPORT

        case 20: // M20 - list SD card
          gcode_M20(); break;
        case 21: // M21 - init SD card
          gcode_M21(); break;
        case 22: //M22 - release SD card
          gcode_M22(); break;
        case 23: //M23 - Select file
          gcode_M23(); break;
        case 24: //M24 - Start SD print
          gcode_M24(); break;
        case 25: //M25 - Pause SD print
          gcode_M25(); break;
        case 26: //M26 - Set SD index
          gcode_M26(); break;
        case 27: //M27 - Get SD status
          gcode_M27(); break;
        case 28: //M28 - Start SD write
          gcode_M28(); break;
        case 29: //M29 - Stop SD write
          gcode_M29(); break;
        case 30: //M30 <filename> Delete File
          gcode_M30(); break;
        case 32: //M32 - Select file and start SD print
          gcode_M32(); break;
        case 928: //M928 - Start SD write
          gcode_M928(); break;

      #endif //SDSUPPORT

      case 31: //M31 take time since the start of the SD print or an M109 command
        gcode_M31();
        break;

      case 42: //M42 -Change pin status via gcode
        gcode_M42();
        break;

      #if defined(ENABLE_AUTO_BED_LEVELING) && defined(Z_PROBE_REPEATABILITY_TEST)
        case 48: // M48 Z-Probe repeatability
          gcode_M48();
          break;
      #endif // ENABLE_AUTO_BED_LEVELING && Z_PROBE_REPEATABILITY_TEST

      case 104: // M104
        gcode_M104();
        break;

      case 112: //  M112 Emergency Stop
        gcode_M112();
        break;

      case 140: // M140 Set bed temp
        gcode_M140();
        break;

      case 105: // M105 Read current temperature
        gcode_M105();
        return;
        break;

      case 109: // M109 Wait for temperature
        gcode_M109();
        break;

      #if HAS_TEMP_BED
        case 190: // M190 - Wait for bed heater to reach target.
          gcode_M190();
          break;
      #endif // HAS_TEMP_BED

      #if HAS_FAN
        case 106: //M106 Fan On
          gcode_M106();
          break;
        case 107: //M107 Fan Off
          gcode_M107();
          break;
      #endif // HAS_FAN

      #ifdef BARICUDA
        // PWM for HEATER_1_PIN
        #if HAS_HEATER_1
          case 126: // M126 valve open
            gcode_M126();
            break;
          case 127: // M127 valve closed
            gcode_M127();
            break;
        #endif // HAS_HEATER_1

        // PWM for HEATER_2_PIN
        #if HAS_HEATER_2
          case 128: // M128 valve open
            gcode_M128();
            break;
          case 129: // M129 valve closed
            gcode_M129();
            break;
        #endif // HAS_HEATER_2
      #endif // BARICUDA

      #if HAS_POWER_SWITCH

        case 80: // M80 - Turn on Power Supply
          gcode_M80();
          break;

      #endif // HAS_POWER_SWITCH

      case 81: // M81 - Turn off Power, including Power Supply, if possible
        gcode_M81();
        break;

      case 82:
        gcode_M82();
        break;
      case 83:
        gcode_M83();
        break;
      case 18: //compatibility
      case 84: // M84
        gcode_M18_M84();
        break;
      case 85: // M85
        gcode_M85();
        break;
      case 92: // M92
        gcode_M92();
        break;
      case 115: // M115
        gcode_M115();
        break;
      case 117: // M117 display message
        gcode_M117();
        break;
      case 114: // M114
        gcode_M114();
        break;
      case 120: // M120
        gcode_M120();
        break;
      case 121: // M121
        gcode_M121();
        break;
      case 119: // M119
        gcode_M119();
        break;
        //TODO: update for all axis, use for loop

      #ifdef BLINKM

        case 150: // M150
          gcode_M150();
          break;

      #endif //BLINKM

      case 200: // M200 D<millimeters> set filament diameter and set E axis units to cubic millimeters (use S0 to set back to millimeters).
        gcode_M200();
        break;
      case 201: // M201
        gcode_M201();
        break;
      #if 0 // Not used for Sprinter/grbl gen6
      case 202: // M202
        gcode_M202();
        break;
      #endif
      case 203: // M203 max feedrate mm/sec
        gcode_M203();
        break;
      case 204: // M204 acclereration S normal moves T filmanent only moves
        gcode_M204();
        break;
      case 205: //M205 advanced settings:  minimum travel speed S=while printing T=travel only,  B=minimum segment time X= maximum xy jerk, Z=maximum Z jerk
        gcode_M205();
        break;
      case 206: // M206 additional homing offset
        gcode_M206();
        break;

      #ifdef DELTA
        case 665: // M665 set delta configurations L<diagonal_rod> R<delta_radius> S<segments_per_sec>
          gcode_M665();
          break;
      #endif

      #if defined(DELTA) || defined(Z_DUAL_ENDSTOPS)
        case 666: // M666 set delta / dual endstop adjustment
          gcode_M666();
          break;
      #endif

      #ifdef FWRETRACT
        case 207: //M207 - set retract length S[positive mm] F[feedrate mm/min] Z[additional zlift/hop]
          gcode_M207();
          break;
        case 208: // M208 - set retract recover length S[positive mm surplus to the M207 S*] F[feedrate mm/min]
          gcode_M208();
          break;
        case 209: // M209 - S<1=true/0=false> enable automatic retract detect if the slicer did not support G10/11: every normal extrude-only move will be classified as retract depending on the direction.
          gcode_M209();
          break;
      #endif // FWRETRACT

      #if EXTRUDERS > 1
        case 218: // M218 - set hotend offset (in mm), T<extruder_number> X<offset_on_X> Y<offset_on_Y>
          gcode_M218();
          break;
      #endif

      case 220: // M220 S<factor in percent>- set speed factor override percentage
        gcode_M220();
        break;

      case 221: // M221 S<factor in percent>- set extrude factor override percentage
        gcode_M221();
        break;

      case 226: // M226 P<pin number> S<pin state>- Wait until the specified pin reaches the state required
        gcode_M226();
        break;

      #if NUM_SERVOS > 0
        case 280: // M280 - set servo position absolute. P: servo index, S: angle or microseconds
          gcode_M280();
          break;
      #endif // NUM_SERVOS > 0

      #if BEEPER > 0 || defined(ULTRALCD) || defined(LCD_USE_I2C_BUZZER)
        case 300: // M300 - Play beep tone
          gcode_M300();
          break;
      #endif // BEEPER > 0 || ULTRALCD || LCD_USE_I2C_BUZZER

      #ifdef PIDTEMP
        case 301: // M301
          gcode_M301();
          break;
      #endif // PIDTEMP

      #ifdef PIDTEMPBED
        case 304: // M304
          gcode_M304();
          break;
      #endif // PIDTEMPBED

      #if defined(CHDK) || HAS_PHOTOGRAPH
        case 240: // M240  Triggers a camera by emulating a Canon RC-1 : http://www.doc-diy.net/photo/rc-1_hacked/
          gcode_M240();
          break;
      #endif // CHDK || PHOTOGRAPH_PIN

      #ifdef HAS_LCD_CONTRAST
        case 250: // M250  Set LCD contrast value: C<value> (value 0..63)
          gcode_M250();
          break;
      #endif // HAS_LCD_CONTRAST

      #ifdef PREVENT_DANGEROUS_EXTRUDE
        case 302: // allow cold extrudes, or set the minimum extrude temperature
          gcode_M302();
          break;
      #endif // PREVENT_DANGEROUS_EXTRUDE

      case 303: // M303 PID autotune
        gcode_M303();
        break;

      #ifdef SCARA
        case 360:  // M360 SCARA Theta pos1
          if (gcode_M360()) return;
          break;
        case 361:  // M361 SCARA Theta pos2
          if (gcode_M361()) return;
          break;
        case 362:  // M362 SCARA Psi pos1
          if (gcode_M362()) return;
          break;
        case 363:  // M363 SCARA Psi pos2
          if (gcode_M363()) return;
          break;
        case 364:  // M364 SCARA Psi pos3 (90 deg to Theta)
          if (gcode_M364()) return;
          break;
        case 365: // M365 Set SCARA scaling for X Y Z
          gcode_M365();
          break;
      #endif // SCARA

      case 400: // M400 finish all moves
        gcode_M400();
        break;

      #if defined(ENABLE_AUTO_BED_LEVELING) && (defined(SERVO_ENDSTOPS) || defined(Z_PROBE_ALLEN_KEY)) && not defined(Z_PROBE_SLED)
        case 401:
          gcode_M401();
          break;
        case 402:
          gcode_M402();
          break;
      #endif

      #ifdef FILAMENT_SENSOR
        case 404:  //M404 Enter the nominal filament width (3mm, 1.75mm ) N<3.0> or display nominal filament width
          gcode_M404();
          break;
        case 405:  //M405 Turn on filament sensor for control
          gcode_M405();
          break;
        case 406:  //M406 Turn off filament sensor for control
          gcode_M406();
          break;
        case 407:   //M407 Display measured filament diameter
          gcode_M407();
          break;
      #endif // FILAMENT_SENSOR

      case 410: // M410 quickstop - Abort all the planned moves.
        gcode_M410();
        break;

      case 500: // M500 Store settings in EEPROM
        gcode_M500();
        break;
      case 501: // M501 Read settings from EEPROM
        gcode_M501();
        break;
      case 502: // M502 Revert to default settings
        gcode_M502();
        break;
      case 503: // M503 print settings currently in memory
        gcode_M503();
        break;

      #ifdef ABORT_ON_ENDSTOP_HIT_FEATURE_ENABLED
        case 540:
          gcode_M540();
          break;
      #endif

      #ifdef CUSTOM_M_CODE_SET_Z_PROBE_OFFSET
        case CUSTOM_M_CODE_SET_Z_PROBE_OFFSET:
          gcode_SET_Z_PROBE_OFFSET();
          break;
      #endif // CUSTOM_M_CODE_SET_Z_PROBE_OFFSET

      #ifdef FILAMENTCHANGEENABLE
        case 600: //Pause for filament change X[pos] Y[pos] Z[relative lift] E[initial retract] L[later retract distance for removal]
          gcode_M600();
          break;
      #endif // FILAMENTCHANGEENABLE

      #ifdef DUAL_X_CARRIAGE
        case 605:
          gcode_M605();
          break;
      #endif // DUAL_X_CARRIAGE

      case 907: // M907 Set digital trimpot motor current using axis codes.
        gcode_M907();
        break;

      #if HAS_DIGIPOTSS
        case 908: // M908 Control digital trimpot directly.
          gcode_M908();
          break;
      #endif // HAS_DIGIPOTSS

      #if HAS_MICROSTEPS

        case 350: // M350 Set microstepping mode. Warning: Steps per unit remains unchanged. S code sets stepping mode for all drivers.
          gcode_M350();
          break;

        case 351: // M351 Toggle MS1 MS2 pins directly, S# determines MS1 or MS2, X# sets the pin high/low.
          gcode_M351();
          break;

      #endif // HAS_MICROSTEPS

      case 999: // M999: Restart after being Stopped
        gcode_M999();
        break;
    }
  }

  else if (code_seen('T')) {
    gcode_T();
  }

  else {
    SERIAL_ECHO_START;
    SERIAL_ECHOPGM(MSG_UNKNOWN_COMMAND);
    SERIAL_ECHO(command_queue[cmd_queue_index_r]);
    SERIAL_ECHOLNPGM("\"");
  }

  ClearToSend();
}

void FlushSerialRequestResend() {
  //char command_queue[cmd_queue_index_r][100]="Resend:";
  MYSERIAL.flush();
  SERIAL_PROTOCOLPGM(MSG_RESEND);
  SERIAL_PROTOCOLLN(gcode_LastN + 1);
  ClearToSend();
}

void ClearToSend() {
  refresh_cmd_timeout();
  #ifdef SDSUPPORT
    if (fromsd[cmd_queue_index_r]) return;
  #endif
  SERIAL_PROTOCOLLNPGM(MSG_OK);
}

void get_coordinates() {
  for (int i = 0; i < NUM_AXIS; i++) {
    if (code_seen(axis_codes[i]))
      destination[i] = code_value() + (axis_relative_modes[i] || relative_mode ? current_position[i] : 0);
    else
      destination[i] = current_position[i];
  }
  if (code_seen('F')) {
    next_feedrate = code_value();
    if (next_feedrate > 0.0) feedrate = next_feedrate;
  }
}

void get_arc_coordinates() {
  #ifdef SF_ARC_FIX
    bool relative_mode_backup = relative_mode;
    relative_mode = true;
  #endif
    get_coordinates();
  #ifdef SF_ARC_FIX
    relative_mode = relative_mode_backup;
  #endif

  offset[0] = code_seen('I') ? code_value() : 0;
  offset[1] = code_seen('J') ? code_value() : 0;
}

void clamp_to_software_endstops(float target[3]) {
  if (min_software_endstops) {
    NOLESS(target[X_AXIS], min_pos[X_AXIS]);
    NOLESS(target[Y_AXIS], min_pos[Y_AXIS]);
    
    float negative_z_offset = 0;
    #ifdef ENABLE_AUTO_BED_LEVELING
      if (Z_PROBE_OFFSET_FROM_EXTRUDER < 0) negative_z_offset += Z_PROBE_OFFSET_FROM_EXTRUDER;
      if (home_offset[Z_AXIS] < 0) negative_z_offset += home_offset[Z_AXIS];
    #endif
    NOLESS(target[Z_AXIS], min_pos[Z_AXIS] + negative_z_offset);
  }

  if (max_software_endstops) {
    NOMORE(target[X_AXIS], max_pos[X_AXIS]);
    NOMORE(target[Y_AXIS], max_pos[Y_AXIS]);
    NOMORE(target[Z_AXIS], max_pos[Z_AXIS]);
  }
}

#ifdef DELTA

  void recalc_delta_settings(float radius, float diagonal_rod) {
    delta_tower1_x = -SIN_60 * radius;  // front left tower
    delta_tower1_y = -COS_60 * radius;
    delta_tower2_x =  SIN_60 * radius;  // front right tower
    delta_tower2_y = -COS_60 * radius;
    delta_tower3_x = 0.0;               // back middle tower
    delta_tower3_y = radius;
    delta_diagonal_rod_2 = sq(diagonal_rod);
  }

  void calculate_delta(float cartesian[3]) {
    delta[X_AXIS] = sqrt(delta_diagonal_rod_2
                         - sq(delta_tower1_x-cartesian[X_AXIS])
                         - sq(delta_tower1_y-cartesian[Y_AXIS])
                         ) + cartesian[Z_AXIS];
    delta[Y_AXIS] = sqrt(delta_diagonal_rod_2
                         - sq(delta_tower2_x-cartesian[X_AXIS])
                         - sq(delta_tower2_y-cartesian[Y_AXIS])
                         ) + cartesian[Z_AXIS];
    delta[Z_AXIS] = sqrt(delta_diagonal_rod_2
                         - sq(delta_tower3_x-cartesian[X_AXIS])
                         - sq(delta_tower3_y-cartesian[Y_AXIS])
                         ) + cartesian[Z_AXIS];
    /*
    SERIAL_ECHOPGM("cartesian x="); SERIAL_ECHO(cartesian[X_AXIS]);
    SERIAL_ECHOPGM(" y="); SERIAL_ECHO(cartesian[Y_AXIS]);
    SERIAL_ECHOPGM(" z="); SERIAL_ECHOLN(cartesian[Z_AXIS]);

    SERIAL_ECHOPGM("delta x="); SERIAL_ECHO(delta[X_AXIS]);
    SERIAL_ECHOPGM(" y="); SERIAL_ECHO(delta[Y_AXIS]);
    SERIAL_ECHOPGM(" z="); SERIAL_ECHOLN(delta[Z_AXIS]);
    */
  }

  #ifdef ENABLE_AUTO_BED_LEVELING

    // Adjust print surface height by linear interpolation over the bed_level array.
    void adjust_delta(float cartesian[3]) {
      if (delta_grid_spacing[0] == 0 || delta_grid_spacing[1] == 0) return; // G29 not done!

      int half = (AUTO_BED_LEVELING_GRID_POINTS - 1) / 2;
      float h1 = 0.001 - half, h2 = half - 0.001,
            grid_x = max(h1, min(h2, cartesian[X_AXIS] / delta_grid_spacing[0])),
            grid_y = max(h1, min(h2, cartesian[Y_AXIS] / delta_grid_spacing[1]));
      int floor_x = floor(grid_x), floor_y = floor(grid_y);
      float ratio_x = grid_x - floor_x, ratio_y = grid_y - floor_y,
            z1 = bed_level[floor_x + half][floor_y + half],
            z2 = bed_level[floor_x + half][floor_y + half + 1],
            z3 = bed_level[floor_x + half + 1][floor_y + half],
            z4 = bed_level[floor_x + half + 1][floor_y + half + 1],
            left = (1 - ratio_y) * z1 + ratio_y * z2,
            right = (1 - ratio_y) * z3 + ratio_y * z4,
            offset = (1 - ratio_x) * left + ratio_x * right;

      delta[X_AXIS] += offset;
      delta[Y_AXIS] += offset;
      delta[Z_AXIS] += offset;

      /*
      SERIAL_ECHOPGM("grid_x="); SERIAL_ECHO(grid_x);
      SERIAL_ECHOPGM(" grid_y="); SERIAL_ECHO(grid_y);
      SERIAL_ECHOPGM(" floor_x="); SERIAL_ECHO(floor_x);
      SERIAL_ECHOPGM(" floor_y="); SERIAL_ECHO(floor_y);
      SERIAL_ECHOPGM(" ratio_x="); SERIAL_ECHO(ratio_x);
      SERIAL_ECHOPGM(" ratio_y="); SERIAL_ECHO(ratio_y);
      SERIAL_ECHOPGM(" z1="); SERIAL_ECHO(z1);
      SERIAL_ECHOPGM(" z2="); SERIAL_ECHO(z2);
      SERIAL_ECHOPGM(" z3="); SERIAL_ECHO(z3);
      SERIAL_ECHOPGM(" z4="); SERIAL_ECHO(z4);
      SERIAL_ECHOPGM(" left="); SERIAL_ECHO(left);
      SERIAL_ECHOPGM(" right="); SERIAL_ECHO(right);
      SERIAL_ECHOPGM(" offset="); SERIAL_ECHOLN(offset);
      */
    }
  #endif // ENABLE_AUTO_BED_LEVELING

#endif // DELTA

#ifdef MESH_BED_LEVELING

  #if !defined(MIN)
    #define MIN(_v1, _v2) (((_v1) < (_v2)) ? (_v1) : (_v2))
  #endif  // ! MIN

// This function is used to split lines on mesh borders so each segment is only part of one mesh area
void mesh_plan_buffer_line(float x, float y, float z, const float e, float feed_rate, const uint8_t &extruder, uint8_t x_splits=0xff, uint8_t y_splits=0xff)
{
  if (!mbl.active) {
    plan_buffer_line(x, y, z, e, feed_rate, extruder);
    set_current_to_destination();
    return;
  }
  int pix = mbl.select_x_index(current_position[X_AXIS]);
  int piy = mbl.select_y_index(current_position[Y_AXIS]);
  int ix = mbl.select_x_index(x);
  int iy = mbl.select_y_index(y);
  pix = MIN(pix, MESH_NUM_X_POINTS-2);
  piy = MIN(piy, MESH_NUM_Y_POINTS-2);
  ix = MIN(ix, MESH_NUM_X_POINTS-2);
  iy = MIN(iy, MESH_NUM_Y_POINTS-2);
  if (pix == ix && piy == iy) {
    // Start and end on same mesh square
    plan_buffer_line(x, y, z, e, feed_rate, extruder);
    set_current_to_destination();
    return;
  }
  float nx, ny, ne, normalized_dist;
  if (ix > pix && (x_splits) & BIT(ix)) {
    nx = mbl.get_x(ix);
    normalized_dist = (nx - current_position[X_AXIS])/(x - current_position[X_AXIS]);
    ny = current_position[Y_AXIS] + (y - current_position[Y_AXIS]) * normalized_dist;
    ne = current_position[E_AXIS] + (e - current_position[E_AXIS]) * normalized_dist;
    x_splits ^= BIT(ix);
  } else if (ix < pix && (x_splits) & BIT(pix)) {
    nx = mbl.get_x(pix);
    normalized_dist = (nx - current_position[X_AXIS])/(x - current_position[X_AXIS]);
    ny = current_position[Y_AXIS] + (y - current_position[Y_AXIS]) * normalized_dist;
    ne = current_position[E_AXIS] + (e - current_position[E_AXIS]) * normalized_dist;
    x_splits ^= BIT(pix);
  } else if (iy > piy && (y_splits) & BIT(iy)) {
    ny = mbl.get_y(iy);
    normalized_dist = (ny - current_position[Y_AXIS])/(y - current_position[Y_AXIS]);
    nx = current_position[X_AXIS] + (x - current_position[X_AXIS]) * normalized_dist;
    ne = current_position[E_AXIS] + (e - current_position[E_AXIS]) * normalized_dist;
    y_splits ^= BIT(iy);
  } else if (iy < piy && (y_splits) & BIT(piy)) {
    ny = mbl.get_y(piy);
    normalized_dist = (ny - current_position[Y_AXIS])/(y - current_position[Y_AXIS]);
    nx = current_position[X_AXIS] + (x - current_position[X_AXIS]) * normalized_dist;
    ne = current_position[E_AXIS] + (e - current_position[E_AXIS]) * normalized_dist;
    y_splits ^= BIT(piy);
  } else {
    // Already split on a border
    plan_buffer_line(x, y, z, e, feed_rate, extruder);
    set_current_to_destination();
    return;
  }
  // Do the split and look for more borders
  destination[X_AXIS] = nx;
  destination[Y_AXIS] = ny;
  destination[E_AXIS] = ne;
  mesh_plan_buffer_line(nx, ny, z, ne, feed_rate, extruder, x_splits, y_splits);
  destination[X_AXIS] = x;
  destination[Y_AXIS] = y;
  destination[E_AXIS] = e;
  mesh_plan_buffer_line(x, y, z, e, feed_rate, extruder, x_splits, y_splits);
}
#endif  // MESH_BED_LEVELING

#ifdef PREVENT_DANGEROUS_EXTRUDE

  inline float prevent_dangerous_extrude(float &curr_e, float &dest_e) {
    float de = dest_e - curr_e;
    if (de) {
      if (degHotend(active_extruder) < extrude_min_temp) {
        curr_e = dest_e; // Behave as if the move really took place, but ignore E part
        SERIAL_ECHO_START;
        SERIAL_ECHOLNPGM(MSG_ERR_COLD_EXTRUDE_STOP);
        return 0;
      }
      #ifdef PREVENT_LENGTHY_EXTRUDE
        if (labs(de) > EXTRUDE_MAXLENGTH) {
          curr_e = dest_e; // Behave as if the move really took place, but ignore E part
          SERIAL_ECHO_START;
          SERIAL_ECHOLNPGM(MSG_ERR_LONG_EXTRUDE_STOP);
          return 0;
        }
      #endif
    }
    return de;
  }

#endif // PREVENT_DANGEROUS_EXTRUDE

void prepare_move() {
  clamp_to_software_endstops(destination);
  refresh_cmd_timeout();

  #ifdef PREVENT_DANGEROUS_EXTRUDE
    (void)prevent_dangerous_extrude(current_position[E_AXIS], destination[E_AXIS]);
  #endif

  #ifdef SCARA //for now same as delta-code

    float difference[NUM_AXIS];
    for (int8_t i = 0; i < NUM_AXIS; i++) difference[i] = destination[i] - current_position[i];

    float cartesian_mm = sqrt(sq(difference[X_AXIS]) + sq(difference[Y_AXIS]) + sq(difference[Z_AXIS]));
    if (cartesian_mm < 0.000001) { cartesian_mm = abs(difference[E_AXIS]); }
    if (cartesian_mm < 0.000001) { return; }
    float seconds = 6000 * cartesian_mm / feedrate / feedrate_multiplier;
    int steps = max(1, int(scara_segments_per_second * seconds));

    //SERIAL_ECHOPGM("mm="); SERIAL_ECHO(cartesian_mm);
    //SERIAL_ECHOPGM(" seconds="); SERIAL_ECHO(seconds);
    //SERIAL_ECHOPGM(" steps="); SERIAL_ECHOLN(steps);

    for (int s = 1; s <= steps; s++) {
      float fraction = float(s) / float(steps);
      for (int8_t i = 0; i < NUM_AXIS; i++) destination[i] = current_position[i] + difference[i] * fraction;
  
      calculate_delta(destination);
      //SERIAL_ECHOPGM("destination[X_AXIS]="); SERIAL_ECHOLN(destination[X_AXIS]);
      //SERIAL_ECHOPGM("destination[Y_AXIS]="); SERIAL_ECHOLN(destination[Y_AXIS]);
      //SERIAL_ECHOPGM("destination[Z_AXIS]="); SERIAL_ECHOLN(destination[Z_AXIS]);
      //SERIAL_ECHOPGM("delta[X_AXIS]="); SERIAL_ECHOLN(delta[X_AXIS]);
      //SERIAL_ECHOPGM("delta[Y_AXIS]="); SERIAL_ECHOLN(delta[Y_AXIS]);
      //SERIAL_ECHOPGM("delta[Z_AXIS]="); SERIAL_ECHOLN(delta[Z_AXIS]);

      plan_buffer_line(delta[X_AXIS], delta[Y_AXIS], delta[Z_AXIS], destination[E_AXIS], feedrate/60*feedrate_multiplier/100.0, active_extruder);
    }

  #endif // SCARA
  
  #ifdef DELTA

    float difference[NUM_AXIS];
    for (int8_t i=0; i < NUM_AXIS; i++) difference[i] = destination[i] - current_position[i];

    float cartesian_mm = sqrt(sq(difference[X_AXIS]) + sq(difference[Y_AXIS]) + sq(difference[Z_AXIS]));
    if (cartesian_mm < 0.000001) cartesian_mm = abs(difference[E_AXIS]);
    if (cartesian_mm < 0.000001) return;
    float seconds = 6000 * cartesian_mm / feedrate / feedrate_multiplier;
    int steps = max(1, int(delta_segments_per_second * seconds));

    // SERIAL_ECHOPGM("mm="); SERIAL_ECHO(cartesian_mm);
    // SERIAL_ECHOPGM(" seconds="); SERIAL_ECHO(seconds);
    // SERIAL_ECHOPGM(" steps="); SERIAL_ECHOLN(steps);

    for (int s = 1; s <= steps; s++) {
      float fraction = float(s) / float(steps);
      for (int8_t i = 0; i < NUM_AXIS; i++) destination[i] = current_position[i] + difference[i] * fraction;
      calculate_delta(destination);
      #ifdef ENABLE_AUTO_BED_LEVELING
        adjust_delta(destination);
      #endif
      plan_buffer_line(delta[X_AXIS], delta[Y_AXIS], delta[Z_AXIS], destination[E_AXIS], feedrate/60*feedrate_multiplier/100.0, active_extruder);
    }

  #endif // DELTA

  #ifdef DUAL_X_CARRIAGE
    if (active_extruder_parked) {
      if (dual_x_carriage_mode == DXC_DUPLICATION_MODE && active_extruder == 0) {
        // move duplicate extruder into correct duplication position.
        plan_set_position(inactive_extruder_x_pos, current_position[Y_AXIS], current_position[Z_AXIS], current_position[E_AXIS]);
        plan_buffer_line(current_position[X_AXIS] + duplicate_extruder_x_offset,
          current_position[Y_AXIS], current_position[Z_AXIS], current_position[E_AXIS], max_feedrate[X_AXIS], 1);
        sync_plan_position();
        st_synchronize();
        extruder_duplication_enabled = true;
        active_extruder_parked = false;
      }
      else if (dual_x_carriage_mode == DXC_AUTO_PARK_MODE) { // handle unparking of head
        if (current_position[E_AXIS] == destination[E_AXIS]) {
          // This is a travel move (with no extrusion)
          // Skip it, but keep track of the current position
          // (so it can be used as the start of the next non-travel move)
          if (delayed_move_time != 0xFFFFFFFFUL) {
            set_current_to_destination();
            NOLESS(raised_parked_position[Z_AXIS], destination[Z_AXIS]);
            delayed_move_time = millis();
            return;
          }
        }
        delayed_move_time = 0;
        // unpark extruder: 1) raise, 2) move into starting XY position, 3) lower
        plan_buffer_line(raised_parked_position[X_AXIS], raised_parked_position[Y_AXIS], raised_parked_position[Z_AXIS], current_position[E_AXIS], max_feedrate[Z_AXIS], active_extruder);
        plan_buffer_line(current_position[X_AXIS], current_position[Y_AXIS], raised_parked_position[Z_AXIS], current_position[E_AXIS], min(max_feedrate[X_AXIS], max_feedrate[Y_AXIS]), active_extruder);
        plan_buffer_line(current_position[X_AXIS], current_position[Y_AXIS], current_position[Z_AXIS], current_position[E_AXIS], max_feedrate[Z_AXIS], active_extruder);
        active_extruder_parked = false;
      }
    }
  #endif // DUAL_X_CARRIAGE

  #if !defined(DELTA) && !defined(SCARA)
    // Do not use feedrate_multiplier for E or Z only moves
    if (current_position[X_AXIS] == destination[X_AXIS] && current_position[Y_AXIS] == destination[Y_AXIS]) {
      line_to_destination();
    }
    else {
      #ifdef MESH_BED_LEVELING
        mesh_plan_buffer_line(destination[X_AXIS], destination[Y_AXIS], destination[Z_AXIS], destination[E_AXIS], (feedrate/60)*(feedrate_multiplier/100.0), active_extruder);
        return;
      #else
        line_to_destination(feedrate * feedrate_multiplier / 100.0);
      #endif  // MESH_BED_LEVELING
    }
  #endif // !(DELTA || SCARA)

  set_current_to_destination();
}

void prepare_arc_move(char isclockwise) {
  float r = hypot(offset[X_AXIS], offset[Y_AXIS]); // Compute arc radius for mc_arc

  // Trace the arc
  mc_arc(current_position, destination, offset, X_AXIS, Y_AXIS, Z_AXIS, feedrate*feedrate_multiplier/60/100.0, r, isclockwise, active_extruder);

  // As far as the parser is concerned, the position is now == target. In reality the
  // motion control system might still be processing the action and the real tool position
  // in any intermediate location.
  set_current_to_destination();
  refresh_cmd_timeout();
}

#if HAS_CONTROLLERFAN

millis_t lastMotor = 0; // Last time a motor was turned on
millis_t lastMotorCheck = 0; // Last time the state was checked

void controllerFan() {
  millis_t ms = millis();
  if (ms >= lastMotorCheck + 2500) { // Not a time critical function, so we only check every 2500ms
    lastMotorCheck = ms;
    if (X_ENABLE_READ == X_ENABLE_ON || Y_ENABLE_READ == Y_ENABLE_ON || Z_ENABLE_READ == Z_ENABLE_ON || soft_pwm_bed > 0
      || E0_ENABLE_READ == E_ENABLE_ON // If any of the drivers are enabled...
      #if EXTRUDERS > 1
        || E1_ENABLE_READ == E_ENABLE_ON
        #if HAS_X2_ENABLE
          || X2_ENABLE_READ == X_ENABLE_ON
        #endif
        #if EXTRUDERS > 2
          || E2_ENABLE_READ == E_ENABLE_ON
          #if EXTRUDERS > 3
            || E3_ENABLE_READ == E_ENABLE_ON
          #endif
        #endif
      #endif
    ) {
      lastMotor = ms; //... set time to NOW so the fan will turn on
    }
    uint8_t speed = (lastMotor == 0 || ms >= lastMotor + (CONTROLLERFAN_SECS * 1000UL)) ? 0 : CONTROLLERFAN_SPEED;
    // allows digital or PWM fan output to be used (see M42 handling)
    digitalWrite(CONTROLLERFAN_PIN, speed);
    analogWrite(CONTROLLERFAN_PIN, speed);
  }
}
#endif

#ifdef SCARA
void calculate_SCARA_forward_Transform(float f_scara[3])
{
  // Perform forward kinematics, and place results in delta[3]
  // The maths and first version has been done by QHARLEY . Integrated into masterbranch 06/2014 and slightly restructured by Joachim Cerny in June 2014
  
  float x_sin, x_cos, y_sin, y_cos;
  
    //SERIAL_ECHOPGM("f_delta x="); SERIAL_ECHO(f_scara[X_AXIS]);
    //SERIAL_ECHOPGM(" y="); SERIAL_ECHO(f_scara[Y_AXIS]);
  
    x_sin = sin(f_scara[X_AXIS]/SCARA_RAD2DEG) * Linkage_1;
    x_cos = cos(f_scara[X_AXIS]/SCARA_RAD2DEG) * Linkage_1;
    y_sin = sin(f_scara[Y_AXIS]/SCARA_RAD2DEG) * Linkage_2;
    y_cos = cos(f_scara[Y_AXIS]/SCARA_RAD2DEG) * Linkage_2;
   
  //  SERIAL_ECHOPGM(" x_sin="); SERIAL_ECHO(x_sin);
  //  SERIAL_ECHOPGM(" x_cos="); SERIAL_ECHO(x_cos);
  //  SERIAL_ECHOPGM(" y_sin="); SERIAL_ECHO(y_sin);
  //  SERIAL_ECHOPGM(" y_cos="); SERIAL_ECHOLN(y_cos);
  
    delta[X_AXIS] = x_cos + y_cos + SCARA_offset_x;  //theta
    delta[Y_AXIS] = x_sin + y_sin + SCARA_offset_y;  //theta+phi
  
    //SERIAL_ECHOPGM(" delta[X_AXIS]="); SERIAL_ECHO(delta[X_AXIS]);
    //SERIAL_ECHOPGM(" delta[Y_AXIS]="); SERIAL_ECHOLN(delta[Y_AXIS]);
}  

void calculate_delta(float cartesian[3]){
  //reverse kinematics.
  // Perform reversed kinematics, and place results in delta[3]
  // The maths and first version has been done by QHARLEY . Integrated into masterbranch 06/2014 and slightly restructured by Joachim Cerny in June 2014
  
  float SCARA_pos[2];
  static float SCARA_C2, SCARA_S2, SCARA_K1, SCARA_K2, SCARA_theta, SCARA_psi; 
  
  SCARA_pos[X_AXIS] = cartesian[X_AXIS] * axis_scaling[X_AXIS] - SCARA_offset_x;  //Translate SCARA to standard X Y
  SCARA_pos[Y_AXIS] = cartesian[Y_AXIS] * axis_scaling[Y_AXIS] - SCARA_offset_y;  // With scaling factor.
  
  #if (Linkage_1 == Linkage_2)
    SCARA_C2 = ( ( sq(SCARA_pos[X_AXIS]) + sq(SCARA_pos[Y_AXIS]) ) / (2 * (float)L1_2) ) - 1;
  #else
    SCARA_C2 =   ( sq(SCARA_pos[X_AXIS]) + sq(SCARA_pos[Y_AXIS]) - (float)L1_2 - (float)L2_2 ) / 45000; 
  #endif
  
  SCARA_S2 = sqrt( 1 - sq(SCARA_C2) );
  
  SCARA_K1 = Linkage_1 + Linkage_2 * SCARA_C2;
  SCARA_K2 = Linkage_2 * SCARA_S2;
  
  SCARA_theta = ( atan2(SCARA_pos[X_AXIS],SCARA_pos[Y_AXIS])-atan2(SCARA_K1, SCARA_K2) ) * -1;
  SCARA_psi   =   atan2(SCARA_S2,SCARA_C2);
  
  delta[X_AXIS] = SCARA_theta * SCARA_RAD2DEG;  // Multiply by 180/Pi  -  theta is support arm angle
  delta[Y_AXIS] = (SCARA_theta + SCARA_psi) * SCARA_RAD2DEG;  //       -  equal to sub arm angle (inverted motor)
  delta[Z_AXIS] = cartesian[Z_AXIS];
  
  /*
  SERIAL_ECHOPGM("cartesian x="); SERIAL_ECHO(cartesian[X_AXIS]);
  SERIAL_ECHOPGM(" y="); SERIAL_ECHO(cartesian[Y_AXIS]);
  SERIAL_ECHOPGM(" z="); SERIAL_ECHOLN(cartesian[Z_AXIS]);
  
  SERIAL_ECHOPGM("scara x="); SERIAL_ECHO(SCARA_pos[X_AXIS]);
  SERIAL_ECHOPGM(" y="); SERIAL_ECHOLN(SCARA_pos[Y_AXIS]);
  
  SERIAL_ECHOPGM("delta x="); SERIAL_ECHO(delta[X_AXIS]);
  SERIAL_ECHOPGM(" y="); SERIAL_ECHO(delta[Y_AXIS]);
  SERIAL_ECHOPGM(" z="); SERIAL_ECHOLN(delta[Z_AXIS]);
  
  SERIAL_ECHOPGM("C2="); SERIAL_ECHO(SCARA_C2);
  SERIAL_ECHOPGM(" S2="); SERIAL_ECHO(SCARA_S2);
  SERIAL_ECHOPGM(" Theta="); SERIAL_ECHO(SCARA_theta);
  SERIAL_ECHOPGM(" Psi="); SERIAL_ECHOLN(SCARA_psi);
  SERIAL_ECHOLN(" ");*/
}

#endif

#ifdef TEMP_STAT_LEDS

  static bool red_led = false;
  static millis_t next_status_led_update_ms = 0;

  void handle_status_leds(void) {
    float max_temp = 0.0;
    if (millis() > next_status_led_update_ms) {
      next_status_led_update_ms += 500; // Update every 0.5s
      for (int8_t cur_extruder = 0; cur_extruder < EXTRUDERS; ++cur_extruder)
         max_temp = max(max(max_temp, degHotend(cur_extruder)), degTargetHotend(cur_extruder));
      #if HAS_TEMP_BED
        max_temp = max(max(max_temp, degTargetBed()), degBed());
      #endif
      bool new_led = (max_temp > 55.0) ? true : (max_temp < 54.0) ? false : red_led;
      if (new_led != red_led) {
        red_led = new_led;
        digitalWrite(STAT_LED_RED, new_led ? HIGH : LOW);
        digitalWrite(STAT_LED_BLUE, new_led ? LOW : HIGH);
      }
    }
  }

#endif

void enable_all_steppers() {
  enable_x();
  enable_y();
  enable_z();
  enable_e0();
  enable_e1();
  enable_e2();
  enable_e3();
}

void disable_all_steppers() {
  disable_x();
  disable_y();
  disable_z();
  disable_e0();
  disable_e1();
  disable_e2();
  disable_e3();
}

/**
 * Manage several activities:
 *  - Check for Filament Runout
 *  - Keep the command buffer full
 *  - Check for maximum inactive time between commands
 *  - Check for maximum inactive time between stepper commands
 *  - Check if pin CHDK needs to go LOW
 *  - Check for KILL button held down
 *  - Check for HOME button held down
 *  - Check if cooling fan needs to be switched on
 *  - Check if an idle but hot extruder needs filament extruded (EXTRUDER_RUNOUT_PREVENT)
 */
void manage_inactivity(bool ignore_stepper_queue/*=false*/) {
  
  #if HAS_FILRUNOUT
    if (card.sdprinting && !(READ(FILRUNOUT_PIN) ^ FIL_RUNOUT_INVERTING))
      filrunout();
  #endif

  if (commands_in_queue < BUFSIZE - 1) get_command();

  millis_t ms = millis();

  if (max_inactive_time && ms > previous_cmd_ms + max_inactive_time) kill();

  if (stepper_inactive_time && ms > previous_cmd_ms + stepper_inactive_time
      && !ignore_stepper_queue && !blocks_queued())
    disable_all_steppers();

  #ifdef CHDK // Check if pin should be set to LOW after M240 set it to HIGH
    if (chdkActive && ms > chdkHigh + CHDK_DELAY) {
      chdkActive = false;
      WRITE(CHDK, LOW);
    }
  #endif

  #if HAS_KILL
    
    // Check if the kill button was pressed and wait just in case it was an accidental
    // key kill key press
    // -------------------------------------------------------------------------------
    static int killCount = 0;   // make the inactivity button a bit less responsive
    const int KILL_DELAY = 750;
    if (!READ(KILL_PIN))
       killCount++;
    else if (killCount > 0)
       killCount--;

    // Exceeded threshold and we can confirm that it was not accidental
    // KILL the machine
    // ----------------------------------------------------------------
    if (killCount >= KILL_DELAY) kill();
  #endif

  #if HAS_HOME
    // Check to see if we have to home, use poor man's debouncer
    // ---------------------------------------------------------
    static int homeDebounceCount = 0;   // poor man's debouncing count
    const int HOME_DEBOUNCE_DELAY = 750;
    if (!READ(HOME_PIN)) {
      if (!homeDebounceCount) {
        enqueuecommands_P(PSTR("G28"));
        LCD_ALERTMESSAGEPGM(MSG_AUTO_HOME);
      }
      if (homeDebounceCount < HOME_DEBOUNCE_DELAY)
        homeDebounceCount++;
      else
        homeDebounceCount = 0;
    }
  #endif
    
  #if HAS_CONTROLLERFAN
    controllerFan(); // Check if fan should be turned on to cool stepper drivers down
  #endif

  #ifdef EXTRUDER_RUNOUT_PREVENT
    if (ms > previous_cmd_ms + EXTRUDER_RUNOUT_SECONDS * 1000)
    if (degHotend(active_extruder) > EXTRUDER_RUNOUT_MINTEMP) {
      bool oldstatus;
      switch(active_extruder) {
        case 0:
          oldstatus = E0_ENABLE_READ;
          enable_e0();
          break;
        #if EXTRUDERS > 1
          case 1:
            oldstatus = E1_ENABLE_READ;
            enable_e1();
            break;
          #if EXTRUDERS > 2
            case 2:
              oldstatus = E2_ENABLE_READ;
              enable_e2();
              break;
            #if EXTRUDERS > 3
              case 3:
                oldstatus = E3_ENABLE_READ;
                enable_e3();
                break;
            #endif
          #endif
        #endif
      }
      float oldepos = current_position[E_AXIS], oldedes = destination[E_AXIS];
      plan_buffer_line(destination[X_AXIS], destination[Y_AXIS], destination[Z_AXIS],
                      destination[E_AXIS] + EXTRUDER_RUNOUT_EXTRUDE * EXTRUDER_RUNOUT_ESTEPS / axis_steps_per_unit[E_AXIS],
                      EXTRUDER_RUNOUT_SPEED / 60. * EXTRUDER_RUNOUT_ESTEPS / axis_steps_per_unit[E_AXIS], active_extruder);
      current_position[E_AXIS] = oldepos;
      destination[E_AXIS] = oldedes;
      plan_set_e_position(oldepos);
      previous_cmd_ms = ms; // refresh_cmd_timeout()
      st_synchronize();
      switch(active_extruder) {
        case 0:
          E0_ENABLE_WRITE(oldstatus);
          break;
        #if EXTRUDERS > 1
          case 1:
            E1_ENABLE_WRITE(oldstatus);
            break;
          #if EXTRUDERS > 2
            case 2:
              E2_ENABLE_WRITE(oldstatus);
              break;
            #if EXTRUDERS > 3
              case 3:
                E3_ENABLE_WRITE(oldstatus);
                break;
            #endif
          #endif
        #endif
      }
    }
  #endif

  #ifdef DUAL_X_CARRIAGE
    // handle delayed move timeout
    if (delayed_move_time && ms > delayed_move_time + 1000 && IsRunning()) {
      // travel moves have been received so enact them
      delayed_move_time = 0xFFFFFFFFUL; // force moves to be done
      set_destination_to_current();
      prepare_move();
    }
  #endif

  #ifdef TEMP_STAT_LEDS
    handle_status_leds();
  #endif

  check_axes_activity();
}

void kill()
{
  cli(); // Stop interrupts
  disable_all_heaters();

  disable_all_steppers();

  #if HAS_POWER_SWITCH
    pinMode(PS_ON_PIN, INPUT);
  #endif

  SERIAL_ERROR_START;
  SERIAL_ERRORLNPGM(MSG_ERR_KILLED);
  LCD_ALERTMESSAGEPGM(MSG_KILLED);
  
  // FMC small patch to update the LCD before ending
  sei();   // enable interrupts
  for (int i = 5; i--; lcd_update()) delay(200); // Wait a short time
  cli();   // disable interrupts
  suicide();
  while(1) { /* Intentionally left empty */ } // Wait for reset
}

#ifdef FILAMENT_RUNOUT_SENSOR

  void filrunout() {
    if (!filrunoutEnqueued) {
      filrunoutEnqueued = true;
      enqueuecommand("M600");
    }
  }

#endif

void Stop() {
  disable_all_heaters();
  if (IsRunning()) {
    Running = false;
    Stopped_gcode_LastN = gcode_LastN; // Save last g_code for restart
    SERIAL_ERROR_START;
    SERIAL_ERRORLNPGM(MSG_ERR_STOPPED);
    LCD_MESSAGEPGM(MSG_STOPPED);
  }
}

#ifdef FAST_PWM_FAN
void setPwmFrequency(uint8_t pin, int val)
{
  val &= 0x07;
  switch(digitalPinToTimer(pin))
  {

    #if defined(TCCR0A)
    case TIMER0A:
    case TIMER0B:
//         TCCR0B &= ~(_BV(CS00) | _BV(CS01) | _BV(CS02));
//         TCCR0B |= val;
         break;
    #endif

    #if defined(TCCR1A)
    case TIMER1A:
    case TIMER1B:
//         TCCR1B &= ~(_BV(CS10) | _BV(CS11) | _BV(CS12));
//         TCCR1B |= val;
         break;
    #endif

    #if defined(TCCR2)
    case TIMER2:
    case TIMER2:
         TCCR2 &= ~(_BV(CS10) | _BV(CS11) | _BV(CS12));
         TCCR2 |= val;
         break;
    #endif

    #if defined(TCCR2A)
    case TIMER2A:
    case TIMER2B:
         TCCR2B &= ~(_BV(CS20) | _BV(CS21) | _BV(CS22));
         TCCR2B |= val;
         break;
    #endif

    #if defined(TCCR3A)
    case TIMER3A:
    case TIMER3B:
    case TIMER3C:
         TCCR3B &= ~(_BV(CS30) | _BV(CS31) | _BV(CS32));
         TCCR3B |= val;
         break;
    #endif

    #if defined(TCCR4A)
    case TIMER4A:
    case TIMER4B:
    case TIMER4C:
         TCCR4B &= ~(_BV(CS40) | _BV(CS41) | _BV(CS42));
         TCCR4B |= val;
         break;
   #endif

    #if defined(TCCR5A)
    case TIMER5A:
    case TIMER5B:
    case TIMER5C:
         TCCR5B &= ~(_BV(CS50) | _BV(CS51) | _BV(CS52));
         TCCR5B |= val;
         break;
   #endif

  }
}
#endif //FAST_PWM_FAN

bool setTargetedHotend(int code){
  target_extruder = active_extruder;
  if (code_seen('T')) {
    target_extruder = code_value_short();
    if (target_extruder >= EXTRUDERS) {
      SERIAL_ECHO_START;
      switch(code){
        case 104:
          SERIAL_ECHO(MSG_M104_INVALID_EXTRUDER);
          break;
        case 105:
          SERIAL_ECHO(MSG_M105_INVALID_EXTRUDER);
          break;
        case 109:
          SERIAL_ECHO(MSG_M109_INVALID_EXTRUDER);
          break;
        case 218:
          SERIAL_ECHO(MSG_M218_INVALID_EXTRUDER);
          break;
        case 221:
          SERIAL_ECHO(MSG_M221_INVALID_EXTRUDER);
          break;
      }
      SERIAL_ECHOLN(target_extruder);
      return true;
    }
  }
  return false;
}

float calculate_volumetric_multiplier(float diameter) {
  if (!volumetric_enabled || diameter == 0) return 1.0;
  float d2 = diameter * 0.5;
  return 1.0 / (M_PI * d2 * d2);
}

void calculate_volumetric_multipliers() {
  for (int i=0; i<EXTRUDERS; i++)
    volumetric_multiplier[i] = calculate_volumetric_multiplier(filament_size[i]);
}<|MERGE_RESOLUTION|>--- conflicted
+++ resolved
@@ -2023,16 +2023,6 @@
 
     #endif // Z_HOME_DIR < 0
 
-<<<<<<< HEAD
-    // Set the Z position, if included
-    if (code_seen(axis_codes[Z_AXIS]) && code_has_value())
-      current_position[Z_AXIS] = code_value();
-=======
-    #if defined(ENABLE_AUTO_BED_LEVELING) && (Z_HOME_DIR < 0)
-      if (home_all_axis || homeZ) current_position[Z_AXIS] += zprobe_zoffset;  // Add Z_Probe offset (the distance is negative)
-    #endif
->>>>>>> 3c9e94e0
-
     sync_plan_position();
 
   #endif // else DELTA
