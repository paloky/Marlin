--- conflicted
+++ resolved
@@ -1,4 +1,3 @@
-<<<<<<< HEAD
 #include "ultralcd.h"
 #ifdef ULTRA_LCD
 
@@ -442,7 +441,7 @@
   force_lcd_update=false;
 }
 
-enum {ItemP_exit, ItemP_home, ItemP_origin, ItemP_preheat, ItemP_extrude, ItemP_disstep};
+enum {ItemP_exit, ItemP_autostart,ItemP_disstep,ItemP_home, ItemP_origin, ItemP_preheat, ItemP_extrude};
 
 //any action must not contain a ',' character anywhere, or this breaks:
 #define MENUITEM(repaint_action, click_action) \
@@ -463,6 +462,12 @@
     case ItemP_exit:
       MENUITEM(  lcdprintPGM(" Main \003")  ,  BLOCK;status=Main_Menu;beepshort(); ) ;
       break;
+    case ItemP_autostart:
+      MENUITEM(  lcdprintPGM(" Autostart")  ,  BLOCK;card.lastnr=0;card.checkautostart(true);beepshort(); ) ;
+      break;
+    case ItemP_disstep:
+      MENUITEM(  lcdprintPGM(" Disable Steppers")  ,  BLOCK;enquecommand("M84");beepshort(); ) ;
+      break;
     case ItemP_home:
       MENUITEM(  lcdprintPGM(" Auto Home")  ,  BLOCK;enquecommand("G28 X-105 Y-105 Z0");beepshort(); ) ;
       break;
@@ -475,15 +480,14 @@
     case ItemP_extrude:
       MENUITEM(  lcdprintPGM(" Extrude")  ,  BLOCK;enquecommand("G92 E0");enquecommand("G1 F700 E50");beepshort(); ) ;
       break;
-    case ItemP_disstep:
-      MENUITEM(  lcdprintPGM(" Disable Steppers")  ,  BLOCK;enquecommand("M84");beepshort(); ) ;
-      break;
+    
+    
     default:   
       break;
   }
   line++;
  }
- updateActiveLines(ItemP_disstep,encoderpos);
+ updateActiveLines(ItemP_extrude,encoderpos);
 }
 
 enum {ItemT_exit,ItemT_speed,ItemT_flow,ItemT_nozzle,ItemT_fan};
@@ -1841,1849 +1845,3 @@
 
 #endif //ULTRA_LCD
 
-=======
-#include "ultralcd.h"
-#ifdef ULTRA_LCD
-
-//===========================================================================
-//=============================imported variables============================
-//===========================================================================
-
-extern volatile int feedmultiply;
-extern volatile bool feedmultiplychanged;
-
-extern long position[4];   
-extern CardReader card;
-
-//===========================================================================
-//=============================public variables============================
-//===========================================================================
-volatile char buttons=0;  //the last checked buttons in a bit array.
-int encoderpos=0;
-short lastenc=0;
-
-
-//===========================================================================
-//=============================private  variables============================
-//===========================================================================
-static char messagetext[LCD_WIDTH]="";
-
-//return for string conversion routines
-static char conv[8];
-
-#include <LiquidCrystal.h>
-LiquidCrystal lcd(LCD_PINS_RS, LCD_PINS_ENABLE, LCD_PINS_D4, LCD_PINS_D5,LCD_PINS_D6,LCD_PINS_D7);  //RS,Enable,D4,D5,D6,D7 
-
-static unsigned long previous_millis_lcd=0;
-static long previous_millis_buttons=0;
-
-
-#ifdef NEWPANEL
- static long blocking=0;
-#else
- static long blocking[8]={0,0,0,0,0,0,0,0};
-#endif
- 
-static MainMenu menu;
-
-#include <avr/pgmspace.h>
-
-void lcdProgMemprint(const char *str)
-{
-  char ch=pgm_read_byte(str);
-  while(ch)
-  {
-    lcd.print(ch);
-    ch=pgm_read_byte(++str);
-  }
-}
-#define lcdprintPGM(x) lcdProgMemprint(MYPGM(x))
-
-
-//===========================================================================
-//=============================functions         ============================
-//===========================================================================
-
-FORCE_INLINE int intround(const float &x){return int(0.5+x);}
-
-void lcd_status(const char* message)
-{
-  strncpy(messagetext,message,LCD_WIDTH);
-  messagetext[strlen(message)]=0;
-}
-
-void lcd_statuspgm(const char* message)
-{
-  char ch=pgm_read_byte(message);
-  char *target=messagetext;
-  uint8_t cnt=0;
-  while(ch &&cnt<LCD_WIDTH)
-  {
-    *target=ch;
-    target++;
-    cnt++;
-    ch=pgm_read_byte(++message);
-  }
-  *target=0;
-}
-
-FORCE_INLINE void clear()
-{
-  lcd.clear();
-}
-
-
-void lcd_init()
-{
-  //beep();
-  byte Degree[8] =
-  {
-    B01100,
-    B10010,
-    B10010,
-    B01100,
-    B00000,
-    B00000,
-    B00000,
-    B00000
-  };
-  byte Thermometer[8] =
-  {
-    B00100,
-    B01010,
-    B01010,
-    B01010,
-    B01010,
-    B10001,
-    B10001,
-    B01110
-  };
-  byte uplevel[8]={0x04, 0x0e, 0x1f, 0x04, 0x1c, 0x00, 0x00, 0x00};//thanks joris
-  byte refresh[8]={0x00, 0x06, 0x19, 0x18, 0x03, 0x13, 0x0c, 0x00}; //thanks joris
-  byte folder [8]={0x00, 0x1c, 0x1f, 0x11, 0x11, 0x1f, 0x00, 0x00}; //thanks joris
-  lcd.begin(LCD_WIDTH, LCD_HEIGHT);
-  lcd.createChar(1,Degree);
-  lcd.createChar(2,Thermometer);
-  lcd.createChar(3,uplevel);
-  lcd.createChar(4,refresh);
-  lcd.createChar(5,folder);
-  LCD_MESSAGEPGM("UltiMarlin ready.");
-}
-
-
-void beep()
-{
-  //return;
-  #ifdef ULTIPANEL
-    pinMode(BEEPER,OUTPUT);
-    for(int8_t i=0;i<20;i++){
-      WRITE(BEEPER,HIGH);
-      delay(5);
-      WRITE(BEEPER,LOW);
-      delay(5);
-    }
-  #endif
-}
-
-void beepshort()
-{
-  //return;
-  #ifdef ULTIPANEL
-    pinMode(BEEPER,OUTPUT);
-    for(int8_t i=0;i<10;i++){
-      WRITE(BEEPER,HIGH);
-      delay(3);
-      WRITE(BEEPER,LOW);
-      delay(3);
-    }
-  #endif  
-}
-
-void lcd_status()
-{
-  #ifdef ULTIPANEL
-    static uint8_t oldbuttons=0;
-    //static long previous_millis_buttons=0;
-    //static long previous_lcdinit=0;
-  //  buttons_check(); // Done in temperature interrupt
-    //previous_millis_buttons=millis();
-    
-    if((buttons==oldbuttons) &&  ((millis() - previous_millis_lcd) < LCD_UPDATE_INTERVAL)   )
-      return;
-    oldbuttons=buttons;
-  #else
-  
-    if(((millis() - previous_millis_lcd) < LCD_UPDATE_INTERVAL)   )
-      return;
-  #endif
-    
-  previous_millis_lcd=millis();
-  menu.update();
-}
-#ifdef ULTIPANEL  
-
-
-void buttons_init()
-{
-  #ifdef NEWPANEL
-    pinMode(BTN_EN1,INPUT);
-    pinMode(BTN_EN2,INPUT); 
-    pinMode(BTN_ENC,INPUT); 
-    pinMode(SDCARDDETECT,INPUT);
-    WRITE(BTN_EN1,HIGH);
-    WRITE(BTN_EN2,HIGH);
-    WRITE(BTN_ENC,HIGH);
-    WRITE(SDCARDDETECT,HIGH);
-  #else
-    pinMode(SHIFT_CLK,OUTPUT);
-    pinMode(SHIFT_LD,OUTPUT);
-    pinMode(SHIFT_EN,OUTPUT);
-    pinMode(SHIFT_OUT,INPUT);
-    WRITE(SHIFT_OUT,HIGH);
-    WRITE(SHIFT_LD,HIGH); 
-    WRITE(SHIFT_EN,LOW); 
-  #endif
-}
-
-
-void buttons_check()
-{
-  
-  #ifdef NEWPANEL
-    uint8_t newbutton=0;
-    if(READ(BTN_EN1)==0)  newbutton|=EN_A;
-    if(READ(BTN_EN2)==0)  newbutton|=EN_B;
-    if((blocking<millis()) &&(READ(BTN_ENC)==0))
-      newbutton|=EN_C;
-    buttons=newbutton;
-  #else   //read it from the shift register
-    uint8_t newbutton=0;
-    WRITE(SHIFT_LD,LOW);
-    WRITE(SHIFT_LD,HIGH);
-    unsigned char tmp_buttons=0;
-    for(int8_t i=0;i<8;i++)
-    { 
-      newbutton = newbutton>>1;
-      if(READ(SHIFT_OUT))
-        newbutton|=(1<<7);
-      WRITE(SHIFT_CLK,HIGH);
-      WRITE(SHIFT_CLK,LOW);
-    }
-    buttons=~newbutton; //invert it, because a pressed switch produces a logical 0
-  #endif
-  
-  //manage encoder rotation
-  char enc=0;
-  if(buttons&EN_A)
-    enc|=(1<<0);
-  if(buttons&EN_B)
-    enc|=(1<<1);
-  if(enc!=lastenc)
-	{
-    switch(enc)
-    {
-    case encrot0:
-      if(lastenc==encrot3)
-        encoderpos++;
-      else if(lastenc==encrot1)
-        encoderpos--;
-      break;
-    case encrot1:
-      if(lastenc==encrot0)
-        encoderpos++;
-      else if(lastenc==encrot2)
-        encoderpos--;
-      break;
-    case encrot2:
-      if(lastenc==encrot1)
-        encoderpos++;
-      else if(lastenc==encrot3)
-        encoderpos--;
-      break;
-    case encrot3:
-      if(lastenc==encrot2)
-        encoderpos++;
-      else if(lastenc==encrot0)
-        encoderpos--;
-      break;
-    default:
-      ;
-    }
-  }
-  lastenc=enc;
-}
-
-#endif
-
-MainMenu::MainMenu()
-{
-  status=Main_Status;
-  displayStartingRow=0;
-  activeline=0;
-  force_lcd_update=true;
-  #ifdef ULTIPANEL
-    buttons_init();
-  #endif
-  lcd_init();
-  linechanging=false;
-  tune=false;
-}
-
-void MainMenu::showStatus()
-{ 
-#if LCD_HEIGHT==4
-  static int olddegHotEnd0=-1;
-  static int oldtargetHotEnd0=-1;
-  //force_lcd_update=true;
-  if(force_lcd_update||feedmultiplychanged)  //initial display of content
-  {
-    feedmultiplychanged=false;
-    encoderpos=feedmultiply;
-    clear();
-    lcd.setCursor(0,0);lcdprintPGM("\002123/567\001 ");
-    #if defined BED_USES_THERMISTOR || defined BED_USES_AD595 
-      lcd.setCursor(10,0);lcdprintPGM("B123/567\001 ");
-    #endif
-  }
-    
-  int tHotEnd0=intround(degHotend0());
-  if((abs(tHotEnd0-olddegHotEnd0)>1)||force_lcd_update) //>1 because otherwise the lcd is refreshed to often.
-  {
-    lcd.setCursor(1,0);
-    lcd.print(ftostr3(tHotEnd0));
-    olddegHotEnd0=tHotEnd0;
-  }
-  int ttHotEnd0=intround(degTargetHotend0());
-  if((ttHotEnd0!=oldtargetHotEnd0)||force_lcd_update)
-  {
-    lcd.setCursor(5,0);
-    lcd.print(ftostr3(ttHotEnd0));
-    oldtargetHotEnd0=ttHotEnd0;
-  }
-  #if defined BED_USES_THERMISTOR || defined BED_USES_AD595 
-    static int oldtBed=-1;
-    static int oldtargetBed=-1; 
-    int tBed=intround(degBed());
-    if((tBed!=oldtBed)||force_lcd_update)
-    {
-      lcd.setCursor(1,0);
-      lcd.print(ftostr3(tBed));
-      oldtBed=tBed;
-    }
-    int targetBed=intround(degTargetBed());
-    if((targetBed!=oldtargetBed)||force_lcd_update)
-    {
-      lcd.setCursor(5,0);
-      lcd.print(ftostr3(targetBed));
-      oldtargetBed=targetBed;
-    }
-  #endif
-  //starttime=2;
-  static uint16_t oldtime=0;
-  if(starttime!=0)
-  {
-    lcd.setCursor(0,1);
-    uint16_t time=millis()/60000-starttime/60000;
-    
-    if(starttime!=oldtime)
-    {
-      lcd.print(itostr2(time/60));lcdprintPGM("h ");lcd.print(itostr2(time%60));lcdprintPGM("m");
-      oldtime=time;
-    }
-  }
-  static int oldzpos=0;
-  int currentz=current_position[2]*10;
-  if((currentz!=oldzpos)||force_lcd_update)
-  {
-    lcd.setCursor(10,1);
-    lcdprintPGM("Z:");lcd.print(itostr31(currentz));
-    oldzpos=currentz;
-  }
-  static int oldfeedmultiply=0;
-  int curfeedmultiply=feedmultiply;
-  if(encoderpos!=curfeedmultiply||force_lcd_update)
-  {
-   curfeedmultiply=encoderpos;
-   if(curfeedmultiply<10)
-     curfeedmultiply=10;
-   if(curfeedmultiply>999)
-     curfeedmultiply=999;
-   feedmultiply=curfeedmultiply;
-   encoderpos=curfeedmultiply;
-  }
-  if((curfeedmultiply!=oldfeedmultiply)||force_lcd_update)
-  {
-   oldfeedmultiply=curfeedmultiply;
-   lcd.setCursor(0,2);
-   lcd.print(itostr3(curfeedmultiply));lcdprintPGM("% ");
-  }
-  if(messagetext[0]!='\0')
-  {
-    lcd.setCursor(0,LCD_HEIGHT-1);
-    lcd.print(messagetext);
-    uint8_t n=strlen(messagetext);
-    for(int8_t i=0;i<LCD_WIDTH-n;i++)
-      lcd.print(" ");
-    
-    messagetext[0]='\0';
-  }
-  
-  static uint8_t oldpercent=101;
-  uint8_t percent=card.percentDone();
-  if(oldpercent!=percent ||force_lcd_update)
-  {
-     lcd.setCursor(7,2);
-    lcd.print(itostr3((int)percent));
-    lcdprintPGM("%SD");
-    
-  }
-  
-#else //smaller LCDS----------------------------------
-  static int olddegHotEnd0=-1;
-  static int oldtargetHotEnd0=-1;
-  if(force_lcd_update)  //initial display of content
-  {
-    encoderpos=feedmultiply;
-    lcd.setCursor(0,0);lcdprintPGM("\002123/567\001 ");
-    #if defined BED_USES_THERMISTOR || defined BED_USES_AD595 
-    lcd.setCursor(10,0);lcdprintPGM("B123/567\001 ");
-    #endif
-  }
-    
-  int tHotEnd0=intround(degHotend0());
-  int ttHotEnd0=intround(degTargetHotend0());
-
-
-  if((abs(tHotEnd0-olddegHotEnd0)>1)||force_lcd_update)
-  {
-    lcd.setCursor(1,0);
-    lcd.print(ftostr3(tHotEnd0));
-    olddegHotEnd0=tHotEnd0;
-  }
-  if((ttHotEnd0!=oldtargetHotEnd0)||force_lcd_update)
-  {
-    lcd.setCursor(5,0);
-    lcd.print(ftostr3(ttHotEnd0));
-    oldtargetHotEnd0=ttHotEnd0;
-  }
-
-  if(messagetext[0]!='\0')
-  {
-    lcd.setCursor(0,LCD_HEIGHT-1);
-    lcd.print(messagetext);
-    uint8_t n=strlen(messagetext);
-    for(int8_t i=0;i<LCD_WIDTH-n;i++)
-      lcd.print(" ");
-    messagetext[0]='\0';
-  }
-
-#endif
-  force_lcd_update=false;
-}
-
-enum {ItemP_exit, ItemP_autostart,ItemP_disstep,ItemP_home, ItemP_origin, ItemP_preheat, ItemP_extrude};
-
-//any action must not contain a ',' character anywhere, or this breaks:
-#define MENUITEM(repaint_action, click_action) \
-  {\
-    if(force_lcd_update)  { lcd.setCursor(0,line);  repaint_action; } \
-    if((activeline==line) && CLICKED) {click_action} \
-  }
-  
-void MainMenu::showPrepare()
-{
- uint8_t line=0;
- clearIfNecessary();
- for(int8_t i=lineoffset;i<lineoffset+LCD_HEIGHT;i++)
- {
-   //Serial.println((int)(line-lineoffset));
-  switch(i)
-  {
-    case ItemP_exit:
-      MENUITEM(  lcdprintPGM(" Main \003")  ,  BLOCK;status=Main_Menu;beepshort(); ) ;
-      break;
-    case ItemP_autostart:
-      MENUITEM(  lcdprintPGM(" Autostart")  ,  BLOCK;card.lastnr=0;card.checkautostart(true);beepshort(); ) ;
-      break;
-    case ItemP_disstep:
-      MENUITEM(  lcdprintPGM(" Disable Steppers")  ,  BLOCK;enquecommand("M84");beepshort(); ) ;
-      break;
-    case ItemP_home:
-      MENUITEM(  lcdprintPGM(" Auto Home")  ,  BLOCK;enquecommand("G28 X-105 Y-105 Z0");beepshort(); ) ;
-      break;
-    case ItemP_origin:
-      MENUITEM(  lcdprintPGM(" Set Origin")  ,  BLOCK;enquecommand("G92 X0 Y0 Z0");beepshort(); ) ;
-      break;
-    case ItemP_preheat:
-      MENUITEM(  lcdprintPGM(" Preheat")  ,  BLOCK;setTargetHotend0(170);beepshort(); ) ;
-      break;
-    case ItemP_extrude:
-      MENUITEM(  lcdprintPGM(" Extrude")  ,  BLOCK;enquecommand("G92 E0");enquecommand("G1 F700 E50");beepshort(); ) ;
-      break;
-    
-    
-    default:   
-      break;
-  }
-  line++;
- }
- updateActiveLines(ItemP_extrude,encoderpos);
-}
-
-enum {ItemT_exit,ItemT_speed,ItemT_flow,ItemT_nozzle,ItemT_fan};
-
-void MainMenu::showTune()
-{ 
-  uint8_t line=0;
-  clearIfNecessary();
- for(int8_t i=lineoffset;i<lineoffset+LCD_HEIGHT;i++)
- {
-   //Serial.println((int)(line-lineoffset));
-  switch(i)
-  {
-  case ItemT_exit:
-      MENUITEM(  lcdprintPGM(" Main \003")  ,  BLOCK;status=Main_Menu;beepshort(); ) ;
-      break;
-  case ItemT_speed:
-    {
-      if(force_lcd_update)
-      {
-        lcd.setCursor(0,line);lcdprintPGM(" Speed:");
-        lcd.setCursor(13,line);lcd.print(ftostr3(feedmultiply));
-      }
-      
-      if((activeline!=line) )
-        break;
-      
-      if(CLICKED) //nalogWrite(FAN_PIN,  fanpwm);
-      {
-        linechanging=!linechanging;
-        if(linechanging)
-        {
-            encoderpos=feedmultiply;
-        }
-        else
-        {
-          encoderpos=activeline*lcdslow;
-          beepshort();
-        }
-        BLOCK;
-      }
-      if(linechanging)
-      {
-        if(encoderpos<1) encoderpos=1;
-        if(encoderpos>400) encoderpos=400;
-        feedmultiply = encoderpos;
-        feedmultiplychanged=true;
-        lcd.setCursor(13,line);lcd.print(itostr3(encoderpos));
-      }
-      
-    }break;
-    case ItemT_nozzle:
-      {
-        if(force_lcd_update)
-        {
-          lcd.setCursor(0,line);lcdprintPGM(" \002Nozzle:");
-          lcd.setCursor(13,line);lcd.print(ftostr3(intround(degTargetHotend0())));
-        }
-        
-        if((activeline!=line) )
-          break;
-        
-        if(CLICKED)
-        {
-          linechanging=!linechanging;
-          if(linechanging)
-          {
-              encoderpos=intround(degTargetHotend0());
-          }
-          else
-          {
-            setTargetHotend0(encoderpos);
-            encoderpos=activeline*lcdslow;
-            beepshort();
-          }
-          BLOCK;
-        }
-        if(linechanging)
-        {
-          if(encoderpos<0) encoderpos=0;
-          if(encoderpos>260) encoderpos=260;
-          lcd.setCursor(13,line);lcd.print(itostr3(encoderpos));
-        }
-      }break;
-      
-      case ItemT_fan:
-      {
-        if(force_lcd_update)
-        {
-          lcd.setCursor(0,line);lcdprintPGM(" Fan speed:");
-          lcd.setCursor(13,line);lcd.print(ftostr3(fanpwm));
-        }
-        
-        if((activeline!=line) )
-          break;
-        
-        if(CLICKED) //nalogWrite(FAN_PIN,  fanpwm);
-        {
-          linechanging=!linechanging;
-          if(linechanging)
-          {
-              encoderpos=fanpwm;
-          }
-          else
-          {
-            encoderpos=activeline*lcdslow;
-            beepshort();
-          }
-          BLOCK;
-        }
-        if(linechanging)
-        {
-          if(encoderpos<0) encoderpos=0;
-          if(encoderpos>255) encoderpos=255;
-          fanpwm=encoderpos;
-            analogWrite(FAN_PIN,  fanpwm);
-          lcd.setCursor(13,line);lcd.print(itostr3(encoderpos));
-        }
-        
-      }break;
-      case ItemT_flow://axis_steps_per_unit[i] = code_value();
-         {
-      if(force_lcd_update)
-        {
-          lcd.setCursor(0,line);lcdprintPGM(" Flow:");
-          lcd.setCursor(13,line);lcd.print(itostr4(axis_steps_per_unit[3]));
-        }
-        
-        if((activeline!=line) )
-          break;
-        
-        if(CLICKED)
-        {
-          linechanging=!linechanging;
-          if(linechanging)
-          {
-              encoderpos=(int)axis_steps_per_unit[3];
-          }
-          else
-          {
-            float factor=float(encoderpos)/float(axis_steps_per_unit[3]);
-            position[E_AXIS]=lround(position[E_AXIS]*factor);
-            //current_position[3]*=factor;
-            axis_steps_per_unit[E_AXIS]= encoderpos;
-            encoderpos=activeline*lcdslow;
-              
-          }
-          BLOCK;
-          beepshort();
-        }
-        if(linechanging)
-        {
-          if(encoderpos<5) encoderpos=5;
-          if(encoderpos>9999) encoderpos=9999;
-          lcd.setCursor(13,line);lcd.print(itostr4(encoderpos));
-        }
-        
-      }break; 
-    default:   
-      break;
-  }
-  line++;
- }
- updateActiveLines(ItemT_fan,encoderpos);
-}
-
-//does not work
-// #define MENUCHANGEITEM(repaint_action,  enter_action, accept_action,  change_action) \
-//   {\
-//     if(force_lcd_update)  { lcd.setCursor(0,line);  repaint_action; } \
-//     if(activeline==line)  \
-//     { \
-//       if(CLICKED) \
-//       { \
-//         linechanging=!linechanging; \
-//         if(linechanging)  {enter_action;} \
-//         else {accept_action;} \
-//       }  \
-//       else \
-//       if(linechanging) {change_action};}\
-//   }
-//   
-
-enum {
-  ItemCT_exit,ItemCT_nozzle,
-#ifdef AUTOTEMP
-  ItemCT_autotempactive,
-  ItemCT_autotempmin,ItemCT_autotempmax,ItemCT_autotempfact,
-#endif
-  ItemCT_fan,
-  ItemCT_PID_P,ItemCT_PID_I,ItemCT_PID_D,ItemCT_PID_C
-};
-
-void MainMenu::showControlTemp()
-{
-  uint8_t line=0;
- clearIfNecessary();
- for(int8_t i=lineoffset;i<lineoffset+LCD_HEIGHT;i++)
- {
-  switch(i)
-  {
-    case ItemCT_exit:
-      MENUITEM(  lcdprintPGM(" Control \003")  ,  BLOCK;status=Main_Control;beepshort(); ) ;
-      break;
-    case ItemCT_nozzle:
-      {
-        if(force_lcd_update)
-        {
-          lcd.setCursor(0,line);lcdprintPGM(" \002Nozzle:");
-          lcd.setCursor(13,line);lcd.print(ftostr3(intround(degTargetHotend0())));
-        }
-        
-        if((activeline!=line) )
-          break;
-        
-        if(CLICKED)
-        {
-          linechanging=!linechanging;
-          if(linechanging)
-          {
-              encoderpos=intround(degTargetHotend0());
-          }
-          else
-          {
-            setTargetHotend0(encoderpos);
-            encoderpos=activeline*lcdslow;
-            beepshort();
-          }
-          BLOCK;
-        }
-        if(linechanging)
-        {
-          if(encoderpos<0) encoderpos=0;
-          if(encoderpos>260) encoderpos=260;
-          lcd.setCursor(13,line);lcd.print(itostr3(encoderpos));
-        }
-        
-      }break;
-      #ifdef AUTOTEMP
-      case ItemCT_autotempmin:
-      {
-        if(force_lcd_update)
-        {
-          lcd.setCursor(0,line);lcdprintPGM(" \002 Min:");
-          lcd.setCursor(13,line);lcd.print(ftostr3(autotemp_min));
-        }
-        
-        if((activeline!=line) )
-          break;
-        
-        if(CLICKED)
-        {
-          linechanging=!linechanging;
-          if(linechanging)
-          {
-              encoderpos=intround(autotemp_min);
-          }
-          else
-          {
-            autotemp_min=encoderpos;
-            encoderpos=activeline*lcdslow;
-            beepshort();
-          }
-          BLOCK;
-        }
-        if(linechanging)
-        {
-          if(encoderpos<0) encoderpos=0;
-          if(encoderpos>260) encoderpos=260;
-          lcd.setCursor(13,line);lcd.print(itostr3(encoderpos));
-        }
-        
-      }break;  
-      case ItemCT_autotempmax:
-      {
-        if(force_lcd_update)
-        {
-          lcd.setCursor(0,line);lcdprintPGM(" \002 Max:");
-          lcd.setCursor(13,line);lcd.print(ftostr3(autotemp_max));
-        }
-        
-        if((activeline!=line) )
-          break;
-        
-        if(CLICKED)
-        {
-          linechanging=!linechanging;
-          if(linechanging)
-          {
-              encoderpos=intround(autotemp_max);
-          }
-          else
-          {
-            autotemp_max=encoderpos;
-            encoderpos=activeline*lcdslow;
-            beepshort();
-          }
-          BLOCK;
-        }
-        if(linechanging)
-        {
-          if(encoderpos<0) encoderpos=0;
-          if(encoderpos>260) encoderpos=260;
-          lcd.setCursor(13,line);lcd.print(itostr3(encoderpos));
-        }
-        
-      }break;  
-      case ItemCT_autotempfact:
-      {
-        if(force_lcd_update)
-        {
-          lcd.setCursor(0,line);lcdprintPGM(" \002 Fact:");
-          lcd.setCursor(13,line);lcd.print(ftostr32(autotemp_factor));
-        }
-        
-        if((activeline!=line) )
-          break;
-        
-        if(CLICKED)
-        {
-          linechanging=!linechanging;
-          if(linechanging)
-          {
-              encoderpos=intround(autotemp_factor*100);
-          }
-          else
-          {
-            autotemp_max=encoderpos;
-            encoderpos=activeline*lcdslow;
-            beepshort();
-          }
-          BLOCK;
-        }
-        if(linechanging)
-        {
-          if(encoderpos<0) encoderpos=0;
-          if(encoderpos>99) encoderpos=99;
-          lcd.setCursor(13,line);lcd.print(ftostr32(encoderpos/100.));
-        }
-        
-      }break;
-      case ItemCT_autotempactive:
-      {
-        if(force_lcd_update)
-        {
-          lcd.setCursor(0,line);lcdprintPGM(" Autotemp:");
-          lcd.setCursor(13,line);
-          if(autotemp_enabled)
-            lcdprintPGM("On");
-          else
-            lcdprintPGM("Off");
-        }
-        
-        if((activeline!=line) )
-          break;
-        
-        if(CLICKED)
-        {
-          autotemp_enabled=!autotemp_enabled;
-          lcd.setCursor(13,line);
-          if(autotemp_enabled)
-            lcdprintPGM("On ");
-          else
-            lcdprintPGM("Off");
-          BLOCK;
-        }
-        
-      }break;  
-      #endif //autotemp
-      case ItemCT_fan:
-      {
-        if(force_lcd_update)
-        {
-          lcd.setCursor(0,line);lcdprintPGM(" Fan speed:");
-          lcd.setCursor(13,line);lcd.print(ftostr3(fanpwm));
-        }
-        
-        if((activeline!=line) )
-          break;
-        
-        if(CLICKED) //nalogWrite(FAN_PIN,  fanpwm);
-        {
-          linechanging=!linechanging;
-          if(linechanging)
-          {
-              encoderpos=fanpwm;
-          }
-          else
-          {
-            encoderpos=activeline*lcdslow;
-            beepshort();
-          }
-          BLOCK;
-        }
-        if(linechanging)
-        {
-          if(encoderpos<0) encoderpos=0;
-          if(encoderpos>255) encoderpos=255;
-          fanpwm=encoderpos;
-            analogWrite(FAN_PIN,  fanpwm);
-          lcd.setCursor(13,line);lcd.print(itostr3(encoderpos));
-        }
-        
-      }break;
-      case ItemCT_PID_P: 
-      {
-      if(force_lcd_update)
-        {
-          lcd.setCursor(0,line);lcdprintPGM(" PID-P: ");
-          lcd.setCursor(13,line);lcd.print(itostr4(Kp));
-        }
-        
-        if((activeline!=line) )
-          break;
-        
-        if(CLICKED)
-        {
-          linechanging=!linechanging;
-          if(linechanging)
-          {
-              encoderpos=(int)Kp;
-          }
-          else
-          {
-            Kp= encoderpos;
-            encoderpos=activeline*lcdslow;
-              
-          }
-          BLOCK;
-          beepshort();
-        }
-        if(linechanging)
-        {
-          if(encoderpos<1) encoderpos=1;
-          if(encoderpos>9990) encoderpos=9990;
-          lcd.setCursor(13,line);lcd.print(itostr4(encoderpos));
-        }
-        
-      }break;
-    case ItemCT_PID_I: 
-      {
-      if(force_lcd_update)
-        {
-          lcd.setCursor(0,line);lcdprintPGM(" PID-I: ");
-          lcd.setCursor(13,line);lcd.print(ftostr51(Ki/PID_dT));
-        }
-        
-        if((activeline!=line) )
-          break;
-        
-        if(CLICKED)
-        {
-          linechanging=!linechanging;
-          if(linechanging)
-          {
-              encoderpos=(int)(Ki*10/PID_dT);
-          }
-          else
-          {
-            Ki= encoderpos/10.*PID_dT;
-            encoderpos=activeline*lcdslow;
-              
-          }
-          BLOCK;
-          beepshort();
-        }
-        if(linechanging)
-        {
-          if(encoderpos<0) encoderpos=0;
-          if(encoderpos>9990) encoderpos=9990;
-          lcd.setCursor(13,line);lcd.print(ftostr51(encoderpos/10.));
-        }
-        
-      }break;
-      case ItemCT_PID_D: 
-      {
-      if(force_lcd_update)
-        {
-          lcd.setCursor(0,line);lcdprintPGM(" PID-D: ");
-          lcd.setCursor(13,line);lcd.print(itostr4(Kd*PID_dT));
-        }
-        
-        if((activeline!=line) )
-          break;
-        
-        
-        if(CLICKED)
-        {
-          linechanging=!linechanging;
-          if(linechanging)
-          {
-              encoderpos=(int)(Kd/5./PID_dT);
-          }
-          else
-          {
-            Kd= encoderpos;
-            encoderpos=activeline*lcdslow;
-              
-          }
-          BLOCK;
-          beepshort();
-        }
-        if(linechanging)
-        {
-          if(encoderpos<0) encoderpos=0;
-          if(encoderpos>9990) encoderpos=9990;
-          lcd.setCursor(13,line);lcd.print(itostr4(encoderpos));
-        }
-       
-      }break;   
-    case ItemCT_PID_C: 
-      #ifdef PID_ADD_EXTRUSION_RATE
-      {
-      if(force_lcd_update)
-        {
-          lcd.setCursor(0,line);lcdprintPGM(" PID-C: ");
-          lcd.setCursor(13,line);lcd.print(itostr3(Kc));
-        }
-        
-        if((activeline!=line) )
-          break;
-        
-        if(CLICKED)
-        {
-          linechanging=!linechanging;
-          if(linechanging)
-          {
-              encoderpos=(int)Kc;
-          }
-          else
-          {
-            Kc= encoderpos;
-            encoderpos=activeline*lcdslow;
-              
-          }
-          BLOCK;
-          beepshort();
-        }
-        if(linechanging)
-        {
-          if(encoderpos<0) encoderpos=0;
-          if(encoderpos>990) encoderpos=990;
-          lcd.setCursor(13,line);lcd.print(itostr3(encoderpos));
-        }
-        
-      }
-      #endif
-      break;
-    default:   
-      break;
-  }
-  line++;
- }
- #ifdef PID_ADD_EXTRUSION_RATE
-  updateActiveLines(ItemCT_PID_C,encoderpos);
- #else
-  updateActiveLines(ItemCT_PID_D,encoderpos);
- #endif
-}
-
-
-enum {
-  ItemCM_exit, 
-  ItemCM_acc, ItemCM_xyjerk, 
-  ItemCM_vmaxx, ItemCM_vmaxy, ItemCM_vmaxz, ItemCM_vmaxe, 
-  ItemCM_vtravmin,ItemCM_vmin,  
-  ItemCM_amaxx, ItemCM_amaxy, ItemCM_amaxz, ItemCM_amaxe, 
-  ItemCM_aret,ItemCM_esteps
-};
-
-
-
-void MainMenu::showControlMotion()
-{
- uint8_t line=0;
- clearIfNecessary();
- for(int8_t i=lineoffset;i<lineoffset+LCD_HEIGHT;i++)
- {
-  switch(i)
-  {
-    case ItemCM_exit:
-      MENUITEM(  lcdprintPGM(" Control \003")  ,  BLOCK;status=Main_Control;beepshort(); ) ;
-      break;
-    case ItemCM_acc:
-    {
-      if(force_lcd_update)
-        {
-          lcd.setCursor(0,line);lcdprintPGM(" Acc:");
-          lcd.setCursor(13,line);lcd.print(itostr3(acceleration/100));lcdprintPGM("00");
-        }
-        
-        if((activeline!=line) )
-          break;
-        
-        if(CLICKED)
-        {
-          linechanging=!linechanging;
-          if(linechanging)
-          {
-              encoderpos=(int)acceleration/100;
-          }
-          else
-          {
-            acceleration= encoderpos*100;
-            encoderpos=activeline*lcdslow;
-          }
-          BLOCK;
-          beepshort();
-        }
-        if(linechanging)
-        {
-          if(encoderpos<5) encoderpos=5;
-          if(encoderpos>990) encoderpos=990;
-          lcd.setCursor(13,line);lcd.print(itostr3(encoderpos));lcdprintPGM("00");
-        }
-        
-      }break;
-    case ItemCM_xyjerk: //max_xy_jerk
-      {
-      if(force_lcd_update)
-        {
-          lcd.setCursor(0,line);lcdprintPGM(" Vxy-jerk: ");
-          lcd.setCursor(13,line);lcd.print(itostr3(max_xy_jerk));
-        }
-        
-        if((activeline!=line) )
-          break;
-        
-        if(CLICKED)
-        {
-          linechanging=!linechanging;
-          if(linechanging)
-          {
-              encoderpos=(int)max_xy_jerk;
-          }
-          else
-          {
-            max_xy_jerk= encoderpos;
-            encoderpos=activeline*lcdslow;
-              
-          }
-          BLOCK;
-          beepshort();
-        }
-        if(linechanging)
-        {
-          if(encoderpos<1) encoderpos=1;
-          if(encoderpos>990) encoderpos=990;
-          lcd.setCursor(13,line);lcd.print(itostr3(encoderpos));
-        }
-        
-      }break;
-      
-    case ItemCM_vmaxx:
-    case ItemCM_vmaxy:
-    case ItemCM_vmaxz:
-    case ItemCM_vmaxe:
-      {
-      if(force_lcd_update)
-        {
-          lcd.setCursor(0,line);lcdprintPGM(" Vmax ");
-          if(i==ItemCM_vmaxx)lcdprintPGM("x:");
-          if(i==ItemCM_vmaxy)lcdprintPGM("y:");
-          if(i==ItemCM_vmaxz)lcdprintPGM("z:");
-          if(i==ItemCM_vmaxe)lcdprintPGM("e:");
-          lcd.setCursor(13,line);lcd.print(itostr3(max_feedrate[i-ItemCM_vmaxx]));
-        }
-        
-        if((activeline!=line) )
-          break;
-        
-        if(CLICKED)
-        {
-          linechanging=!linechanging;
-          if(linechanging)
-          {
-              encoderpos=(int)max_feedrate[i-ItemCM_vmaxx];
-          }
-          else
-          {
-            max_feedrate[i-ItemCM_vmaxx]= encoderpos;
-            encoderpos=activeline*lcdslow;
-              
-          }
-          BLOCK;
-          beepshort();
-        }
-        if(linechanging)
-        {
-          if(encoderpos<1) encoderpos=1;
-          if(encoderpos>990) encoderpos=990;
-          lcd.setCursor(13,line);lcd.print(itostr3(encoderpos));
-        }
-        
-      }break;
-    
-    case ItemCM_vmin:
-    {
-      if(force_lcd_update)
-        {
-          lcd.setCursor(0,line);lcdprintPGM(" Vmin:");
-          lcd.setCursor(13,line);lcd.print(itostr3(minimumfeedrate));
-        }
-        
-        if((activeline!=line) )
-          break;
-        
-        if(CLICKED)
-        {
-          linechanging=!linechanging;
-          if(linechanging)
-          {
-              encoderpos=(int)(minimumfeedrate);
-          }
-          else
-          {
-            minimumfeedrate= encoderpos;
-            encoderpos=activeline*lcdslow;
-              
-          }
-          BLOCK;
-          beepshort();
-        }
-        if(linechanging)
-        {
-          if(encoderpos<0) encoderpos=0;
-          if(encoderpos>990) encoderpos=990;
-          lcd.setCursor(13,line);lcd.print(itostr3(encoderpos));
-        }
-        
-      }break;
-    case ItemCM_vtravmin:
-    {
-      if(force_lcd_update)
-        {
-          lcd.setCursor(0,line);lcdprintPGM(" VTrav min:");
-          lcd.setCursor(13,line);lcd.print(itostr3(mintravelfeedrate));
-        }
-        
-        if((activeline!=line) )
-          break;
-        
-        if(CLICKED)
-        {
-          linechanging=!linechanging;
-          if(linechanging)
-          {
-              encoderpos=(int)mintravelfeedrate;
-          }
-          else
-          {
-            mintravelfeedrate= encoderpos;
-            encoderpos=activeline*lcdslow;
-              
-          }
-          BLOCK;
-          beepshort();
-        }
-        if(linechanging)
-        {
-          if(encoderpos<0) encoderpos=0;
-          if(encoderpos>990) encoderpos=990;
-          lcd.setCursor(13,line);lcd.print(itostr3(encoderpos));
-        }
-        
-      }break;
-    
-    case ItemCM_amaxx:      
-    case ItemCM_amaxy:
-    case ItemCM_amaxz:
-    case ItemCM_amaxe:
-    {
-      if(force_lcd_update)
-        {
-          lcd.setCursor(0,line);lcdprintPGM(" Amax ");
-          if(i==ItemCM_amaxx)lcdprintPGM("x:");
-          if(i==ItemCM_amaxy)lcdprintPGM("y:");
-          if(i==ItemCM_amaxz)lcdprintPGM("z:");
-          if(i==ItemCM_amaxe)lcdprintPGM("e:");
-          lcd.setCursor(13,line);lcd.print(itostr3(max_acceleration_units_per_sq_second[i-ItemCM_amaxx]/100));lcdprintPGM("00");
-        }
-        
-        if((activeline!=line) )
-          break;
-        
-        if(CLICKED)
-        {
-          linechanging=!linechanging;
-          if(linechanging)
-          {
-              encoderpos=(int)max_acceleration_units_per_sq_second[i-ItemCM_amaxx]/100;
-          }
-          else
-          {
-            max_acceleration_units_per_sq_second[i-ItemCM_amaxx]= encoderpos*100;
-            encoderpos=activeline*lcdslow;
-          }
-          BLOCK;
-          beepshort();
-        }
-        if(linechanging)
-        {
-          if(encoderpos<1) encoderpos=1;
-          if(encoderpos>990) encoderpos=990;
-          lcd.setCursor(13,line);lcd.print(itostr3(encoderpos));lcdprintPGM("00");
-        }
-        
-      }break;
-    case ItemCM_aret://float retract_acceleration = 7000;
-    {
-        if(force_lcd_update)
-        {
-          lcd.setCursor(0,line);lcdprintPGM(" A-retract:");
-          lcd.setCursor(13,line);lcd.print(ftostr3(retract_acceleration/100));lcdprintPGM("00");
-        }
-        
-        if((activeline!=line) )
-          break;
-        
-        if(CLICKED)
-        {
-          linechanging=!linechanging;
-          if(linechanging)
-          {
-              encoderpos=(int)retract_acceleration/100;
-          }
-          else
-          {
-            retract_acceleration= encoderpos*100;
-            encoderpos=activeline*lcdslow;
-              
-          }
-          BLOCK;
-          beepshort();
-        }
-        if(linechanging)
-        {
-          if(encoderpos<10) encoderpos=10;
-          if(encoderpos>990) encoderpos=990;
-          lcd.setCursor(13,line);lcd.print(itostr3(encoderpos));lcdprintPGM("00");
-        }
-        
-      }break;
-    case ItemCM_esteps://axis_steps_per_unit[i] = code_value();
-         {
-      if(force_lcd_update)
-        {
-          lcd.setCursor(0,line);lcdprintPGM(" Esteps/mm:");
-          lcd.setCursor(13,line);lcd.print(itostr4(axis_steps_per_unit[3]));
-        }
-        
-        if((activeline!=line) )
-          break;
-        
-        if(CLICKED)
-        {
-          linechanging=!linechanging;
-          if(linechanging)
-          {
-              encoderpos=(int)axis_steps_per_unit[3];
-          }
-          else
-          {
-            float factor=float(encoderpos)/float(axis_steps_per_unit[3]);
-            position[E_AXIS]=lround(position[E_AXIS]*factor);
-            //current_position[3]*=factor;
-            axis_steps_per_unit[E_AXIS]= encoderpos;
-            encoderpos=activeline*lcdslow;
-              
-          }
-          BLOCK;
-          beepshort();
-        }
-        if(linechanging)
-        {
-          if(encoderpos<5) encoderpos=5;
-          if(encoderpos>9999) encoderpos=9999;
-          lcd.setCursor(13,line);lcd.print(itostr4(encoderpos));
-        }
-        
-      }break; 
-    default:   
-      break;
-  }
-  line++;
- }
- updateActiveLines(ItemCM_esteps,encoderpos);
-}
-
-
-enum {
-  ItemC_exit,ItemC_temp,ItemC_move,
-  ItemC_store, ItemC_load,ItemC_failsafe
-};
-
-void MainMenu::showControl()
-{
- uint8_t line=0;
- clearIfNecessary();
- for(int8_t i=lineoffset;i<lineoffset+LCD_HEIGHT;i++)
- {
-  switch(i)
-  {
-    case ItemC_exit:
-      MENUITEM(  lcdprintPGM(" Main        \003")  ,  BLOCK;status=Main_Menu;beepshort(); ) ;
-      break;
-    case ItemC_temp:
-      MENUITEM(  lcdprintPGM(" Temperature \x7E")  ,  BLOCK;status=Sub_TempControl;beepshort(); ) ;
-      break;
-   case ItemC_move:
-      MENUITEM(  lcdprintPGM(" Motion      \x7E")  ,  BLOCK;status=Sub_MotionControl;beepshort(); ) ;
-      break;
-    case ItemC_store:
-    {
-      if(force_lcd_update)
-      {
-        lcd.setCursor(0,line);lcdprintPGM(" Store EPROM");
-      }
-      if((activeline==line) && CLICKED)
-      {
-        //enquecommand("M84");
-        beepshort();
-        BLOCK;
-        EEPROM_StoreSettings();
-      }
-    }break;
-    case ItemC_load:
-    {
-      if(force_lcd_update)
-      {
-        lcd.setCursor(0,line);lcdprintPGM(" Load EPROM");
-      }
-      if((activeline==line) && CLICKED)
-      {
-        //enquecommand("M84");
-        beepshort();
-        BLOCK;
-        EEPROM_RetrieveSettings();
-      }
-    }break;
-    case ItemC_failsafe:
-    {
-      if(force_lcd_update)
-      {
-        lcd.setCursor(0,line);lcdprintPGM(" Restore Failsafe");
-      }
-      if((activeline==line) && CLICKED)
-      {
-        //enquecommand("M84");
-        beepshort();
-        BLOCK;
-        EEPROM_RetrieveSettings(true);
-      }
-    }break;
-    default:   
-      break;
-  }
-  line++;
- }
- updateActiveLines(ItemC_failsafe,encoderpos);
-}
-
-
-
-
-
-void MainMenu::showSD()
-{
-#ifdef SDSUPPORT
- uint8_t line=0;
-
- clearIfNecessary();
- static uint8_t nrfiles=0;
- if(force_lcd_update)
- {
-  if(card.cardOK)
-  {
-    nrfiles=card.getnrfilenames();
-  }
-  else
-  {
-    nrfiles=0;
-    lineoffset=0;
-  }
- }
- bool enforceupdate=false;
- for(int8_t i=lineoffset;i<lineoffset+LCD_HEIGHT;i++)
- {
-  switch(i)
-  {
-    case 0:
-      MENUITEM(  lcdprintPGM(" Main \003")  ,  BLOCK;status=Main_Menu;beepshort(); ) ;
-      break;
-//     case 1:
-//       {
-//         if(force_lcd_update)
-//         {
-//           lcd.setCursor(0,line);
-//            #ifdef CARDINSERTED
-//           if(CARDINSERTED)
-//           #else
-//           if(true)
-//           #endif
-//           {
-//             lcdprintPGM(" \004Refresh");
-//           }
-//           else
-//           {
-//             lcdprintPGM(" \004Insert Card");
-//           }
-//           
-//         }
-//         if((activeline==line) && CLICKED)
-//         {
-//           BLOCK;
-//           beepshort();
-//           card.initsd();
-//           force_lcd_update=true;
-//            nrfiles=card.getnrfilenames();
-//         }
-//       }break;
-    case 1:
-      MENUITEM(  lcd.print(" ");card.getWorkDirName();if(card.filename[0]=='/') lcdprintPGM("\004Refresh");else {lcd.print("\005");lcd.print(card.filename);lcd.print("/..");}  ,  BLOCK;card.updir();enforceupdate=true;lineoffset=0;beepshort(); ) ;
-      
-      break;
-    default:
-    {
-      #define FIRSTITEM 2
-      if(i-FIRSTITEM<nrfiles)
-      {
-        if(force_lcd_update)
-        {
-          card.getfilename(i-FIRSTITEM);
-          //Serial.print("Filenr:");Serial.println(i-2);
-          lcd.setCursor(0,line);lcdprintPGM(" ");
-          if(card.filenameIsDir) lcd.print("\005");
-          lcd.print(card.filename);
-        }
-        if((activeline==line) && CLICKED)
-        {
-          BLOCK
-          card.getfilename(i-FIRSTITEM);
-          if(card.filenameIsDir)
-          {
-            for(int8_t i=0;i<strlen(card.filename);i++)
-              card.filename[i]=tolower(card.filename[i]);
-            card.chdir(card.filename);
-            lineoffset=0;
-            enforceupdate=true;
-          }
-          else
-          {
-            char cmd[30];
-            for(int8_t i=0;i<strlen(card.filename);i++)
-              card.filename[i]=tolower(card.filename[i]);
-            sprintf(cmd,"M23 %s",card.filename);
-            //sprintf(cmd,"M115");
-            enquecommand(cmd);
-            enquecommand("M24");
-            beep(); 
-            status=Main_Status;
-            lcd_status(card.filename);
-          }
-        }
-      }
-      
-    }
-      break;
-  }
-  line++;
- }
- updateActiveLines(FIRSTITEM+nrfiles-1,encoderpos);
- if(enforceupdate)
- {
-   force_lcd_update=true;
-   enforceupdate=false;
- }
-#endif
-}
-
-enum {ItemM_watch, ItemM_prepare, ItemM_control, ItemM_file };
-void MainMenu::showMainMenu()
-{
-
-  #ifndef ULTIPANEL
-    force_lcd_update=false;
-  #endif
-  if(tune)
-  {
-    if(!(movesplanned() ||card.sdprinting))
-    {
-      force_lcd_update=true;
-      tune=false;
-    }
-  }
-  else 
-  {
-    if(movesplanned() ||card.sdprinting)
-    {
-      force_lcd_update=true;
-      tune=true;
-    }
-  } 
-  clearIfNecessary();
-  for(int8_t line=0;line<LCD_HEIGHT;line++)
-  {
-    switch(line)
-    { 
-      case ItemM_watch:
-        MENUITEM(  lcdprintPGM(" Watch   \003")  ,  BLOCK;status=Main_Status;beepshort(); ) ;
-       break;
-      case ItemM_prepare:
-        MENUITEM(  if(!tune) lcdprintPGM(" Prepare \x7E");else  lcdprintPGM(" Tune    \x7E"); ,  BLOCK;status=Main_Prepare;beepshort(); ) ;
-      break;
-       
-      case ItemM_control:
-        MENUITEM(  lcdprintPGM(" Control \x7E")  ,  BLOCK;status=Main_Control;beepshort(); ) ;
-      break;
-      #ifdef SDSUPPORT
-      case ItemM_file:    
-      {
-        if(force_lcd_update) 
-        {
-          lcd.setCursor(0,line);
-          #ifdef CARDINSERTED
-            if(CARDINSERTED)
-          #else
-            if(true)
-          #endif
-          {
-            if(card.sdprinting)
-              lcdprintPGM(" Stop Print   \x7E");
-            else
-              lcdprintPGM(" Card Menu    \x7E");
-          }
-          else
-          {
-           lcdprintPGM(" No Card"); 
-          }
-        }
-        #ifdef CARDINSERTED
-          if(CARDINSERTED)
-        #endif
-        if((activeline==line)&&CLICKED)
-        {
-          card.printingHasFinished();
-          BLOCK;
-          status=Main_SD;
-          beepshort();
-        }
-      }break;
-      #else
-      case ItemM_file:
-        break;
-      #endif
-      default: 
-        SERIAL_ERROR_START;
-        SERIAL_ERRORLNPGM("Something is wrong in the MenuStructure.");
-      break;
-    }
-  }
-  updateActiveLines(3,encoderpos);
-}
-
-void MainMenu::update()
-{
-  static MainStatus oldstatus=Main_Menu;  //init automatically causes foce_lcd_update=true
-  static long timeoutToStatus=0;
-  static bool oldcardstatus=false;
-  #ifdef CARDINSERTED
-    if((CARDINSERTED != oldcardstatus))
-    {
-      force_lcd_update=true;
-      oldcardstatus=CARDINSERTED;
-      //Serial.println("echo: SD CHANGE");
-      if(CARDINSERTED)
-      {
-        card.initsd();
-        LCD_MESSAGEPGM("Card inserted");
-      }
-      else
-      {
-        card.release();
-        LCD_MESSAGEPGM("Card removed");
-      }
-    }
-  #endif
- 
-  if(status!=oldstatus)
-  {
-    force_lcd_update=true;
-    encoderpos=0;
-    lineoffset=0;
-    
-    oldstatus=status;
-  }
-  if( (encoderpos!=lastencoderpos) || CLICKED)
-    timeoutToStatus=millis()+STATUSTIMEOUT;
-
-  switch(status)
-  { 
-      case Main_Status: 
-      {  
-        showStatus();
-        if(CLICKED)
-        {
-           linechanging=false;
-           BLOCK
-           status=Main_Menu;
-           timeoutToStatus=millis()+STATUSTIMEOUT;
-        }
-      }break;
-      case Main_Menu: 
-      {
-        showMainMenu();
-        linechanging=false;
-      }break;
-      case Main_Prepare: 
-      {
-        if(tune)
-        {
-          showTune();
-        }
-        else
-        {
-          showPrepare(); 
-        }
-      }break;
-      case Main_Control:
-      {
-        showControl(); 
-      }break;
-      case Sub_MotionControl:
-      {
-        showControlMotion(); 
-      }break;
-      case Sub_TempControl:
-      {
-        showControlTemp(); 
-      }break;
-      case Main_SD: 
-      {
-        showSD();
-      }break;
-  }
-  
-  if(timeoutToStatus<millis())
-    status=Main_Status;
-  //force_lcd_update=false;
-  lastencoderpos=encoderpos;
-}
-
-
-
-
-
-
-//  convert float to string with +123.4 format
-char *ftostr3(const float &x)
-{
-  //sprintf(conv,"%5.1f",x);
-  int xx=x;
-  conv[0]=(xx/100)%10+'0';
-  conv[1]=(xx/10)%10+'0';
-  conv[2]=(xx)%10+'0';
-  conv[3]=0;
-  return conv;
-}
-
-char *itostr2(const uint8_t &x)
-{
-  //sprintf(conv,"%5.1f",x);
-  int xx=x;
-  conv[0]=(xx/10)%10+'0';
-  conv[1]=(xx)%10+'0';
-  conv[2]=0;
-  return conv;
-}
-
-//  convert float to string with +123.4 format
-char *ftostr31(const float &x)
-{
-  int xx=x*10;
-  conv[0]=(xx>=0)?'+':'-';
-  xx=abs(xx);
-  conv[1]=(xx/1000)%10+'0';
-  conv[2]=(xx/100)%10+'0';
-  conv[3]=(xx/10)%10+'0';
-  conv[4]='.';
-  conv[5]=(xx)%10+'0';
-  conv[6]=0;
-  return conv;
-}
-
-char *ftostr32(const float &x)
-{
-  int xx=x*100;
-  conv[0]=(xx>=0)?'+':'-';
-  xx=abs(xx);
-  conv[1]=(xx/100)%10+'0';
-  conv[2]='.';
-  conv[3]=(xx/10)%10+'0';
-  conv[4]=(xx)%10+'0';
-  conv[6]=0;
-  return conv;
-}
-
-char *itostr31(const int &xx)
-{
-  conv[0]=(xx>=0)?'+':'-';
-  conv[1]=(xx/1000)%10+'0';
-  conv[2]=(xx/100)%10+'0';
-  conv[3]=(xx/10)%10+'0';
-  conv[4]='.';
-  conv[5]=(xx)%10+'0';
-  conv[6]=0;
-  return conv;
-}
-
-char *itostr3(const int &xx)
-{
-  conv[0]=(xx/100)%10+'0';
-  conv[1]=(xx/10)%10+'0';
-  conv[2]=(xx)%10+'0';
-  conv[3]=0;
-  return conv;
-}
-
-char *itostr4(const int &xx)
-{
-  conv[0]=(xx/1000)%10+'0';
-  conv[1]=(xx/100)%10+'0';
-  conv[2]=(xx/10)%10+'0';
-  conv[3]=(xx)%10+'0';
-  conv[4]=0;
-  return conv;
-}
-
-//  convert float to string with +1234.5 format
-char *ftostr51(const float &x)
-{
-  int xx=x*10;
-  conv[0]=(xx>=0)?'+':'-';
-  xx=abs(xx);
-  conv[1]=(xx/10000)%10+'0';
-  conv[2]=(xx/1000)%10+'0';
-  conv[3]=(xx/100)%10+'0';
-  conv[4]=(xx/10)%10+'0';
-  conv[5]='.';
-  conv[6]=(xx)%10+'0';
-  conv[7]=0;
-  return conv;
-}
-
-
-#endif //ULTRA_LCD
-
->>>>>>> 3320a5b3
-
