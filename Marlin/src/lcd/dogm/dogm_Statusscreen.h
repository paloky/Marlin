--- conflicted
+++ resolved
@@ -372,12 +372,7 @@
       #ifndef STATUS_HOTEND8_TEXT_X
         #define STATUS_HOTEND8_TEXT_X STATUS_HOTEND7_TEXT_X + STATUS_HEATERS_XSPACE
       #endif
-<<<<<<< HEAD
-      #define _HOTEND_N_TEXT_X(N) STATUS_HOTEND##N##_TEXT_X,
-      constexpr uint8_t status_hotend_text_x[] = { REPEAT_S(1, INCREMENT(HOTENDS), _HOTEND_N_TEXT_X) };
-=======
       constexpr uint8_t status_hotend_text_x[HOTENDS] = { REPEAT2_S(1, INCREMENT(HOTENDS), _SHNAME, TEXT_X) };
->>>>>>> dd16d6ad
       #define STATUS_HOTEND_TEXT_X(N) status_hotend_text_x[N]
     #else
       #define STATUS_HOTEND_TEXT_X(N) (STATUS_HOTEND1_X + 6 + (N) * (STATUS_HEATERS_XSPACE))
