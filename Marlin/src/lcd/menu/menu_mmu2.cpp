--- conflicted
+++ resolved
@@ -35,18 +35,8 @@
 inline void action_mmu2_load_filament_to_nozzle(const uint8_t tool) {
   ui.reset_status();
   ui.return_to_status();
-<<<<<<< HEAD
-  ui.status_printf_P(0, GET_TEXT(MSG_MMU2_LOADING_FILAMENT), int(index + 1));
-  if (mmu2.load_filament_to_nozzle(index)) ui.reset_status();
-}
-
-inline void action_mmu2_load_filament_to_nozzle(const uint8_t tool) {
-  _mmu2_load_filamentToNozzle(tool);
-=======
   ui.status_printf_P(0,  GET_TEXT(MSG_MMU2_LOADING_FILAMENT), int(tool + 1));
-  if (mmu2.load_filament_to_nozzle(tool))
-    ui.reset_status();
->>>>>>> 04b83d50
+  if (mmu2.load_filament_to_nozzle(tool)) ui.reset_status();
   ui.return_to_status();
 }
 
