--- conflicted
+++ resolved
@@ -520,25 +520,19 @@
   #undef Z_MAX_PIN
   #define Z_MAX_PIN          -1
 #endif
-<<<<<<< HEAD
-
 #if DISABLED(USE_IMAX_PLUG)
   #undef I_MAX_PIN
   #define I_MAX_PIN          -1
 #endif
-
 #if DISABLED(USE_JMAX_PLUG)
   #undef J_MAX_PIN
   #define J_MAX_PIN          -1
 #endif
-
 #if DISABLED(USE_KMAX_PLUG)
   #undef K_MAX_PIN
   #define K_MAX_PIN          -1
 #endif
 
-=======
->>>>>>> dd16d6ad
 #if DISABLED(USE_XMIN_PLUG)
   #undef X_MIN_PIN
   #define X_MIN_PIN          -1
