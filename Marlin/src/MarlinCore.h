--- conflicted
+++ resolved
@@ -108,17 +108,9 @@
   inline bool kill_state() { return READ(KILL_PIN) == KILL_PIN_STATE; }
 #endif
 
-<<<<<<< HEAD
 #if ENABLED(G29_RETRY_AND_RECOVER)
   void event_probe_recover();
   void event_probe_failure();
 #endif
 
-extern const char NUL_STR[], M112_KILL_STR[], G28_STR[], M21_STR[], M23_STR[], M24_STR[],
-                  SP_A_STR[], SP_B_STR[], SP_C_STR[], SP_E_STR[], SP_I_STR[], SP_J_STR[],
-                  SP_K_STR[], SP_P_STR[], SP_T_STR[], SP_X_STR[], SP_Y_STR[], SP_Z_STR[],
-                  E_LBL[], I_LBL[], J_LBL[], K_LBL[], X_LBL[], Y_LBL[], Z_LBL[],
-                  SP_E_LBL[], SP_I_LBL[], SP_J_LBL[], SP_K_LBL[], SP_X_LBL[], SP_Y_LBL[], SP_Z_LBL[];
-=======
-extern const char M112_KILL_STR[];
->>>>>>> 04b83d50
+extern const char M112_KILL_STR[];