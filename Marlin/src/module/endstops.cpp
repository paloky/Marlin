/**
 * Marlin 3D Printer Firmware
 * Copyright (c) 2020 MarlinFirmware [https://github.com/MarlinFirmware/Marlin]
 *
 * Based on Sprinter and grbl.
 * Copyright (c) 2011 Camiel Gubbels / Erik van der Zalm
 *
 * This program is free software: you can redistribute it and/or modify
 * it under the terms of the GNU General Public License as published by
 * the Free Software Foundation, either version 3 of the License, or
 * (at your option) any later version.
 *
 * This program is distributed in the hope that it will be useful,
 * but WITHOUT ANY WARRANTY; without even the implied warranty of
 * MERCHANTABILITY or FITNESS FOR A PARTICULAR PURPOSE.  See the
 * GNU General Public License for more details.
 *
 * You should have received a copy of the GNU General Public License
 * along with this program.  If not, see <https://www.gnu.org/licenses/>.
 *
 */

/**
 * endstops.cpp - A singleton object to manage endstops
 */

#include "endstops.h"
#include "stepper.h"

#include "../MarlinCore.h"
#include "../sd/cardreader.h"
#include "temperature.h"
#include "../lcd/ultralcd.h"

#if ENABLED(ENDSTOP_INTERRUPTS_FEATURE)
  #include HAL_PATH(../HAL, endstop_interrupts.h)
#endif

#if BOTH(SD_ABORT_ON_ENDSTOP_HIT, SDSUPPORT)
  #include "printcounter.h" // for print_job_timer
#endif

#if ENABLED(BLTOUCH)
  #include "../feature/bltouch.h"
#endif

#if ENABLED(JOYSTICK)
  #include "../feature/joystick.h"
#endif

Endstops endstops;

// private:

bool Endstops::enabled, Endstops::enabled_globally; // Initialized by settings.load()

#if LINEAR_AXES >= 4
  volatile uint16_t Endstops::hit_state; //TODO (DerAndere): volatile hitbits_t Endstops::hit_state;
#else
  volatile uint8_t Endstops::hit_state; //TODO (DerAndere): volatile hitbits_t Endstops::hit_state;
#endif

Endstops::esbits_t Endstops::live_state = 0;

#if ENDSTOP_NOISE_THRESHOLD
  Endstops::esbits_t Endstops::validated_live_state;
  uint8_t Endstops::endstop_poll_count;
#endif

#if HAS_BED_PROBE
  volatile bool Endstops::z_probe_enabled = false;
#endif

// Initialized by settings.load()
#if ENABLED(X_DUAL_ENDSTOPS)
  float Endstops::x2_endstop_adj;
#endif
#if ENABLED(Y_DUAL_ENDSTOPS)
  float Endstops::y2_endstop_adj;
#endif
#if ENABLED(Z_MULTI_ENDSTOPS)
  float Endstops::z2_endstop_adj;
  #if NUM_Z_STEPPER_DRIVERS >= 3
    float Endstops::z3_endstop_adj;
    #if NUM_Z_STEPPER_DRIVERS >= 4
      float Endstops::z4_endstop_adj;
    #endif
  #endif
#endif

#if ENABLED(SPI_ENDSTOPS)
  Endstops::tmc_spi_homing_t Endstops::tmc_spi_homing; // = 0
#endif
#if ENABLED(IMPROVE_HOMING_RELIABILITY)
  millis_t sg_guard_period; // = 0
#endif

/**
 * Class and Instance Methods
 */

void Endstops::init() {

  #if HAS_X_MIN
    #if ENABLED(ENDSTOPPULLUP_XMIN)
      SET_INPUT_PULLUP(X_MIN_PIN);
    #elif ENABLED(ENDSTOPPULLDOWN_XMIN)
      SET_INPUT_PULLDOWN(X_MIN_PIN);
    #else
      SET_INPUT(X_MIN_PIN);
    #endif
  #endif

  #if HAS_X2_MIN
    #if ENABLED(ENDSTOPPULLUP_XMIN)
      SET_INPUT_PULLUP(X2_MIN_PIN);
    #elif ENABLED(ENDSTOPPULLDOWN_XMIN)
      SET_INPUT_PULLDOWN(X2_MIN_PIN);
    #else
      SET_INPUT(X2_MIN_PIN);
    #endif
  #endif

  #if HAS_Y_MIN
    #if ENABLED(ENDSTOPPULLUP_YMIN)
      SET_INPUT_PULLUP(Y_MIN_PIN);
    #elif ENABLED(ENDSTOPPULLDOWN_YMIN)
      SET_INPUT_PULLDOWN(Y_MIN_PIN);
    #else
      SET_INPUT(Y_MIN_PIN);
    #endif
  #endif

  #if HAS_Y2_MIN
    #if ENABLED(ENDSTOPPULLUP_YMIN)
      SET_INPUT_PULLUP(Y2_MIN_PIN);
    #elif ENABLED(ENDSTOPPULLDOWN_YMIN)
      SET_INPUT_PULLDOWN(Y2_MIN_PIN);
    #else
      SET_INPUT(Y2_MIN_PIN);
    #endif
  #endif

  #if HAS_Z_MIN
    #if ENABLED(ENDSTOPPULLUP_ZMIN)
      SET_INPUT_PULLUP(Z_MIN_PIN);
    #elif ENABLED(ENDSTOPPULLDOWN_ZMIN)
      SET_INPUT_PULLDOWN(Z_MIN_PIN);
    #else
      SET_INPUT(Z_MIN_PIN);
    #endif
  #endif

  #if HAS_Z2_MIN
    #if ENABLED(ENDSTOPPULLUP_ZMIN)
      SET_INPUT_PULLUP(Z2_MIN_PIN);
    #elif ENABLED(ENDSTOPPULLDOWN_ZMIN)
      SET_INPUT_PULLDOWN(Z2_MIN_PIN);
    #else
      SET_INPUT(Z2_MIN_PIN);
    #endif
  #endif

  #if HAS_Z3_MIN
    #if ENABLED(ENDSTOPPULLUP_ZMIN)
      SET_INPUT_PULLUP(Z3_MIN_PIN);
    #elif ENABLED(ENDSTOPPULLDOWN_ZMIN)
      SET_INPUT_PULLDOWN(Z3_MIN_PIN);
    #else
      SET_INPUT(Z3_MIN_PIN);
    #endif
  #endif

  #if HAS_Z4_MIN
    #if ENABLED(ENDSTOPPULLUP_ZMIN)
      SET_INPUT_PULLUP(Z4_MIN_PIN);
    #elif ENABLED(ENDSTOPPULLDOWN_ZMIN)
      SET_INPUT_PULLDOWN(Z4_MIN_PIN);
    #else
      SET_INPUT(Z4_MIN_PIN);
    #endif
  #endif

  #if HAS_X_MAX
    #if ENABLED(ENDSTOPPULLUP_XMAX)
      SET_INPUT_PULLUP(X_MAX_PIN);
    #elif ENABLED(ENDSTOPPULLDOWN_XMAX)
      SET_INPUT_PULLDOWN(X_MAX_PIN);
    #else
      SET_INPUT(X_MAX_PIN);
    #endif
  #endif

  #if HAS_X2_MAX
    #if ENABLED(ENDSTOPPULLUP_XMAX)
      SET_INPUT_PULLUP(X2_MAX_PIN);
    #elif ENABLED(ENDSTOPPULLDOWN_XMAX)
      SET_INPUT_PULLDOWN(X2_MAX_PIN);
    #else
      SET_INPUT(X2_MAX_PIN);
    #endif
  #endif

  #if HAS_Y_MAX
    #if ENABLED(ENDSTOPPULLUP_YMAX)
      SET_INPUT_PULLUP(Y_MAX_PIN);
    #elif ENABLED(ENDSTOPPULLDOWN_YMAX)
      SET_INPUT_PULLDOWN(Y_MAX_PIN);
    #else
      SET_INPUT(Y_MAX_PIN);
    #endif
  #endif

  #if HAS_Y2_MAX
    #if ENABLED(ENDSTOPPULLUP_YMAX)
      SET_INPUT_PULLUP(Y2_MAX_PIN);
    #elif ENABLED(ENDSTOPPULLDOWN_YMAX)
      SET_INPUT_PULLDOWN(Y2_MAX_PIN);
    #else
      SET_INPUT(Y2_MAX_PIN);
    #endif
  #endif

  #if HAS_Z_MAX
    #if ENABLED(ENDSTOPPULLUP_ZMAX)
      SET_INPUT_PULLUP(Z_MAX_PIN);
    #elif ENABLED(ENDSTOPPULLDOWN_ZMAX)
      SET_INPUT_PULLDOWN(Z_MAX_PIN);
    #else
      SET_INPUT(Z_MAX_PIN);
    #endif
  #endif

  #if HAS_Z2_MAX
    #if ENABLED(ENDSTOPPULLUP_ZMAX)
      SET_INPUT_PULLUP(Z2_MAX_PIN);
    #elif ENABLED(ENDSTOPPULLDOWN_ZMAX)
      SET_INPUT_PULLDOWN(Z2_MAX_PIN);
    #else
      SET_INPUT(Z2_MAX_PIN);
    #endif
  #endif

  #if HAS_Z3_MAX
    #if ENABLED(ENDSTOPPULLUP_ZMAX)
      SET_INPUT_PULLUP(Z3_MAX_PIN);
    #elif ENABLED(ENDSTOPPULLDOWN_ZMAX)
      SET_INPUT_PULLDOWN(Z3_MAX_PIN);
    #else
      SET_INPUT(Z3_MAX_PIN);
    #endif
  #endif

  #if HAS_Z4_MAX
    #if ENABLED(ENDSTOPPULLUP_ZMAX)
      SET_INPUT_PULLUP(Z4_MAX_PIN);
    #elif ENABLED(ENDSTOPPULLDOWN_ZMAX)
      SET_INPUT_PULLDOWN(Z4_MAX_PIN);
    #else
      SET_INPUT(Z4_MAX_PIN);
    #endif
  #endif

  #if PIN_EXISTS(CALIBRATION)
    #if ENABLED(CALIBRATION_PIN_PULLUP)
      SET_INPUT_PULLUP(CALIBRATION_PIN);
    #elif ENABLED(CALIBRATION_PIN_PULLDOWN)
      SET_INPUT_PULLDOWN(CALIBRATION_PIN);
    #else
      SET_INPUT(CALIBRATION_PIN);
    #endif
  #endif

  #if HAS_CUSTOM_PROBE_PIN
    #if ENABLED(ENDSTOPPULLUP_ZMIN_PROBE)
      SET_INPUT_PULLUP(Z_MIN_PROBE_PIN);
    #elif ENABLED(ENDSTOPPULLDOWN_ZMIN_PROBE)
      SET_INPUT_PULLDOWN(Z_MIN_PROBE_PIN);
    #else
      SET_INPUT(Z_MIN_PROBE_PIN);
    #endif
  #endif

  #if HAS_I_MIN
    #if ENABLED(ENDSTOPPULLUP_IMIN)
      SET_INPUT_PULLUP(I_MIN_PIN);
    #elif ENABLED(ENDSTOPPULLDOWN_IMIN)
      SET_INPUT_PULLDOWN(I_MIN_PIN);
    #else
      SET_INPUT(I_MIN_PIN);
    #endif
  #endif

  #if HAS_I_MAX
    #if ENABLED(ENDSTOPPULLUP_IMAX)
      SET_INPUT_PULLUP(I_MAX_PIN);
    #elif ENABLED(ENDSTOPPULLDOWN_IMAX)
      SET_INPUT_PULLDOWN(I_MAX_PIN);
    #else
      SET_INPUT(I_MAX_PIN);
    #endif
  #endif

  #if HAS_J_MIN
    #if ENABLED(ENDSTOPPULLUP_JMIN)
      SET_INPUT_PULLUP(J_MIN_PIN);
    #elif ENABLED(ENDSTOPPULLDOWN_IMIN)
      SET_INPUT_PULLDOWN(J_MIN_PIN);
    #else
      SET_INPUT(J_MIN_PIN);
    #endif
  #endif

  #if HAS_J_MAX
    #if ENABLED(ENDSTOPPULLUP_JMAX)
      SET_INPUT_PULLUP(J_MAX_PIN);
    #elif ENABLED(ENDSTOPPULLDOWN_JMAX)
      SET_INPUT_PULLDOWN(J_MAX_PIN);
    #else
      SET_INPUT(J_MAX_PIN);
    #endif
  #endif

  #if HAS_K_MIN
    #if ENABLED(ENDSTOPPULLUP_KMIN)
      SET_INPUT_PULLUP(K_MIN_PIN);
    #elif ENABLED(ENDSTOPPULLDOWN_KMIN)
      SET_INPUT_PULLDOWN(K_MIN_PIN);
    #else
      SET_INPUT(K_MIN_PIN);
    #endif
  #endif

  #if HAS_K_MAX
    #if ENABLED(ENDSTOPPULLUP_KMAX)
      SET_INPUT_PULLUP(K_MAX_PIN);
    #elif ENABLED(ENDSTOPPULLDOWN_KMIN)
      SET_INPUT_PULLDOWN(K_MAX_PIN);
    #else
      SET_INPUT(K_MAX_PIN);
    #endif
  #endif

  TERN_(ENDSTOP_INTERRUPTS_FEATURE, setup_endstop_interrupts());

  // Enable endstops
  enable_globally(ENABLED(ENDSTOPS_ALWAYS_ON_DEFAULT));

} // Endstops::init

// Called at ~1KHz from Temperature ISR: Poll endstop state if required
void Endstops::poll() {

  TERN_(PINS_DEBUGGING, run_monitor()); // Report changes in endstop status

  #if DISABLED(ENDSTOP_INTERRUPTS_FEATURE)
    update();
  #elif ENDSTOP_NOISE_THRESHOLD
    if (endstop_poll_count) update();
  #endif
}

void Endstops::enable_globally(const bool onoff) {
  enabled_globally = enabled = onoff;
  resync();
}

// Enable / disable endstop checking
void Endstops::enable(const bool onoff) {
  enabled = onoff;
  resync();
}

// Disable / Enable endstops based on ENSTOPS_ONLY_FOR_HOMING and global enable
void Endstops::not_homing() {
  enabled = enabled_globally;
}

#if ENABLED(VALIDATE_HOMING_ENDSTOPS)
  // If the last move failed to trigger an endstop, call kill
  void Endstops::validate_homing_move() {
    if (trigger_state()) hit_on_purpose();
    else kill(GET_TEXT(MSG_KILL_HOMING_FAILED));
  }
#endif

// Enable / disable endstop z-probe checking
#if HAS_BED_PROBE
  void Endstops::enable_z_probe(const bool onoff) {
    z_probe_enabled = onoff;
    resync();
  }
#endif

// Get the stable endstop states when enabled
void Endstops::resync() {
  if (!abort_enabled()) return;     // If endstops/probes are disabled the loop below can hang

  // Wait for Temperature ISR to run at least once (runs at 1KHz)
  TERN(ENDSTOP_INTERRUPTS_FEATURE, update(), safe_delay(2));
  while (TERN0(ENDSTOP_NOISE_THRESHOLD, endstop_poll_count)) safe_delay(1);
}

#if ENABLED(PINS_DEBUGGING)
  void Endstops::run_monitor() {
    if (!monitor_flag) return;
    static uint8_t monitor_count = 16;  // offset this check from the others
    monitor_count += _BV(1);            //  15 Hz
    monitor_count &= 0x7F;
    if (!monitor_count) monitor();      // report changes in endstop status
  }
#endif

void Endstops::event_handler() {
  #if LINEAR_AXES >= 4
    static uint16_t prev_hit_state; // = 0
  #else
    static uint8_t prev_hit_state; // = 0
  #endif
    if (hit_state == prev_hit_state) return;
  prev_hit_state = hit_state;
  if (hit_state) {
<<<<<<< HEAD
    #if HAS_SPI_LCD
      char LIST_N(LINEAR_AXES, chrX = ' ', chrY = ' ', chrZ = ' ', chrI = ' ', chrJ = ' ', chrK = ' '),
           chrP = ' ';
=======
    #if HAS_WIRED_LCD
      char chrX = ' ', chrY = ' ', chrZ = ' ', chrP = ' ';
>>>>>>> 44d50c2b
      #define _SET_STOP_CHAR(A,C) (chr## A = C)
    #else
      #define _SET_STOP_CHAR(A,C) ;
    #endif

    #define _ENDSTOP_HIT_ECHO(A,C) do{ \
      SERIAL_ECHOPAIR(" " STRINGIFY(A) ":", planner.triggered_position_mm(_AXIS(A))); \
      _SET_STOP_CHAR(A,C); }while(0)

    #define _ENDSTOP_HIT_TEST(A,C) \
      if (TEST(hit_state, A ##_MIN) || TEST(hit_state, A ##_MAX)) \
        _ENDSTOP_HIT_ECHO(A,C)

    #define ENDSTOP_HIT_TEST_X() _ENDSTOP_HIT_TEST(X,'X')
    #define ENDSTOP_HIT_TEST_Y() _ENDSTOP_HIT_TEST(Y,'Y')
    #define ENDSTOP_HIT_TEST_Z() _ENDSTOP_HIT_TEST(Z,'Z')

    SERIAL_ECHO_START();
    SERIAL_ECHOPGM(STR_ENDSTOPS_HIT);
    ENDSTOP_HIT_TEST_X();
    ENDSTOP_HIT_TEST_Y();
    ENDSTOP_HIT_TEST_Z();

    #if LINEAR_AXES >= 4
      _ENDSTOP_HIT_TEST(I,'I');
    #endif
    #if LINEAR_AXES >= 5
      _ENDSTOP_HIT_TEST(J,'J');
    #endif
    #if LINEAR_AXES >= 6
      _ENDSTOP_HIT_TEST(K,'K');
    #endif

    #if HAS_CUSTOM_PROBE_PIN
      #define P_AXIS Z_AXIS
      if (TEST(hit_state, Z_MIN_PROBE)) _ENDSTOP_HIT_ECHO(P, 'P');
    #endif
    SERIAL_EOL();

<<<<<<< HEAD
    TERN_(HAS_SPI_LCD,
      ui.status_printf_P(0,
        PSTR(S_FMT GANG_N(LINEAR_AXES, " %c", " %c", " %c", " %c", " %c", " %c") " %c"),
        GET_TEXT(MSG_LCD_ENDSTOPS),
        LIST_N(LINEAR_AXES, chrX, chrY, chrZ, chrI, chrJ, chrK), chrP
      )
    );
=======
    TERN_(HAS_WIRED_LCD, ui.status_printf_P(0, PSTR(S_FMT " %c %c %c %c"), GET_TEXT(MSG_LCD_ENDSTOPS), chrX, chrY, chrZ, chrP));
>>>>>>> 44d50c2b

    #if BOTH(SD_ABORT_ON_ENDSTOP_HIT, SDSUPPORT)
      if (planner.abort_on_endstop_hit) {
        card.endFilePrint();
        quickstop_stepper();
        thermalManager.disable_all_heaters();
        print_job_timer.stop();
      }
    #endif
  }
}

static void print_es_state(const bool is_hit, PGM_P const label=nullptr) {
  if (label) serialprintPGM(label);
  SERIAL_ECHOPGM(": ");
  serialprintPGM(is_hit ? PSTR(STR_ENDSTOP_HIT) : PSTR(STR_ENDSTOP_OPEN));
  SERIAL_EOL();
}

void _O2 Endstops::report_states() {
  TERN_(BLTOUCH, bltouch._set_SW_mode());
  SERIAL_ECHOLNPGM(STR_M119_REPORT);
  #define ES_REPORT(S) print_es_state(READ(S##_PIN) != S##_ENDSTOP_INVERTING, PSTR(STR_##S))
  #if HAS_X_MIN
    ES_REPORT(X_MIN);
  #endif
  #if HAS_X2_MIN
    ES_REPORT(X2_MIN);
  #endif
  #if HAS_X_MAX
    ES_REPORT(X_MAX);
  #endif
  #if HAS_X2_MAX
    ES_REPORT(X2_MAX);
  #endif
  #if HAS_Y_MIN
    ES_REPORT(Y_MIN);
  #endif
  #if HAS_Y2_MIN
    ES_REPORT(Y2_MIN);
  #endif
  #if HAS_Y_MAX
    ES_REPORT(Y_MAX);
  #endif
  #if HAS_Y2_MAX
    ES_REPORT(Y2_MAX);
  #endif
  #if HAS_Z_MIN
    ES_REPORT(Z_MIN);
  #endif
  #if HAS_Z2_MIN
    ES_REPORT(Z2_MIN);
  #endif
  #if HAS_Z3_MIN
    ES_REPORT(Z3_MIN);
  #endif
  #if HAS_Z4_MIN
    ES_REPORT(Z4_MIN);
  #endif
  #if HAS_Z_MAX
    ES_REPORT(Z_MAX);
  #endif
  #if HAS_Z2_MAX
    ES_REPORT(Z2_MAX);
  #endif
  #if HAS_Z3_MAX
    ES_REPORT(Z3_MAX);
  #endif
  #if HAS_Z4_MAX
    ES_REPORT(Z4_MAX);
  #endif
  #if HAS_I_MIN
    ES_REPORT(I_MIN);
  #endif
  #if HAS_I_MAX
    ES_REPORT(I_MAX);
  #endif
  #if HAS_J_MIN
    ES_REPORT(J_MIN);
  #endif
  #if HAS_J_MAX
    ES_REPORT(J_MAX);
  #endif
    #if HAS_K_MIN
    ES_REPORT(K_MIN);
  #endif
  #if HAS_K_MAX
    ES_REPORT(K_MAX);
  #endif
  #if HAS_CUSTOM_PROBE_PIN
    print_es_state(READ(Z_MIN_PROBE_PIN) != Z_MIN_PROBE_ENDSTOP_INVERTING, PSTR(STR_Z_PROBE));
  #endif
  #if HAS_FILAMENT_SENSOR
    #if NUM_RUNOUT_SENSORS == 1
      print_es_state(READ(FIL_RUNOUT_PIN) != FIL_RUNOUT_STATE, PSTR(STR_FILAMENT_RUNOUT_SENSOR));
    #else
      #define _CASE_RUNOUT(N) case N: pin = FIL_RUNOUT##N##_PIN; break;
      LOOP_S_LE_N(i, 1, NUM_RUNOUT_SENSORS) {
        pin_t pin;
        switch (i) {
          default: continue;
          REPEAT_S(1, INCREMENT(NUM_RUNOUT_SENSORS), _CASE_RUNOUT)
        }
        SERIAL_ECHOPGM(STR_FILAMENT_RUNOUT_SENSOR);
        if (i > 1) SERIAL_CHAR(' ', '0' + i);
        print_es_state(extDigitalRead(pin) != FIL_RUNOUT_STATE);
      }
      #undef _CASE_RUNOUT
    #endif
  #endif

  TERN_(BLTOUCH, bltouch._reset_SW_mode());
  TERN_(JOYSTICK_DEBUG, joystick.report());

} // Endstops::report_states

// The following routines are called from an ISR context. It could be the temperature ISR, the
// endstop ISR or the Stepper ISR.

#define _ENDSTOP(AXIS, MINMAX) AXIS ##_## MINMAX
#define _ENDSTOP_PIN(AXIS, MINMAX) AXIS ##_## MINMAX ##_PIN
#define _ENDSTOP_INVERTING(AXIS, MINMAX) AXIS ##_## MINMAX ##_ENDSTOP_INVERTING

// Check endstops - Could be called from Temperature ISR!
void Endstops::update() {

  #if !ENDSTOP_NOISE_THRESHOLD
    if (!abort_enabled()) return;
  #endif

  #define UPDATE_ENDSTOP_BIT(AXIS, MINMAX) SET_BIT_TO(live_state, _ENDSTOP(AXIS, MINMAX), (READ(_ENDSTOP_PIN(AXIS, MINMAX)) != _ENDSTOP_INVERTING(AXIS, MINMAX)))
  #define COPY_LIVE_STATE(SRC_BIT, DST_BIT) SET_BIT_TO(live_state, DST_BIT, TEST(live_state, SRC_BIT))

  #if ENABLED(G38_PROBE_TARGET) && PIN_EXISTS(Z_MIN_PROBE) && NONE(CORE_IS_XY, CORE_IS_XZ, MARKFORGED_XY)
    // If G38 command is active check Z_MIN_PROBE for ALL movement
    if (G38_move) UPDATE_ENDSTOP_BIT(Z, MIN_PROBE);
  #endif

  // With Dual X, endstops are only checked in the homing direction for the active extruder
  #if ENABLED(DUAL_X_CARRIAGE)
    #define E0_ACTIVE stepper.last_moved_extruder == 0
    #define X_MIN_TEST() ((X_HOME_DIR < 0 && E0_ACTIVE) || (X2_HOME_DIR < 0 && !E0_ACTIVE))
    #define X_MAX_TEST() ((X_HOME_DIR > 0 && E0_ACTIVE) || (X2_HOME_DIR > 0 && !E0_ACTIVE))
  #else
    #define X_MIN_TEST() true
    #define X_MAX_TEST() true
  #endif

  // Use HEAD for core axes, AXIS for others
  #if ANY(CORE_IS_XY, CORE_IS_XZ, MARKFORGED_XY)
    #define X_AXIS_HEAD X_HEAD
  #else
    #define X_AXIS_HEAD X_AXIS
  #endif
  #if ANY(CORE_IS_XY, CORE_IS_YZ, MARKFORGED_XY)
    #define Y_AXIS_HEAD Y_HEAD
  #else
    #define Y_AXIS_HEAD Y_AXIS
  #endif
  #if CORE_IS_XZ || CORE_IS_YZ
    #define Z_AXIS_HEAD Z_HEAD
  #else
    #define Z_AXIS_HEAD Z_AXIS
  #endif

  #define I_AXIS_HEAD I_AXIS
  #define J_AXIS_HEAD J_AXIS
  #define K_AXIS_HEAD K_AXIS

  /**
   * Check and update endstops
   */
  #if HAS_X_MIN && !X_SPI_SENSORLESS
    UPDATE_ENDSTOP_BIT(X, MIN);
    #if ENABLED(X_DUAL_ENDSTOPS)
      #if HAS_X2_MIN
        UPDATE_ENDSTOP_BIT(X2, MIN);
      #else
        COPY_LIVE_STATE(X_MIN, X2_MIN);
      #endif
    #endif
  #endif

  #if HAS_X_MAX && !X_SPI_SENSORLESS
    UPDATE_ENDSTOP_BIT(X, MAX);
    #if ENABLED(X_DUAL_ENDSTOPS)
      #if HAS_X2_MAX
        UPDATE_ENDSTOP_BIT(X2, MAX);
      #else
        COPY_LIVE_STATE(X_MAX, X2_MAX);
      #endif
    #endif
  #endif

  #if HAS_Y_MIN && !Y_SPI_SENSORLESS
    UPDATE_ENDSTOP_BIT(Y, MIN);
    #if ENABLED(Y_DUAL_ENDSTOPS)
      #if HAS_Y2_MIN
        UPDATE_ENDSTOP_BIT(Y2, MIN);
      #else
        COPY_LIVE_STATE(Y_MIN, Y2_MIN);
      #endif
    #endif
  #endif

  #if HAS_Y_MAX && !Y_SPI_SENSORLESS
    UPDATE_ENDSTOP_BIT(Y, MAX);
    #if ENABLED(Y_DUAL_ENDSTOPS)
      #if HAS_Y2_MAX
        UPDATE_ENDSTOP_BIT(Y2, MAX);
      #else
        COPY_LIVE_STATE(Y_MAX, Y2_MAX);
      #endif
    #endif
  #endif

  #if HAS_Z_MIN && !Z_SPI_SENSORLESS
    UPDATE_ENDSTOP_BIT(Z, MIN);
    #if ENABLED(Z_MULTI_ENDSTOPS)
      #if HAS_Z2_MIN
        UPDATE_ENDSTOP_BIT(Z2, MIN);
      #else
        COPY_LIVE_STATE(Z_MIN, Z2_MIN);
      #endif
      #if NUM_Z_STEPPER_DRIVERS >= 3
        #if HAS_Z3_MIN
          UPDATE_ENDSTOP_BIT(Z3, MIN);
        #else
          COPY_LIVE_STATE(Z_MIN, Z3_MIN);
        #endif
      #endif
      #if NUM_Z_STEPPER_DRIVERS >= 4
        #if HAS_Z4_MIN
          UPDATE_ENDSTOP_BIT(Z4, MIN);
        #else
          COPY_LIVE_STATE(Z_MIN, Z4_MIN);
        #endif
      #endif
    #endif
  #endif

  // When closing the gap check the enabled probe
  #if HAS_CUSTOM_PROBE_PIN
    UPDATE_ENDSTOP_BIT(Z, MIN_PROBE);
  #endif

  #if HAS_Z_MAX && !Z_SPI_SENSORLESS
    // Check both Z dual endstops
    #if ENABLED(Z_MULTI_ENDSTOPS)
      UPDATE_ENDSTOP_BIT(Z, MAX);
      #if HAS_Z2_MAX
        UPDATE_ENDSTOP_BIT(Z2, MAX);
      #else
        COPY_LIVE_STATE(Z_MAX, Z2_MAX);
      #endif
      #if NUM_Z_STEPPER_DRIVERS >= 3
        #if HAS_Z3_MAX
          UPDATE_ENDSTOP_BIT(Z3, MAX);
        #else
          COPY_LIVE_STATE(Z_MAX, Z3_MAX);
        #endif
      #endif
      #if NUM_Z_STEPPER_DRIVERS >= 4
        #if HAS_Z4_MAX
          UPDATE_ENDSTOP_BIT(Z4, MAX);
        #else
          COPY_LIVE_STATE(Z_MAX, Z4_MAX);
        #endif
      #endif
    #elif !HAS_CUSTOM_PROBE_PIN || Z_MAX_PIN != Z_MIN_PROBE_PIN
      // If this pin isn't the bed probe it's the Z endstop
      UPDATE_ENDSTOP_BIT(Z, MAX);
    #endif
  #endif

  #if HAS_I_MIN
    #if ENABLED(I_DUAL_ENDSTOPS)
      UPDATE_ENDSTOP_BIT(I, MIN);
      #if HAS_I2_MIN
        UPDATE_ENDSTOP_BIT(I2, MAX);
      #else
        COPY_LIVE_STATE(I_MIN, I2_MIN);
      #endif
    #else
      UPDATE_ENDSTOP_BIT(I, MIN);
    #endif
  #endif

  #if HAS_I_MAX
    #if ENABLED(I_DUAL_ENDSTOPS)
      UPDATE_ENDSTOP_BIT(I, MAX);
      #if HAS_I2_MAX
        UPDATE_ENDSTOP_BIT(I2, MAX);
      #else
        COPY_LIVE_STATE(I_MAX, I2_MAX);
      #endif
    #else
      UPDATE_ENDSTOP_BIT(I, MAX);
    #endif
  #endif

  #if HAS_J_MIN
    #if ENABLED(J_DUAL_ENDSTOPS)
      UPDATE_ENDSTOP_BIT(J, MIN);
      #if HAS_J2_MIN
        UPDATE_ENDSTOP_BIT(J2, MIN);
      #else
        COPY_LIVE_STATE(J_MIN, J2_MIN);
      #endif
    #else
      UPDATE_ENDSTOP_BIT(J, MIN);
    #endif
  #endif

  #if HAS_J_MAX
    #if ENABLED(J_DUAL_ENDSTOPS)
      UPDATE_ENDSTOP_BIT(J, MAX);
      #if HAS_J2_MAX
        UPDATE_ENDSTOP_BIT(J2, MAX);
      #else
        COPY_LIVE_STATE(J_MAX, J2_MAX);
      #endif
    #else
      UPDATE_ENDSTOP_BIT(J, MAX);
    #endif
  #endif

  #if HAS_K_MIN
    #if ENABLED(K_DUAL_ENDSTOPS)
      UPDATE_ENDSTOP_BIT(K, MIN);
      #if HAS_K2_MIN
        UPDATE_ENDSTOP_BIT(K2, MIN);
      #else
        COPY_LIVE_STATE(K_MIN, K2_MIN);
      #endif
    #else
      UPDATE_ENDSTOP_BIT(K, MIN);
    #endif
  #endif

  #if HAS_K_MAX
    #if ENABLED(K_DUAL_ENDSTOPS)
      UPDATE_ENDSTOP_BIT(K, MAX);
      #if HAS_K2_MAX
        UPDATE_ENDSTOP_BIT(K2, MAX);
      #else
        COPY_LIVE_STATE(K_MAX, K2_MAX);
      #endif
    #else
      UPDATE_ENDSTOP_BIT(K, MAX);
    #endif
  #endif

  #if ENDSTOP_NOISE_THRESHOLD

    /**
     * Filtering out noise on endstops requires a delayed decision. Let's assume, due to noise,
     * that 50% of endstop signal samples are good and 50% are bad (assuming normal distribution
     * of random noise). Then the first sample has a 50% chance to be good or bad. The 2nd sample
     * also has a 50% chance to be good or bad. The chances of 2 samples both being bad becomes
     * 50% of 50%, or 25%. That was the previous implementation of Marlin endstop handling. It
     * reduces chances of bad readings in half, at the cost of 1 extra sample period, but chances
     * still exist. The only way to reduce them further is to increase the number of samples.
     * To reduce the chance to 1% (1/128th) requires 7 samples (adding 7ms of delay).
     */
    static esbits_t old_live_state;
    if (old_live_state != live_state) {
      endstop_poll_count = ENDSTOP_NOISE_THRESHOLD;
      old_live_state = live_state;
    }
    else if (endstop_poll_count && !--endstop_poll_count)
      validated_live_state = live_state;

    if (!abort_enabled()) return;

  #endif

  // Test the current status of an endstop
  #define TEST_ENDSTOP(ENDSTOP) (TEST(state(), ENDSTOP))

  // Record endstop was hit
  #define _ENDSTOP_HIT(AXIS, MINMAX) SBI(hit_state, _ENDSTOP(AXIS, MINMAX))

  // Call the endstop triggered routine for single endstops
  #define PROCESS_ENDSTOP(AXIS, MINMAX) do { \
    if (TEST_ENDSTOP(_ENDSTOP(AXIS, MINMAX))) { \
      _ENDSTOP_HIT(AXIS, MINMAX); \
      planner.endstop_triggered(_AXIS(AXIS)); \
    } \
  }while(0)

  // Core Sensorless Homing needs to test an Extra Pin
  #define CORE_DIAG(QQ,A,MM) (CORE_IS_##QQ && A##_SENSORLESS && !A##_SPI_SENSORLESS && HAS_##A##_##MM)
  #define PROCESS_CORE_ENDSTOP(A1,M1,A2,M2) do { \
    if (TEST_ENDSTOP(_ENDSTOP(A1,M1))) { \
      _ENDSTOP_HIT(A2,M2); \
      planner.endstop_triggered(_AXIS(A2)); \
    } \
  }while(0)

  // Call the endstop triggered routine for dual endstops
  #define PROCESS_DUAL_ENDSTOP(A, MINMAX) do { \
    const byte dual_hit = TEST_ENDSTOP(_ENDSTOP(A, MINMAX)) | (TEST_ENDSTOP(_ENDSTOP(A##2, MINMAX)) << 1); \
    if (dual_hit) { \
      _ENDSTOP_HIT(A, MINMAX); \
      /* if not performing home or if both endstops were trigged during homing... */ \
      if (!stepper.separate_multi_axis || dual_hit == 0b11) \
        planner.endstop_triggered(_AXIS(A)); \
    } \
  }while(0)

  #define PROCESS_TRIPLE_ENDSTOP(A, MINMAX) do { \
    const byte triple_hit = TEST_ENDSTOP(_ENDSTOP(A, MINMAX)) | (TEST_ENDSTOP(_ENDSTOP(A##2, MINMAX)) << 1) | (TEST_ENDSTOP(_ENDSTOP(A##3, MINMAX)) << 2); \
    if (triple_hit) { \
      _ENDSTOP_HIT(A, MINMAX); \
      /* if not performing home or if both endstops were trigged during homing... */ \
      if (!stepper.separate_multi_axis || triple_hit == 0b111) \
        planner.endstop_triggered(_AXIS(A)); \
    } \
  }while(0)

  #define PROCESS_QUAD_ENDSTOP(A, MINMAX) do { \
    const byte quad_hit = TEST_ENDSTOP(_ENDSTOP(A, MINMAX)) | (TEST_ENDSTOP(_ENDSTOP(A##2, MINMAX)) << 1) | (TEST_ENDSTOP(_ENDSTOP(A##3, MINMAX)) << 2) | (TEST_ENDSTOP(_ENDSTOP(A##4, MINMAX)) << 3); \
    if (quad_hit) { \
      _ENDSTOP_HIT(A, MINMAX); \
      /* if not performing home or if both endstops were trigged during homing... */ \
      if (!stepper.separate_multi_axis || quad_hit == 0b1111) \
        planner.endstop_triggered(_AXIS(A)); \
    } \
  }while(0)

  #if ENABLED(X_DUAL_ENDSTOPS)
    #define PROCESS_ENDSTOP_X(MINMAX) PROCESS_DUAL_ENDSTOP(X, MINMAX)
  #else
    #define PROCESS_ENDSTOP_X(MINMAX) if (X_##MINMAX##_TEST()) PROCESS_ENDSTOP(X, MINMAX)
  #endif

  #if ENABLED(Y_DUAL_ENDSTOPS)
    #define PROCESS_ENDSTOP_Y(MINMAX) PROCESS_DUAL_ENDSTOP(Y, MINMAX)
  #else
    #define PROCESS_ENDSTOP_Y(MINMAX) PROCESS_ENDSTOP(Y, MINMAX)
  #endif

  #if DISABLED(Z_MULTI_ENDSTOPS)
    #define PROCESS_ENDSTOP_Z(MINMAX) PROCESS_ENDSTOP(Z, MINMAX)
  #elif NUM_Z_STEPPER_DRIVERS == 4
    #define PROCESS_ENDSTOP_Z(MINMAX) PROCESS_QUAD_ENDSTOP(Z, MINMAX)
  #elif NUM_Z_STEPPER_DRIVERS == 3
    #define PROCESS_ENDSTOP_Z(MINMAX) PROCESS_TRIPLE_ENDSTOP(Z, MINMAX)
  #else
    #define PROCESS_ENDSTOP_Z(MINMAX) PROCESS_DUAL_ENDSTOP(Z, MINMAX)
  #endif

  #if ENABLED(G38_PROBE_TARGET) && PIN_EXISTS(Z_MIN_PROBE) && NONE(CORE_IS_XY, CORE_IS_XZ, MARKFORGED_XY)
    #if ENABLED(G38_PROBE_AWAY)
      #define _G38_OPEN_STATE (G38_move >= 4)
    #else
      #define _G38_OPEN_STATE LOW
    #endif
    // If G38 command is active check Z_MIN_PROBE for ALL movement
    if (G38_move && TEST_ENDSTOP(_ENDSTOP(Z, MIN_PROBE)) != _G38_OPEN_STATE) {
           if (stepper.axis_is_moving(X_AXIS)) { _ENDSTOP_HIT(X, MIN); planner.endstop_triggered(X_AXIS); }
      else if (stepper.axis_is_moving(Y_AXIS)) { _ENDSTOP_HIT(Y, MIN); planner.endstop_triggered(Y_AXIS); }
      else if (stepper.axis_is_moving(Z_AXIS)) { _ENDSTOP_HIT(Z, MIN); planner.endstop_triggered(Z_AXIS); }
      G38_did_trigger = true;
    }
  #endif

  // Signal, after validation, if an endstop limit is pressed or not

  if (stepper.axis_is_moving(X_AXIS)) {
    if (stepper.motor_direction(X_AXIS_HEAD)) { // -direction
      #if HAS_X_MIN || (X_SPI_SENSORLESS && X_HOME_DIR < 0)
        PROCESS_ENDSTOP_X(MIN);
        #if   CORE_DIAG(XY, Y, MIN)
          PROCESS_CORE_ENDSTOP(Y,MIN,X,MIN);
        #elif CORE_DIAG(XY, Y, MAX)
          PROCESS_CORE_ENDSTOP(Y,MAX,X,MIN);
        #elif CORE_DIAG(XZ, Z, MIN)
          PROCESS_CORE_ENDSTOP(Z,MIN,X,MIN);
        #elif CORE_DIAG(XZ, Z, MAX)
          PROCESS_CORE_ENDSTOP(Z,MAX,X,MIN);
        #endif
      #endif
    }
    else { // +direction
      #if HAS_X_MAX || (X_SPI_SENSORLESS && X_HOME_DIR > 0)
        PROCESS_ENDSTOP_X(MAX);
        #if   CORE_DIAG(XY, Y, MIN)
          PROCESS_CORE_ENDSTOP(Y,MIN,X,MAX);
        #elif CORE_DIAG(XY, Y, MAX)
          PROCESS_CORE_ENDSTOP(Y,MAX,X,MAX);
        #elif CORE_DIAG(XZ, Z, MIN)
          PROCESS_CORE_ENDSTOP(Z,MIN,X,MAX);
        #elif CORE_DIAG(XZ, Z, MAX)
          PROCESS_CORE_ENDSTOP(Z,MAX,X,MAX);
        #endif
      #endif
    }
  }

  if (stepper.axis_is_moving(Y_AXIS)) {
    if (stepper.motor_direction(Y_AXIS_HEAD)) { // -direction
      #if HAS_Y_MIN || (Y_SPI_SENSORLESS && Y_HOME_DIR < 0)
        PROCESS_ENDSTOP_Y(MIN);
        #if   CORE_DIAG(XY, X, MIN)
          PROCESS_CORE_ENDSTOP(X,MIN,Y,MIN);
        #elif CORE_DIAG(XY, X, MAX)
          PROCESS_CORE_ENDSTOP(X,MAX,Y,MIN);
        #elif CORE_DIAG(YZ, Z, MIN)
          PROCESS_CORE_ENDSTOP(Z,MIN,Y,MIN);
        #elif CORE_DIAG(YZ, Z, MAX)
          PROCESS_CORE_ENDSTOP(Z,MAX,Y,MIN);
        #endif
      #endif
    }
    else { // +direction
      #if HAS_Y_MAX || (Y_SPI_SENSORLESS && Y_HOME_DIR > 0)
        PROCESS_ENDSTOP_Y(MAX);
        #if   CORE_DIAG(XY, X, MIN)
          PROCESS_CORE_ENDSTOP(X,MIN,Y,MAX);
        #elif CORE_DIAG(XY, X, MAX)
          PROCESS_CORE_ENDSTOP(X,MAX,Y,MAX);
        #elif CORE_DIAG(YZ, Z, MIN)
          PROCESS_CORE_ENDSTOP(Z,MIN,Y,MAX);
        #elif CORE_DIAG(YZ, Z, MAX)
          PROCESS_CORE_ENDSTOP(Z,MAX,Y,MAX);
        #endif
      #endif
    }
  }

  if (stepper.axis_is_moving(Z_AXIS)) {
    if (stepper.motor_direction(Z_AXIS_HEAD)) { // Z -direction. Gantry down, bed up.

      #if HAS_Z_MIN || (Z_SPI_SENSORLESS && Z_HOME_DIR < 0)
        if ( TERN1(Z_MIN_PROBE_USES_Z_MIN_ENDSTOP_PIN, z_probe_enabled)
          && TERN1(HAS_CUSTOM_PROBE_PIN, !z_probe_enabled)
        ) PROCESS_ENDSTOP_Z(MIN);
        #if   CORE_DIAG(XZ, X, MIN)
          PROCESS_CORE_ENDSTOP(X,MIN,Z,MIN);
        #elif CORE_DIAG(XZ, X, MAX)
          PROCESS_CORE_ENDSTOP(X,MAX,Z,MIN);
        #elif CORE_DIAG(YZ, Y, MIN)
          PROCESS_CORE_ENDSTOP(Y,MIN,Z,MIN);
        #elif CORE_DIAG(YZ, Y, MAX)
          PROCESS_CORE_ENDSTOP(Y,MAX,Z,MIN);
        #endif
      #endif

      // When closing the gap check the enabled probe
      #if HAS_CUSTOM_PROBE_PIN
        if (z_probe_enabled) PROCESS_ENDSTOP(Z, MIN_PROBE);
      #endif
    }
    else { // Z +direction. Gantry up, bed down.
      #if HAS_Z_MAX || (Z_SPI_SENSORLESS && Z_HOME_DIR > 0)
        #if ENABLED(Z_MULTI_ENDSTOPS)
          PROCESS_ENDSTOP_Z(MAX);
        #elif !HAS_CUSTOM_PROBE_PIN || Z_MAX_PIN != Z_MIN_PROBE_PIN  // No probe or probe is Z_MIN || Probe is not Z_MAX
          PROCESS_ENDSTOP(Z, MAX);
        #endif
        #if   CORE_DIAG(XZ, X, MIN)
          PROCESS_CORE_ENDSTOP(X,MIN,Z,MAX);
        #elif CORE_DIAG(XZ, X, MAX)
          PROCESS_CORE_ENDSTOP(X,MAX,Z,MAX);
        #elif CORE_DIAG(YZ, Y, MIN)
          PROCESS_CORE_ENDSTOP(Y,MIN,Z,MAX);
        #elif CORE_DIAG(YZ, Y, MAX)
          PROCESS_CORE_ENDSTOP(Y,MAX,Z,MAX);
        #endif
      #endif
    }
  }

  #if LINEAR_AXES >= 4
    if (stepper.axis_is_moving(I_AXIS)) {
      if (stepper.motor_direction(I_AXIS_HEAD)) { // -direction
        #if HAS_I_MIN || (I_SPI_SENSORLESS && I_HOME_DIR < 0)
          PROCESS_ENDSTOP(I, MIN);
        #endif
      }
      else { // +direction
        #if HAS_I_MAX || (I_SPI_SENSORLESS && I_HOME_DIR > 0)
          PROCESS_ENDSTOP(I, MAX);
        #endif
      }
    }
  #endif

  #if LINEAR_AXES >= 5
    if (stepper.axis_is_moving(J_AXIS)) {
      if (stepper.motor_direction(J_AXIS_HEAD)) { // -direction
        #if HAS_J_MIN || (J_SPI_SENSORLESS && J_HOME_DIR < 0)
          PROCESS_ENDSTOP(J, MIN);
        #endif
      }
      else { // +direction
        #if HAS_J_MAX || (J_SPI_SENSORLESS && J_HOME_DIR > 0)
          PROCESS_ENDSTOP(J, MAX);
        #endif
      }
    }
  #endif

  #if LINEAR_AXES >= 6
    if (stepper.axis_is_moving(K_AXIS)) {
      if (stepper.motor_direction(K_AXIS_HEAD)) { // -direction
        #if HAS_K_MIN || (K_SPI_SENSORLESS && K_HOME_DIR < 0)
          PROCESS_ENDSTOP(K, MIN);
        #endif
      }
      else { // +direction
        #if HAS_K_MAX || (K_SPI_SENSORLESS && K_HOME_DIR > 0)
          PROCESS_ENDSTOP(K, MAX);
        #endif
      }
    }
  #endif
} // Endstops::update()

#if ENABLED(SPI_ENDSTOPS)

  bool Endstops::tmc_spi_homing_check() {
    bool hit = false;
    #if X_SPI_SENSORLESS
      if (tmc_spi_homing.x && (stepperX.test_stall_status()
        #if ANY(CORE_IS_XY, MARKFORGED_XY) && Y_SPI_SENSORLESS
          || stepperY.test_stall_status()
        #elif CORE_IS_XZ && Z_SPI_SENSORLESS
          || stepperZ.test_stall_status()
        #endif
      )) {
        SBI(live_state, X_ENDSTOP);
        hit = true;
      }
    #endif
    #if Y_SPI_SENSORLESS
      if (tmc_spi_homing.y && (stepperY.test_stall_status()
        #if ANY(CORE_IS_XY, MARKFORGED_XY) && X_SPI_SENSORLESS
          || stepperX.test_stall_status()
        #elif CORE_IS_YZ && Z_SPI_SENSORLESS
          || stepperZ.test_stall_status()
        #endif
      )) {
        SBI(live_state, Y_ENDSTOP);
        hit = true;
      }
    #endif
    #if Z_SPI_SENSORLESS
      if (tmc_spi_homing.z && (stepperZ.test_stall_status()
        #if CORE_IS_XZ && X_SPI_SENSORLESS
          || stepperX.test_stall_status()
        #elif CORE_IS_YZ && Y_SPI_SENSORLESS
          || stepperY.test_stall_status()
        #endif
      )) {
        SBI(live_state, Z_ENDSTOP);
        hit = true;
      }
    #endif
    #if I_SPI_SENSORLESS
      if (tmc_spi_homing.i && stepperI.test_stall_status()) {
        SBI(live_state, I_ENDSTOP);
        hit = true;
      }
    #endif
    #if J_SPI_SENSORLESS
      if (tmc_spi_homing.j && stepperJ.test_stall_status()) {
        SBI(live_state, J_ENDSTOP);
        hit = true;
      }
    #endif
    #if K_SPI_SENSORLESS
      if (tmc_spi_homing.k && stepperK.test_stall_status()) {
        SBI(live_state, K_ENDSTOP);
        hit = true;
      }
    #endif

    return hit;
  }

  void Endstops::clear_endstop_state() {
    TERN_(X_SPI_SENSORLESS, CBI(live_state, X_ENDSTOP));
    TERN_(Y_SPI_SENSORLESS, CBI(live_state, Y_ENDSTOP));
    TERN_(Z_SPI_SENSORLESS, CBI(live_state, Z_ENDSTOP));
    TERN_(I_SPI_SENSORLESS, CBI(live_state, I_ENDSTOP));
    TERN_(J_SPI_SENSORLESS, CBI(live_state, J_ENDSTOP));
    TERN_(K_SPI_SENSORLESS, CBI(live_state, K_ENDSTOP));
  }

#endif // SPI_ENDSTOPS

#if ENABLED(PINS_DEBUGGING)

  bool Endstops::monitor_flag = false;

  /**
   * Monitor Endstops and Z Probe for changes
   *
   * If a change is detected then the LED is toggled and
   * a message is sent out the serial port.
   *
   * Yes, we could miss a rapid back & forth change but
   * that won't matter because this is all manual.
   */
  void Endstops::monitor() {

    static uint16_t old_live_state_local = 0;
    static uint8_t local_LED_status = 0;
    uint16_t live_state_local = 0;

    #define ES_GET_STATE(S) if (READ(S##_PIN)) SBI(live_state_local, S)

    #if HAS_X_MIN
      ES_GET_STATE(X_MIN);
    #endif
    #if HAS_X_MAX
      ES_GET_STATE(X_MAX);
    #endif
    #if HAS_Y_MIN
      ES_GET_STATE(Y_MIN);
    #endif
    #if HAS_Y_MAX
      ES_GET_STATE(Y_MAX);
    #endif
    #if HAS_Z_MIN
      ES_GET_STATE(Z_MIN);
    #endif
    #if HAS_Z_MAX
      ES_GET_STATE(Z_MAX);
    #endif
    #if HAS_Z_MIN_PROBE_PIN
      ES_GET_STATE(Z_MIN_PROBE);
    #endif
    #if HAS_X2_MIN
      ES_GET_STATE(X2_MIN);
    #endif
    #if HAS_X2_MAX
      ES_GET_STATE(X2_MAX);
    #endif
    #if HAS_Y2_MIN
      ES_GET_STATE(Y2_MIN);
    #endif
    #if HAS_Y2_MAX
      ES_GET_STATE(Y2_MAX);
    #endif
    #if HAS_Z2_MIN
      ES_GET_STATE(Z2_MIN);
    #endif
    #if HAS_Z2_MAX
      ES_GET_STATE(Z2_MAX);
    #endif
    #if HAS_Z3_MIN
      ES_GET_STATE(Z3_MIN);
    #endif
    #if HAS_Z3_MAX
      ES_GET_STATE(Z3_MAX);
    #endif
    #if HAS_Z4_MIN
      ES_GET_STATE(Z4_MIN);
    #endif
    #if HAS_Z4_MAX
      ES_GET_STATE(Z4_MAX);
    #endif
    #if HAS_I_MAX
      ES_GET_STATE(I_MAX);
    #endif
    #if HAS_I_MIN
      ES_GET_STATE(I_MIN);
    #endif
    #if HAS_J_MAX
      ES_GET_STATE(J_MAX);
    #endif
    #if HAS_J_MIN
      ES_GET_STATE(J_MIN);
    #endif
    #if HAS_K_MAX
      ES_GET_STATE(K_MAX);
    #endif
    #if HAS_K_MIN
      ES_GET_STATE(K_MIN);
    #endif

    uint16_t endstop_change = live_state_local ^ old_live_state_local;
    #define ES_REPORT_CHANGE(S) if (TEST(endstop_change, S)) SERIAL_ECHOPAIR("  " STRINGIFY(S) ":", TEST(live_state_local, S))

    if (endstop_change) {
      #if HAS_X_MIN
        ES_REPORT_CHANGE(X_MIN);
      #endif
      #if HAS_X_MAX
        ES_REPORT_CHANGE(X_MAX);
      #endif
      #if HAS_Y_MIN
        ES_REPORT_CHANGE(Y_MIN);
      #endif
      #if HAS_Y_MAX
        ES_REPORT_CHANGE(Y_MAX);
      #endif
      #if HAS_Z_MIN
        ES_REPORT_CHANGE(Z_MIN);
      #endif
      #if HAS_Z_MAX
        ES_REPORT_CHANGE(Z_MAX);
      #endif
      #if HAS_Z_MIN_PROBE_PIN
        ES_REPORT_CHANGE(Z_MIN_PROBE);
      #endif
      #if HAS_X2_MIN
        ES_REPORT_CHANGE(X2_MIN);
      #endif
      #if HAS_X2_MAX
        ES_REPORT_CHANGE(X2_MAX);
      #endif
      #if HAS_Y2_MIN
        ES_REPORT_CHANGE(Y2_MIN);
      #endif
      #if HAS_Y2_MAX
        ES_REPORT_CHANGE(Y2_MAX);
      #endif
      #if HAS_Z2_MIN
        ES_REPORT_CHANGE(Z2_MIN);
      #endif
      #if HAS_Z2_MAX
        ES_REPORT_CHANGE(Z2_MAX);
      #endif
      #if HAS_Z3_MIN
        ES_REPORT_CHANGE(Z3_MIN);
      #endif
      #if HAS_Z3_MAX
        ES_REPORT_CHANGE(Z3_MAX);
      #endif
      #if HAS_Z4_MIN
        ES_REPORT_CHANGE(Z4_MIN);
      #endif
      #if HAS_Z4_MAX
        ES_REPORT_CHANGE(Z4_MAX);
      #endif
      #if HAS_I_MIN
        ES_REPORT_CHANGE(I_MIN);
      #endif
      #if HAS_I_MAX
        ES_REPORT_CHANGE(I_MAX);
      #endif
      #if HAS_J_MIN
        ES_REPORT_CHANGE(J_MIN);
      #endif
      #if HAS_J_MAX
        ES_REPORT_CHANGE(J_MAX);
      #endif
      #if HAS_K_MIN
        ES_REPORT_CHANGE(K_MIN);
      #endif
      #if HAS_K_MAX
        ES_REPORT_CHANGE(K_MAX);
      #endif
      SERIAL_ECHOLNPGM("\n");
      analogWrite(pin_t(LED_PIN), local_LED_status);
      local_LED_status ^= 255;
      old_live_state_local = live_state_local;
    }
  }

#endif // PINS_DEBUGGING<|MERGE_RESOLUTION|>--- conflicted
+++ resolved
@@ -420,14 +420,9 @@
     if (hit_state == prev_hit_state) return;
   prev_hit_state = hit_state;
   if (hit_state) {
-<<<<<<< HEAD
-    #if HAS_SPI_LCD
+    #if HAS_WIRED_LCD
       char LIST_N(LINEAR_AXES, chrX = ' ', chrY = ' ', chrZ = ' ', chrI = ' ', chrJ = ' ', chrK = ' '),
            chrP = ' ';
-=======
-    #if HAS_WIRED_LCD
-      char chrX = ' ', chrY = ' ', chrZ = ' ', chrP = ' ';
->>>>>>> 44d50c2b
       #define _SET_STOP_CHAR(A,C) (chr## A = C)
     #else
       #define _SET_STOP_CHAR(A,C) ;
@@ -467,17 +462,13 @@
     #endif
     SERIAL_EOL();
 
-<<<<<<< HEAD
-    TERN_(HAS_SPI_LCD,
+    TERN_(HAS_WIRED_LCD,
       ui.status_printf_P(0,
         PSTR(S_FMT GANG_N(LINEAR_AXES, " %c", " %c", " %c", " %c", " %c", " %c") " %c"),
         GET_TEXT(MSG_LCD_ENDSTOPS),
         LIST_N(LINEAR_AXES, chrX, chrY, chrZ, chrI, chrJ, chrK), chrP
       )
     );
-=======
-    TERN_(HAS_WIRED_LCD, ui.status_printf_P(0, PSTR(S_FMT " %c %c %c %c"), GET_TEXT(MSG_LCD_ENDSTOPS), chrX, chrY, chrZ, chrP));
->>>>>>> 44d50c2b
 
     #if BOTH(SD_ABORT_ON_ENDSTOP_HIT, SDSUPPORT)
       if (planner.abort_on_endstop_hit) {
