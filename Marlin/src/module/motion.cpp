/**
 * Marlin 3D Printer Firmware
 * Copyright (c) 2020 MarlinFirmware [https://github.com/MarlinFirmware/Marlin]
 *
 * Based on Sprinter and grbl.
 * Copyright (c) 2011 Camiel Gubbels / Erik van der Zalm
 *
 * This program is free software: you can redistribute it and/or modify
 * it under the terms of the GNU General Public License as published by
 * the Free Software Foundation, either version 3 of the License, or
 * (at your option) any later version.
 *
 * This program is distributed in the hope that it will be useful,
 * but WITHOUT ANY WARRANTY; without even the implied warranty of
 * MERCHANTABILITY or FITNESS FOR A PARTICULAR PURPOSE.  See the
 * GNU General Public License for more details.
 *
 * You should have received a copy of the GNU General Public License
 * along with this program.  If not, see <https://www.gnu.org/licenses/>.
 *
 */

/**
 * motion.cpp
 */

#include "motion.h"
#include "endstops.h"
#include "stepper.h"
#include "planner.h"
#include "temperature.h"

#include "../gcode/gcode.h"

#include "../inc/MarlinConfig.h"

#if IS_SCARA
  #include "../libs/buzzer.h"
  #include "../lcd/marlinui.h"
#endif

#if HAS_BED_PROBE
  #include "probe.h"
#endif

#if HAS_LEVELING
  #include "../feature/bedlevel/bedlevel.h"
#endif

#if ENABLED(BLTOUCH)
  #include "../feature/bltouch.h"
#endif

#if HAS_STATUS_MESSAGE
  #include "../lcd/marlinui.h"
#endif

#if HAS_FILAMENT_SENSOR
  #include "../feature/runout.h"
#endif

#if ENABLED(SENSORLESS_HOMING)
  #include "../feature/tmc_util.h"
#endif

#if ENABLED(FWRETRACT)
  #include "../feature/fwretract.h"
#endif

#if ENABLED(BABYSTEP_DISPLAY_TOTAL)
  #include "../feature/babystep.h"
#endif

#define DEBUG_OUT ENABLED(DEBUG_LEVELING_FEATURE)
#include "../core/debug_out.h"

// Relative Mode. Enable with G91, disable with G90.
bool relative_mode; // = false;

/**
 * Cartesian Current Position
 *   Used to track the native machine position as moves are queued.
 *   Used by 'line_to_current_position' to do a move after changing it.
 *   Used by 'sync_plan_position' to update 'planner.position'.
 */
#ifdef Z_IDLE_HEIGHT
  #define Z_INIT_POS Z_IDLE_HEIGHT
#else
  #define Z_INIT_POS Z_HOME_POS
#endif

xyze_pos_t current_position = { LIST_N(LINEAR_AXES, X_HOME_POS, Y_HOME_POS, Z_INIT_POS, I_HOME_POS, J_HOME_POS, K_HOME_POS), 0 };

/**
 * Cartesian Destination
 *   The destination for a move, filled in by G-code movement commands,
 *   and expected by functions like 'prepare_line_to_destination'.
 *   G-codes can set destination using 'get_destination_from_command'
 */
xyze_pos_t destination; // {0}

// G60/G61 Position Save and Return
#if SAVED_POSITIONS
  uint8_t saved_slots[(SAVED_POSITIONS + 7) >> 3];
  xyz_pos_t stored_position[SAVED_POSITIONS];
#endif

// The active extruder (tool). Set with T<extruder> command.
#if HAS_MULTI_EXTRUDER
  uint8_t active_extruder = 0; // = 0
#endif

#if ENABLED(LCD_SHOW_E_TOTAL)
  float e_move_accumulator; // = 0
#endif

// Extruder offsets
#if HAS_HOTEND_OFFSET
  xyz_pos_t hotend_offset[HOTENDS]; // Initialized by settings.load()
  void reset_hotend_offsets() {
    constexpr float tmp[XYZ][HOTENDS] = { HOTEND_OFFSET_X, HOTEND_OFFSET_Y, HOTEND_OFFSET_Z };
    static_assert(
      !tmp[X_AXIS][0] && !tmp[Y_AXIS][0] && !tmp[Z_AXIS][0],
      "Offsets for the first hotend must be 0.0."
    );
    // Transpose from [XYZ][HOTENDS] to [HOTENDS][XYZ]
    HOTEND_LOOP() LOOP_XYZ(a) hotend_offset[e][a] = tmp[a][e];
    #if ENABLED(DUAL_X_CARRIAGE)
      hotend_offset[1].x = _MAX(X2_HOME_POS, X2_MAX_POS);
    #endif
  }
#endif

// The feedrate for the current move, often used as the default if
// no other feedrate is specified. Overridden for special moves.
// Set by the last G0 through G5 command's "F" parameter.
// Functions that override this for custom moves *must always* restore it!
feedRate_t feedrate_mm_s = MMM_TO_MMS(1500);
int16_t feedrate_percentage = 100;

// Cartesian conversion result goes here:
xyz_pos_t cartes;

#if IS_KINEMATIC

  abc_pos_t delta;

  #if HAS_SCARA_OFFSET
    abc_pos_t scara_home_offset;
  #endif

  #if HAS_SOFTWARE_ENDSTOPS
    float delta_max_radius, delta_max_radius_2;
  #elif IS_SCARA
    constexpr float delta_max_radius = SCARA_PRINTABLE_RADIUS,
                    delta_max_radius_2 = sq(SCARA_PRINTABLE_RADIUS);
  #else // DELTA
    constexpr float delta_max_radius = DELTA_PRINTABLE_RADIUS,
                    delta_max_radius_2 = sq(DELTA_PRINTABLE_RADIUS);
  #endif

#endif

/**
 * The workspace can be offset by some commands, or
 * these offsets may be omitted to save on computation.
 */
#if HAS_POSITION_SHIFT
  // The distance that XYZ has been offset by G92. Reset by G28.
  xyz_pos_t position_shift{0};
#endif
#if HAS_HOME_OFFSET
  // This offset is added to the configured home position.
  // Set by M206, M428, or menu item. Saved to EEPROM.
  xyz_pos_t home_offset{0};
#endif
#if HAS_HOME_OFFSET && HAS_POSITION_SHIFT
  // The above two are combined to save on computes
  xyz_pos_t workspace_offset{0};
#endif

#if HAS_ABL_NOT_UBL
  feedRate_t xy_probe_feedrate_mm_s = MMM_TO_MMS(XY_PROBE_FEEDRATE);
#endif

/**
 * Output the current position to serial
 */

inline void report_more_positions() {
  stepper.report_positions();
  TERN_(IS_SCARA, scara_report_positions());
}

// Report the logical position for a given machine position
inline void report_logical_position(const xyze_pos_t &rpos) {
  const xyze_pos_t lpos = rpos.asLogical();
  SERIAL_ECHOPAIR_P(
       X_LBL, lpos.x,
    SP_Y_LBL, lpos.y,
    SP_Z_LBL, lpos.z
    #if LINEAR_AXES >= 4
      , SP_I_LBL, lpos.i
    #endif
    #if LINEAR_AXES >= 5
      , SP_J_LBL, lpos.j
    #endif
    #if LINEAR_AXES >= 6
      , SP_K_LBL, lpos.k
    #endif
    , SP_E_LBL, lpos.e
  );
}

// Report the real current position according to the steppers.
// Forward kinematics and un-leveling are applied.
void report_real_position() {
  get_cartesian_from_steppers();
  xyze_pos_t npos;
  npos.x = cartes.x;
  npos.y = cartes.y;
  npos.z = cartes.z;
  #if LINEAR_AXES >= 4
    npos.i = planner.get_axis_position_mm(I_AXIS);
  #endif
  #if LINEAR_AXES >= 5
    npos.j = planner.get_axis_position_mm(J_AXIS);
  #endif
  #if LINEAR_AXES >= 6
    npos.k = planner.get_axis_position_mm(K_AXIS);
  #endif
  npos.e = planner.get_axis_position_mm(E_AXIS);

  #if HAS_POSITION_MODIFIERS
    planner.unapply_modifiers(npos, true);
  #endif

  report_logical_position(npos);
  report_more_positions();
}

// Report the logical current position according to the most recent G-code command
void report_current_position() {
  report_logical_position(current_position);
  report_more_positions();
}

/**
 * Report the logical current position according to the most recent G-code command.
 * The planner.position always corresponds to the last G-code too. This makes M114
 * suitable for debugging kinematics and leveling while avoiding planner sync that
 * definitively interrupts the printing flow.
 */
void report_current_position_projected() {
  report_logical_position(current_position);
  stepper.report_a_position(planner.position);
}

/**
 * Run out the planner buffer and re-sync the current
 * position from the last-updated stepper positions.
 */
void quickstop_stepper() {
  planner.quick_stop();
  planner.synchronize();
  set_current_from_steppers_for_axis(ALL_AXES);
  sync_plan_position();
}

/**
 * Set the planner/stepper positions directly from current_position with
 * no kinematic translation. Used for homing axes and cartesian/core syncing.
 */
void sync_plan_position() {
  if (DEBUGGING(LEVELING)) DEBUG_POS("sync_plan_position", current_position);
  planner.set_position_mm(current_position);
}

void sync_plan_position_e() { planner.set_e_position_mm(current_position.e); }

/**
 * Get the stepper positions in the cartes[] array.
 * Forward kinematics are applied for DELTA and SCARA.
 *
 * The result is in the current coordinate space with
 * leveling applied. The coordinates need to be run through
 * unapply_leveling to obtain the "ideal" coordinates
 * suitable for current_position, etc.
 */
void get_cartesian_from_steppers() {
  #if ENABLED(DELTA)
    forward_kinematics(planner.get_axis_positions_mm());
  #else
    #if IS_SCARA
      forward_kinematics(
          planner.get_axis_position_degrees(A_AXIS)
        , planner.get_axis_position_degrees(B_AXIS)
        #if ENABLED(AXEL_TPARA)
          , planner.get_axis_position_degrees(C_AXIS)
        #endif
      );
    #else
      cartes.x = planner.get_axis_position_mm(X_AXIS);
      cartes.y = planner.get_axis_position_mm(Y_AXIS);
    #endif
    cartes.z = planner.get_axis_position_mm(Z_AXIS);
  #endif
}

/**
 * Set the current_position for an axis based on
 * the stepper positions, removing any leveling that
 * may have been applied.
 *
 * To prevent small shifts in axis position always call
 * sync_plan_position after updating axes with this.
 *
 * To keep hosts in sync, always call report_current_position
 * after updating the current_position.
 */
void set_current_from_steppers_for_axis(const AxisEnum axis) {
  get_cartesian_from_steppers();
  xyze_pos_t pos = cartes;
  pos.e = planner.get_axis_position_mm(E_AXIS);

  #if HAS_POSITION_MODIFIERS
    planner.unapply_modifiers(pos, true);
  #endif

  if (axis == ALL_AXES)
    current_position = pos;
  else
    current_position[axis] = pos[axis];
}

/**
 * Move the planner to the current position from wherever it last moved
 * (or from wherever it has been told it is located).
 */
void line_to_current_position(const_feedRate_t fr_mm_s/*=feedrate_mm_s*/) {
  planner.buffer_line(current_position, fr_mm_s, active_extruder);
}

#if EXTRUDERS
  void unscaled_e_move(const_float_t length, const_feedRate_t fr_mm_s) {
    TERN_(HAS_FILAMENT_SENSOR, runout.reset());
    current_position.e += length / planner.e_factor[active_extruder];
    line_to_current_position(fr_mm_s);
    planner.synchronize();
  }
#endif

#if IS_KINEMATIC

  /**
   * Buffer a fast move without interpolation. Set current_position to destination
   */
  void prepare_fast_move_to_destination(const_feedRate_t scaled_fr_mm_s/*=MMS_SCALED(feedrate_mm_s)*/) {
    if (DEBUGGING(LEVELING)) DEBUG_POS("prepare_fast_move_to_destination", destination);

    #if UBL_SEGMENTED
      // UBL segmented line will do Z-only moves in single segment
      ubl.line_to_destination_segmented(scaled_fr_mm_s);
    #else
      if (current_position == destination) return;

      planner.buffer_line(destination, scaled_fr_mm_s, active_extruder);
    #endif

    current_position = destination;
  }

#endif // IS_KINEMATIC

/**
 * Do a fast or normal move to 'destination' with an optional FR.
 *  - Move at normal speed regardless of feedrate percentage.
 *  - Extrude the specified length regardless of flow percentage.
 */
void _internal_move_to_destination(const_feedRate_t fr_mm_s/*=0.0f*/
  #if IS_KINEMATIC
    , const bool is_fast/*=false*/
  #endif
) {
  const feedRate_t old_feedrate = feedrate_mm_s;
  if (fr_mm_s) feedrate_mm_s = fr_mm_s;

  const uint16_t old_pct = feedrate_percentage;
  feedrate_percentage = 100;

  #if EXTRUDERS
    const float old_fac = planner.e_factor[active_extruder];
    planner.e_factor[active_extruder] = 1.0f;
  #endif

  if (TERN0(IS_KINEMATIC, is_fast))
    TERN(IS_KINEMATIC, NOOP, prepare_line_to_destination());
  else
    prepare_line_to_destination();

  feedrate_mm_s = old_feedrate;
  feedrate_percentage = old_pct;
  #if EXTRUDERS
    planner.e_factor[active_extruder] = old_fac;
  #endif
}

/**
<<<<<<< HEAD
 * Plan a move to (X, Y, Z, [I, [J, [K]]]) and set the current_position
 */
void do_blocking_move_to(
  LIST_N(LINEAR_AXES, const float rx, const float ry, const float rz, const float ri, const float rj, const float rk),
  const feedRate_t &fr_mm_s/*=0.0f*/
) {
=======
 * Plan a move to (X, Y, Z) with separation of the XY and Z components.
 *
 * - If Z is moving up, the Z move is done before XY.
 * - If Z is moving down, the Z move is done after XY.
 * - Delta may lower Z first to get into the free motion zone.
 * - Before returning, wait for the planner buffer to empty.
 */
void do_blocking_move_to(const float rx, const float ry, const float rz, const_feedRate_t fr_mm_s/*=0.0*/) {
>>>>>>> 1595fdb5
  DEBUG_SECTION(log_move, "do_blocking_move_to", DEBUGGING(LEVELING));
  if (DEBUGGING(LEVELING)) DEBUG_XYZ("> ", LIST_N(LINEAR_AXES, rx, ry, rz, ri, rj, rk));

  const feedRate_t z_feedrate = fr_mm_s ?: homing_feedrate(Z_AXIS),
                  xy_feedrate = fr_mm_s ?: feedRate_t(XY_PROBE_FEEDRATE_MM_S);

  #if EITHER(DELTA, IS_SCARA)
    if (!position_is_reachable(rx, ry)) return;
    destination = current_position;          // sync destination at the start
  #endif

  #if ENABLED(DELTA)

    REMEMBER(fr, feedrate_mm_s, xy_feedrate);

    if (DEBUGGING(LEVELING)) DEBUG_POS("destination = current_position", destination);

    // when in the danger zone
    if (current_position.z > delta_clip_start_height) {
      if (rz > delta_clip_start_height) {                     // staying in the danger zone
        destination.set(rx, ry, rz);                          // move directly (uninterpolated)
        prepare_internal_fast_move_to_destination();          // set current_position from destination
        if (DEBUGGING(LEVELING)) DEBUG_POS("danger zone move", current_position);
        return;
      }
      destination.z = delta_clip_start_height;
      prepare_internal_fast_move_to_destination();            // set current_position from destination
      if (DEBUGGING(LEVELING)) DEBUG_POS("zone border move", current_position);
    }

    if (rz > current_position.z) {                            // raising?
      destination.z = rz;
      prepare_internal_fast_move_to_destination(z_feedrate);  // set current_position from destination
      if (DEBUGGING(LEVELING)) DEBUG_POS("z raise move", current_position);
    }

    destination.set(rx, ry);
    prepare_internal_move_to_destination();                   // set current_position from destination
    if (DEBUGGING(LEVELING)) DEBUG_POS("xy move", current_position);

    if (rz < current_position.z) {                            // lowering?
      destination.z = rz;
      prepare_internal_fast_move_to_destination(z_feedrate);  // set current_position from destination
      if (DEBUGGING(LEVELING)) DEBUG_POS("z lower move", current_position);
    }

  #elif IS_SCARA

    // If Z needs to raise, do it before moving XY
    if (destination.z < rz) {
      destination.z = rz;
      prepare_internal_fast_move_to_destination(z_feedrate);
    }

    destination.set(rx, ry);
    prepare_internal_fast_move_to_destination(xy_feedrate);

    // If Z needs to lower, do it after moving XY
    if (destination.z > rz) {
      destination.z = rz;
      prepare_internal_fast_move_to_destination(z_feedrate);
    }

  #else

    // If Z needs to raise, do it before moving XY
    if (current_position.z < rz) {
      current_position.z = rz;
      line_to_current_position(z_feedrate);
    }

    current_position.set(rx, ry);
    line_to_current_position(xy_feedrate);

    // If Z needs to lower, do it after moving XY
    if (current_position.z > rz) {
      current_position.z = rz;
      line_to_current_position(z_feedrate);
    }

  #endif

  planner.synchronize();
}

<<<<<<< HEAD
void do_blocking_move_to(const xy_pos_t &raw, const feedRate_t &fr_mm_s/*=0.0f*/) {
  do_blocking_move_to(LIST_N(LINEAR_AXES, raw.x, raw.y, current_position.z, current_position.i, current_position.j, current_position.k), fr_mm_s);
}
void do_blocking_move_to(const xyz_pos_t &raw, const feedRate_t &fr_mm_s/*=0.0f*/) {
  do_blocking_move_to(LIST_N(LINEAR_AXES, raw.x, raw.y, raw.z, raw.i, raw.j, raw.k), fr_mm_s);
}
void do_blocking_move_to(const xyze_pos_t &raw, const feedRate_t &fr_mm_s/*=0.0f*/) {
  do_blocking_move_to(LIST_N(LINEAR_AXES, raw.x, raw.y, raw.z, raw.i, raw.j, raw.k), fr_mm_s);
}

//#if LINEAR_AXES >= 4
//  void do_blocking_move_to(const xyzOnly_pos_t &raw, const feedRate_t &fr_mm_s/*=0.0f*/) {
//    do_blocking_move_to(raw.x, raw.y, raw.z, current_position.i, fr_mm_s);
//  }
//#endif
//#if LINEAR_AXES >= 5
//  void do_blocking_move_to(const xyziOnly_pos_t &raw, const feedRate_t &fr_mm_s/*=0.0f*/) {
//    do_blocking_move_to(raw.x, raw.y, raw.z, raw.i, current_position.j, fr_mm_s);
//  }
//#endif
//#if LINEAR_AXES >= 6
//  void do_blocking_move_to(const xyzijOnly_pos_t &raw, const feedRate_t &fr_mm_s/*=0.0f*/) {
//    do_blocking_move_to(raw.x, raw.y, raw.z, raw.i, raw.j, current_position.k, fr_mm_s);
//  }
//#endif
//
void do_blocking_move_to_x(const float &rx, const feedRate_t &fr_mm_s/*=0.0*/) {
  do_blocking_move_to(
    LIST_N(LINEAR_AXES, rx, current_position.y, current_position.z, current_position.i, current_position.j, current_position.k),
  fr_mm_s);
}
void do_blocking_move_to_y(const float &ry, const feedRate_t &fr_mm_s/*=0.0*/) {
  do_blocking_move_to(
    LIST_N(LINEAR_AXES, current_position.x, ry, current_position.z, current_position.i, current_position.j, current_position.k),
    fr_mm_s);
=======
void do_blocking_move_to(const xy_pos_t &raw, const_feedRate_t fr_mm_s/*=0.0f*/) {
  do_blocking_move_to(raw.x, raw.y, current_position.z, fr_mm_s);
}
void do_blocking_move_to(const xyz_pos_t &raw, const_feedRate_t fr_mm_s/*=0.0f*/) {
  do_blocking_move_to(raw.x, raw.y, raw.z, fr_mm_s);
}
void do_blocking_move_to(const xyze_pos_t &raw, const_feedRate_t fr_mm_s/*=0.0f*/) {
  do_blocking_move_to(raw.x, raw.y, raw.z, fr_mm_s);
}

void do_blocking_move_to_x(const_float_t rx, const_feedRate_t fr_mm_s/*=0.0*/) {
  do_blocking_move_to(rx, current_position.y, current_position.z, fr_mm_s);
}
void do_blocking_move_to_y(const_float_t ry, const_feedRate_t fr_mm_s/*=0.0*/) {
  do_blocking_move_to(current_position.x, ry, current_position.z, fr_mm_s);
>>>>>>> 1595fdb5
}
void do_blocking_move_to_z(const_float_t rz, const_feedRate_t fr_mm_s/*=0.0*/) {
  do_blocking_move_to_xy_z(current_position, rz, fr_mm_s);
}

<<<<<<< HEAD
#if LINEAR_AXES == 4
  void do_blocking_move_to_i(const float &ri, const feedRate_t &fr_mm_s/*=0.0*/) {
    do_blocking_move_to_xyz_i(current_position, ri, fr_mm_s);
  }
  void do_blocking_move_to_xyz_i(const xyze_pos_t &raw, const float &i, const feedRate_t &fr_mm_s/*=0.0f*/) {
	  do_blocking_move_to(raw.x, raw.y, raw.z, i, fr_mm_s);
  }
#endif

#if LINEAR_AXES >= 5
  void do_blocking_move_to_i(const float &ri, const feedRate_t &fr_mm_s/*=0.0*/) {
    do_blocking_move_to_xyz_i(current_position, ri, fr_mm_s);
  }
  void do_blocking_move_to_xyz_i(const xyze_pos_t &raw, const float &i, const feedRate_t &fr_mm_s/*=0.0f*/) {
	  do_blocking_move_to(raw.x, raw.y, raw.z, i, raw.j, fr_mm_s);
  }
  void do_blocking_move_to_j(const float &rj, const feedRate_t &fr_mm_s/*=0.0*/) {
    do_blocking_move_to_xyzi_j(current_position, rj, fr_mm_s);
  }
  void do_blocking_move_to_xyzi_j(const xyze_pos_t &raw, const float &j, const feedRate_t &fr_mm_s/*=0.0f*/) {
    do_blocking_move_to(raw.x, raw.y, raw.z, raw.i, j, fr_mm_s);
  }
#endif

#if LINEAR_AXES >= 6
  void do_blocking_move_to_k(const float &rk, const feedRate_t &fr_mm_s/*=0.0*/) {
    do_blocking_move_to_xyzij_k(current_position, rk, fr_mm_s);
  }
  void do_blocking_move_to_xyzij_k(const xyze_pos_t &raw, const float &k, const feedRate_t &fr_mm_s/*=0.0f*/) {
    do_blocking_move_to(raw.x, raw.y, raw.z, raw.i, raw.j, k, fr_mm_s);
  }
#endif

void do_blocking_move_to_xy(const float &rx, const float &ry, const feedRate_t &fr_mm_s/*=0.0*/) {
  do_blocking_move_to(
    LIST_N(LINEAR_AXES, rx, ry, current_position.z, current_position.i, current_position.j, current_position.k),
    fr_mm_s
  );
=======
void do_blocking_move_to_xy(const_float_t rx, const_float_t ry, const_feedRate_t fr_mm_s/*=0.0*/) {
  do_blocking_move_to(rx, ry, current_position.z, fr_mm_s);
>>>>>>> 1595fdb5
}
void do_blocking_move_to_xy(const xy_pos_t &raw, const_feedRate_t fr_mm_s/*=0.0f*/) {
  do_blocking_move_to_xy(raw.x, raw.y, fr_mm_s);
}

<<<<<<< HEAD
void do_blocking_move_to_xy_z(const xy_pos_t &raw, const float &z, const feedRate_t &fr_mm_s/*=0.0f*/) {
  do_blocking_move_to(
    LIST_N(LINEAR_AXES, raw.x, raw.y, z, current_position.i, current_position.j, current_position.k),
    fr_mm_s
  );
=======
void do_blocking_move_to_xy_z(const xy_pos_t &raw, const_float_t z, const_feedRate_t fr_mm_s/*=0.0f*/) {
  do_blocking_move_to(raw.x, raw.y, z, fr_mm_s);
>>>>>>> 1595fdb5
}

void do_z_clearance(const_float_t zclear, const bool lower_allowed/*=false*/) {
  float zdest = zclear;
  if (!lower_allowed) NOLESS(zdest, current_position.z);
  do_blocking_move_to_z(_MIN(zdest, Z_MAX_POS), TERN(HAS_BED_PROBE, z_probe_fast_mm_s, homing_feedrate(Z_AXIS)));
}

//
// Prepare to do endstop or probe moves with custom feedrates.
//  - Save / restore current feedrate and multiplier
//
static float saved_feedrate_mm_s;
static int16_t saved_feedrate_percentage;
void remember_feedrate_and_scaling() {
  saved_feedrate_mm_s = feedrate_mm_s;
  saved_feedrate_percentage = feedrate_percentage;
}
void remember_feedrate_scaling_off() {
  remember_feedrate_and_scaling();
  feedrate_percentage = 100;
}
void restore_feedrate_and_scaling() {
  feedrate_mm_s = saved_feedrate_mm_s;
  feedrate_percentage = saved_feedrate_percentage;
}

#if HAS_SOFTWARE_ENDSTOPS

  // Software Endstops are based on the configured limits.
  soft_endstops_t soft_endstop = {
    true, false,
    ARRAY_N(LINEAR_AXES, X_MIN_POS, Y_MIN_POS, Z_MIN_POS, I_MIN_POS, J_MIN_POS, K_MIN_POS),
    ARRAY_N(LINEAR_AXES, X_MAX_BED, Y_MAX_BED, Z_MAX_POS, I_MAX_POS, J_MAX_POS, K_MAX_POS)
  };

  /**
   * Software endstops can be used to monitor the open end of
   * an axis that has a hardware endstop on the other end. Or
   * they can prevent axes from moving past endstops and grinding.
   *
   * To keep doing their job as the coordinate system changes,
   * the software endstop positions must be refreshed to remain
   * at the same positions relative to the machine.
   */
  void update_software_endstops(const AxisEnum axis
    #if HAS_HOTEND_OFFSET
      , const uint8_t old_tool_index/*=0*/
      , const uint8_t new_tool_index/*=0*/
    #endif
  ) {

    #if ENABLED(DUAL_X_CARRIAGE)

      if (axis == X_AXIS) {

        // In Dual X mode hotend_offset[X] is T1's home position
        const float dual_max_x = _MAX(hotend_offset[1].x, X2_MAX_POS);

        if (new_tool_index != 0) {
          // T1 can move from X2_MIN_POS to X2_MAX_POS or X2 home position (whichever is larger)
          soft_endstop.min.x = X2_MIN_POS;
          soft_endstop.max.x = dual_max_x;
        }
        else if (idex_is_duplicating()) {
          // In Duplication Mode, T0 can move as far left as X1_MIN_POS
          // but not so far to the right that T1 would move past the end
          soft_endstop.min.x = X1_MIN_POS;
          soft_endstop.max.x = _MIN(X1_MAX_POS, dual_max_x - duplicate_extruder_x_offset);
        }
        else {
          // In other modes, T0 can move from X1_MIN_POS to X1_MAX_POS
          soft_endstop.min.x = X1_MIN_POS;
          soft_endstop.max.x = X1_MAX_POS;
        }

      }

    #elif ENABLED(DELTA)

      soft_endstop.min[axis] = base_min_pos(axis);
      soft_endstop.max[axis] = (axis == Z_AXIS) ? DIFF_TERN(HAS_BED_PROBE, delta_height, probe.offset.z) : base_max_pos(axis);

      switch (axis) {
        case X_AXIS:
        case Y_AXIS:
          // Get a minimum radius for clamping
          delta_max_radius = _MIN(ABS(_MAX(soft_endstop.min.x, soft_endstop.min.y)), soft_endstop.max.x, soft_endstop.max.y);
          delta_max_radius_2 = sq(delta_max_radius);
          break;
        case Z_AXIS:
          delta_clip_start_height = soft_endstop.max[axis] - delta_safe_distance_from_top();
        default: break;
      }

    #elif HAS_HOTEND_OFFSET

      // Software endstops are relative to the tool 0 workspace, so
      // the movement limits must be shifted by the tool offset to
      // retain the same physical limit when other tools are selected.

      if (new_tool_index == old_tool_index || axis == Z_AXIS) { // The Z axis is "special" and shouldn't be modified
        const float offs = (axis == Z_AXIS) ? 0 : hotend_offset[active_extruder][axis];
        soft_endstop.min[axis] = base_min_pos(axis) + offs;
        soft_endstop.max[axis] = base_max_pos(axis) + offs;
      }
      else {
        const float diff = hotend_offset[new_tool_index][axis] - hotend_offset[old_tool_index][axis];
        soft_endstop.min[axis] += diff;
        soft_endstop.max[axis] += diff;
      }

    #else

      soft_endstop.min[axis] = base_min_pos(axis);
      soft_endstop.max[axis] = base_max_pos(axis);

    #endif

    if (DEBUGGING(LEVELING))
<<<<<<< HEAD
      SERIAL_ECHOLNPAIR("Axis ", AXIS_CHAR(axis), " min:", soft_endstop.min[axis], " max:", soft_endstop.max[axis]);
=======
      SERIAL_ECHOLNPAIR("Axis ", AS_CHAR(XYZ_CHAR(axis)), " min:", soft_endstop.min[axis], " max:", soft_endstop.max[axis]);
>>>>>>> 1595fdb5
  }

  /**
   * Constrain the given coordinates to the software endstops.
   *
   * For DELTA/SCARA the XY constraint is based on the smallest
   * radius within the set software endstops.
   */
  void apply_motion_limits(xyz_pos_t &target) {

    if (!soft_endstop._enabled) return;

    #if IS_KINEMATIC

      if (TERN0(DELTA, !all_axes_homed())) return;

      #if BOTH(HAS_HOTEND_OFFSET, DELTA)
        // The effector center position will be the target minus the hotend offset.
        const xy_pos_t offs = hotend_offset[active_extruder];
      #else
        // SCARA needs to consider the angle of the arm through the entire move, so for now use no tool offset.
        constexpr xy_pos_t offs{0};
      #endif

      if (TERN1(IS_SCARA, axis_was_homed(X_AXIS) && axis_was_homed(Y_AXIS))) {
        const float dist_2 = HYPOT2(target.x - offs.x, target.y - offs.y);
        if (dist_2 > delta_max_radius_2)
          target *= float(delta_max_radius / SQRT(dist_2)); // 200 / 300 = 0.66
      }

    #else

      if (axis_was_homed(X_AXIS)) {
        #if !HAS_SOFTWARE_ENDSTOPS || ENABLED(MIN_SOFTWARE_ENDSTOP_X)
          NOLESS(target.x, soft_endstop.min.x);
        #endif
        #if !HAS_SOFTWARE_ENDSTOPS || ENABLED(MAX_SOFTWARE_ENDSTOP_X)
          NOMORE(target.x, soft_endstop.max.x);
        #endif
      }

      if (axis_was_homed(Y_AXIS)) {
        #if !HAS_SOFTWARE_ENDSTOPS || ENABLED(MIN_SOFTWARE_ENDSTOP_Y)
          NOLESS(target.y, soft_endstop.min.y);
        #endif
        #if !HAS_SOFTWARE_ENDSTOPS || ENABLED(MAX_SOFTWARE_ENDSTOP_Y)
          NOMORE(target.y, soft_endstop.max.y);
        #endif
      }

    #endif

    if (axis_was_homed(Z_AXIS)) {
      #if !HAS_SOFTWARE_ENDSTOPS || ENABLED(MIN_SOFTWARE_ENDSTOP_Z)
        NOLESS(target.z, soft_endstop.min.z);
      #endif
      #if !HAS_SOFTWARE_ENDSTOPS || ENABLED(MAX_SOFTWARE_ENDSTOP_Z)
        NOMORE(target.z, soft_endstop.max.z);
      #endif
    }
  }

#else // !HAS_SOFTWARE_ENDSTOPS

  soft_endstops_t soft_endstop;

#endif // !HAS_SOFTWARE_ENDSTOPS

#if !UBL_SEGMENTED

FORCE_INLINE void segment_idle(millis_t &next_idle_ms) {
  const millis_t ms = millis();
  if (ELAPSED(ms, next_idle_ms)) {
    next_idle_ms = ms + 200UL;
    return idle();
  }
  thermalManager.manage_heater();  // Returns immediately on most calls
}

#if IS_KINEMATIC

  #if IS_SCARA
    /**
     * Before raising this value, use M665 S[seg_per_sec] to decrease
     * the number of segments-per-second. Default is 200. Some deltas
     * do better with 160 or lower. It would be good to know how many
     * segments-per-second are actually possible for SCARA on AVR.
     *
     * Longer segments result in less kinematic overhead
     * but may produce jagged lines. Try 0.5mm, 1.0mm, and 2.0mm
     * and compare the difference.
     */
    #define SCARA_MIN_SEGMENT_LENGTH 0.5f
  #endif

  /**
   * Prepare a linear move in a DELTA or SCARA setup.
   *
   * Called from prepare_line_to_destination as the
   * default Delta/SCARA segmenter.
   *
   * This calls planner.buffer_line several times, adding
   * small incremental moves for DELTA or SCARA.
   *
   * For Unified Bed Leveling (Delta or Segmented Cartesian)
   * the ubl.line_to_destination_segmented method replaces this.
   *
   * For Auto Bed Leveling (Bilinear) with SEGMENT_LEVELED_MOVES
   * this is replaced by segmented_line_to_destination below.
   */
  inline bool line_to_destination_kinematic() {

    // Get the top feedrate of the move in the XY plane
    const float scaled_fr_mm_s = MMS_SCALED(feedrate_mm_s);

    const xyze_float_t diff = destination - current_position;

    // If the move is only in Z/E don't split up the move
    if (!diff.x && !diff.y) {
      planner.buffer_line(destination, scaled_fr_mm_s, active_extruder);
      return false; // caller will update current_position
    }

    // Fail if attempting move outside printable radius
    if (!position_is_reachable(destination)) return true;

    // Get the linear distance in XYZ
    float cartesian_mm = diff.magnitude();

    // If the move is very short, check the E move distance
    if (UNEAR_ZERO(cartesian_mm)) cartesian_mm = ABS(diff.e);

    // No E move either? Game over.
    if (UNEAR_ZERO(cartesian_mm)) return true;

    // Minimum number of seconds to move the given distance
    const float seconds = cartesian_mm / scaled_fr_mm_s;

    // The number of segments-per-second times the duration
    // gives the number of segments
    uint16_t segments = segments_per_second * seconds;

    // For SCARA enforce a minimum segment size
    #if IS_SCARA
      NOMORE(segments, cartesian_mm * RECIPROCAL(SCARA_MIN_SEGMENT_LENGTH));
    #endif

    // At least one segment is required
    NOLESS(segments, 1U);

    // The approximate length of each segment
    const float inv_segments = 1.0f / float(segments),
                cartesian_segment_mm = cartesian_mm * inv_segments;
    const xyze_float_t segment_distance = diff * inv_segments;

    #if ENABLED(SCARA_FEEDRATE_SCALING)
      const float inv_duration = scaled_fr_mm_s / cartesian_segment_mm;
    #endif

    /*
    SERIAL_ECHOPAIR("mm=", cartesian_mm);
    SERIAL_ECHOPAIR(" seconds=", seconds);
    SERIAL_ECHOPAIR(" segments=", segments);
    SERIAL_ECHOPAIR(" segment_mm=", cartesian_segment_mm);
    SERIAL_EOL();
    //*/

    // Get the current position as starting point
    xyze_pos_t raw = current_position;

    // Calculate and execute the segments
    millis_t next_idle_ms = millis() + 200UL;
    while (--segments) {
      segment_idle(next_idle_ms);
      raw += segment_distance;
      if (!planner.buffer_line(raw, scaled_fr_mm_s, active_extruder, cartesian_segment_mm
        #if ENABLED(SCARA_FEEDRATE_SCALING)
          , inv_duration
        #endif
      )) break;
    }

    // Ensure last segment arrives at target location.
    planner.buffer_line(destination, scaled_fr_mm_s, active_extruder, cartesian_segment_mm
      #if ENABLED(SCARA_FEEDRATE_SCALING)
        , inv_duration
      #endif
    );

    return false; // caller will update current_position
  }

#else // !IS_KINEMATIC

  #if ENABLED(SEGMENT_LEVELED_MOVES)

    /**
     * Prepare a segmented move on a CARTESIAN setup.
     *
     * This calls planner.buffer_line several times, adding
     * small incremental moves. This allows the planner to
     * apply more detailed bed leveling to the full move.
     */
    inline void segmented_line_to_destination(const_feedRate_t fr_mm_s, const float segment_size=LEVELED_SEGMENT_LENGTH) {

      const xyze_float_t diff = destination - current_position;

      // If the move is only in Z/E don't split up the move
      if (!diff.x && !diff.y) {
        planner.buffer_line(destination, fr_mm_s, active_extruder);
        return;
      }

      // Get the linear distance in XYZ
      // If the move is very short, check the E move distance
      // No E move either? Game over.
      float cartesian_mm = diff.magnitude();
      if (UNEAR_ZERO(cartesian_mm)) cartesian_mm = ABS(diff.e);
      if (UNEAR_ZERO(cartesian_mm)) return;

      // The length divided by the segment size
      // At least one segment is required
      uint16_t segments = cartesian_mm / segment_size;
      NOLESS(segments, 1U);

      // The approximate length of each segment
      const float inv_segments = 1.0f / float(segments),
                  cartesian_segment_mm = cartesian_mm * inv_segments;
      const xyze_float_t segment_distance = diff * inv_segments;

      #if ENABLED(SCARA_FEEDRATE_SCALING)
        const float inv_duration = scaled_fr_mm_s / cartesian_segment_mm;
      #endif

      // SERIAL_ECHOPAIR("mm=", cartesian_mm);
      // SERIAL_ECHOLNPAIR(" segments=", segments);
      // SERIAL_ECHOLNPAIR(" segment_mm=", cartesian_segment_mm);

      // Get the raw current position as starting point
      xyze_pos_t raw = current_position;

      // Calculate and execute the segments
      millis_t next_idle_ms = millis() + 200UL;
      while (--segments) {
        segment_idle(next_idle_ms);
        raw += segment_distance;
        if (!planner.buffer_line(raw, fr_mm_s, active_extruder, cartesian_segment_mm
          #if ENABLED(SCARA_FEEDRATE_SCALING)
            , inv_duration
          #endif
        )) break;
      }

      // Since segment_distance is only approximate,
      // the final move must be to the exact destination.
      planner.buffer_line(destination, fr_mm_s, active_extruder, cartesian_segment_mm
        #if ENABLED(SCARA_FEEDRATE_SCALING)
          , inv_duration
        #endif
      );
    }

  #endif // SEGMENT_LEVELED_MOVES

  /**
   * Prepare a linear move in a Cartesian setup.
   *
   * When a mesh-based leveling system is active, moves are segmented
   * according to the configuration of the leveling system.
   *
   * Return true if 'current_position' was set to 'destination'
   */
  inline bool line_to_destination_cartesian() {
    const float scaled_fr_mm_s = MMS_SCALED(feedrate_mm_s);
    #if HAS_MESH
      if (planner.leveling_active && planner.leveling_active_at_z(destination.z)) {
        #if ENABLED(AUTO_BED_LEVELING_UBL)
          ubl.line_to_destination_cartesian(scaled_fr_mm_s, active_extruder); // UBL's motion routine needs to know about
          return true;                                                        // all moves, including Z-only moves.
        #elif ENABLED(SEGMENT_LEVELED_MOVES)
          segmented_line_to_destination(scaled_fr_mm_s);
          return false; // caller will update current_position
        #else
          /**
           * For MBL and ABL-BILINEAR only segment moves when X or Y are involved.
           * Otherwise fall through to do a direct single move.
           */
          if (xy_pos_t(current_position) != xy_pos_t(destination)) {
            #if ENABLED(MESH_BED_LEVELING)
              mbl.line_to_destination(scaled_fr_mm_s);
            #elif ENABLED(AUTO_BED_LEVELING_BILINEAR)
              bilinear_line_to_destination(scaled_fr_mm_s);
            #endif
            return true;
          }
        #endif
      }
    #endif // HAS_MESH

    planner.buffer_line(destination, scaled_fr_mm_s, active_extruder);
    return false; // caller will update current_position
  }

#endif // !IS_KINEMATIC
#endif // !UBL_SEGMENTED

#if HAS_DUPLICATION_MODE
  bool extruder_duplication_enabled;
  #if ENABLED(MULTI_NOZZLE_DUPLICATION)
    uint8_t duplication_e_mask; // = 0
  #endif
#endif

#if ENABLED(DUAL_X_CARRIAGE)

  DualXMode dual_x_carriage_mode         = DEFAULT_DUAL_X_CARRIAGE_MODE;
  float inactive_extruder_x              = X2_MAX_POS,                    // Used in mode 0 & 1
        duplicate_extruder_x_offset      = DEFAULT_DUPLICATION_X_OFFSET;  // Used in mode 2 & 3
  xyz_pos_t raised_parked_position;                                       // Used in mode 1
  bool active_extruder_parked            = false;                         // Used in mode 1, 2 & 3
  millis_t delayed_move_time             = 0;                             // Used in mode 1
  celsius_t duplicate_extruder_temp_offset = 0;                           // Used in mode 2 & 3
  bool idex_mirrored_mode                = false;                         // Used in mode 3

  float x_home_pos(const uint8_t extruder) {
    if (extruder == 0)
      return X_HOME_POS;
    else
      /**
       * In dual carriage mode the extruder offset provides an override of the
       * second X-carriage position when homed - otherwise X2_HOME_POS is used.
       * This allows soft recalibration of the second extruder home position
       * without firmware reflash (through the M218 command).
       */
      return hotend_offset[1].x > 0 ? hotend_offset[1].x : X2_HOME_POS;
  }

  void idex_set_mirrored_mode(const bool mirr) {
    idex_mirrored_mode = mirr;
    stepper.set_directions();
  }

  void set_duplication_enabled(const bool dupe, const int8_t tool_index/*=-1*/) {
    extruder_duplication_enabled = dupe;
    if (tool_index >= 0) active_extruder = tool_index;
    stepper.set_directions();
  }

  void idex_set_parked(const bool park/*=true*/) {
    delayed_move_time = 0;
    active_extruder_parked = park;
    if (park) raised_parked_position = current_position;  // Remember current raised toolhead position for use by unpark
  }

  /**
   * Prepare a linear move in a dual X axis setup
   *
   * Return true if current_position[] was set to destination[]
   */
  inline bool dual_x_carriage_unpark() {
    if (active_extruder_parked) {
      switch (dual_x_carriage_mode) {

        case DXC_FULL_CONTROL_MODE: break;

        case DXC_AUTO_PARK_MODE: {
          if (current_position.e == destination.e) {
            // This is a travel move (with no extrusion)
            // Skip it, but keep track of the current position
            // (so it can be used as the start of the next non-travel move)
            if (delayed_move_time != 0xFFFFFFFFUL) {
              current_position = destination;
              NOLESS(raised_parked_position.z, destination.z);
              delayed_move_time = millis() + 1000UL;
              return true;
            }
          }
          //
          // Un-park the active extruder
          //
          const feedRate_t fr_zfast = planner.settings.max_feedrate_mm_s[Z_AXIS];
          #define CURPOS current_position
          #define RAISED raised_parked_position
          //  1. Move to the raised parked XYZ. Presumably the tool is already at XY.
          if (planner.buffer_line(RAISED.x, RAISED.y, RAISED.z, CURPOS.e, fr_zfast, active_extruder)) {
            //  2. Move to the current native XY and raised Z. Presumably this is a null move.
            if (planner.buffer_line(CURPOS.x, CURPOS.y, RAISED.z, CURPOS.e, PLANNER_XY_FEEDRATE(), active_extruder)) {
              //  3. Lower Z back down
              line_to_current_position(fr_zfast);
            }
          }
          stepper.set_directions();

          idex_set_parked(false);
          if (DEBUGGING(LEVELING)) DEBUG_ECHOLNPGM("idex_set_parked(false)");
        } break;

        case DXC_MIRRORED_MODE:
        case DXC_DUPLICATION_MODE:
          if (active_extruder == 0) {
            xyze_pos_t new_pos = current_position;
            if (dual_x_carriage_mode == DXC_DUPLICATION_MODE)
              new_pos.x += duplicate_extruder_x_offset;
            else
              new_pos.x = inactive_extruder_x;
            // Move duplicate extruder into correct duplication position.
            if (DEBUGGING(LEVELING)) DEBUG_ECHOLNPAIR("Set planner X", inactive_extruder_x, " ... Line to X", new_pos.x);
            planner.set_position_mm(inactive_extruder_x, current_position.y, current_position.z, current_position.e);
            if (!planner.buffer_line(new_pos, planner.settings.max_feedrate_mm_s[X_AXIS], 1)) break;

            planner.synchronize();
            sync_plan_position();

            set_duplication_enabled(true);
            idex_set_parked(false);
            if (DEBUGGING(LEVELING)) DEBUG_ECHOLNPGM("set_duplication_enabled(true)\nidex_set_parked(false)");
          }
          else if (DEBUGGING(LEVELING)) DEBUG_ECHOLNPGM("Active extruder not 0");
          break;
      }
    }
    return false;
  }

#endif // DUAL_X_CARRIAGE

/**
 * Prepare a single move and get ready for the next one
 *
 * This may result in several calls to planner.buffer_line to
 * do smaller moves for DELTA, SCARA, mesh moves, etc.
 *
 * Make sure current_position.e and destination.e are good
 * before calling or cold/lengthy extrusion may get missed.
 *
 * Before exit, current_position is set to destination.
 */
void prepare_line_to_destination() {
  apply_motion_limits(destination);

  #if EITHER(PREVENT_COLD_EXTRUSION, PREVENT_LENGTHY_EXTRUDE)

    if (!DEBUGGING(DRYRUN) && destination.e != current_position.e) {
      bool ignore_e = false;

      #if ENABLED(PREVENT_COLD_EXTRUSION)
        ignore_e = thermalManager.tooColdToExtrude(active_extruder);
        if (ignore_e) SERIAL_ECHO_MSG(STR_ERR_COLD_EXTRUDE_STOP);
      #endif

      #if ENABLED(PREVENT_LENGTHY_EXTRUDE)
        const float e_delta = ABS(destination.e - current_position.e) * planner.e_factor[active_extruder];
        if (e_delta > (EXTRUDE_MAXLENGTH)) {
          #if ENABLED(MIXING_EXTRUDER)
            float collector[MIXING_STEPPERS];
            mixer.refresh_collector(1.0, mixer.get_current_vtool(), collector);
            MIXER_STEPPER_LOOP(e) {
              if (e_delta * collector[e] > (EXTRUDE_MAXLENGTH)) {
                ignore_e = true;
                SERIAL_ECHO_MSG(STR_ERR_LONG_EXTRUDE_STOP);
                break;
              }
            }
          #else
            ignore_e = true;
            SERIAL_ECHO_MSG(STR_ERR_LONG_EXTRUDE_STOP);
          #endif
        }
      #endif

      if (ignore_e) {
        current_position.e = destination.e;       // Behave as if the E move really took place
        planner.set_e_position_mm(destination.e); // Prevent the planner from complaining too
      }
    }

  #endif // PREVENT_COLD_EXTRUSION || PREVENT_LENGTHY_EXTRUDE

  if (TERN0(DUAL_X_CARRIAGE, dual_x_carriage_unpark())) return;

  if (
    #if UBL_SEGMENTED
      #if IS_KINEMATIC // UBL using Kinematic / Cartesian cases as a workaround for now.
        ubl.line_to_destination_segmented(MMS_SCALED(feedrate_mm_s))
      #else
        line_to_destination_cartesian()
      #endif
    #elif IS_KINEMATIC
      line_to_destination_kinematic()
    #else
      line_to_destination_cartesian()
    #endif
  ) return;

  current_position = destination;
}

#if HAS_ENDSTOPS

  uint8_t axis_homed, axis_trusted; // = 0

  uint8_t axes_should_home(uint8_t axis_bits/*=LINEAR_AXIS_MASK*/) {
    #define SHOULD_HOME(A) TERN(HOME_AFTER_DEACTIVATE, axis_is_trusted, axis_was_homed)(A)
    // Clear test bits that are trusted
    if (TEST(axis_bits, X_AXIS) && SHOULD_HOME(X_AXIS)) CBI(axis_bits, X_AXIS);
    if (TEST(axis_bits, Y_AXIS) && SHOULD_HOME(Y_AXIS)) CBI(axis_bits, Y_AXIS);
    if (TEST(axis_bits, Z_AXIS) && SHOULD_HOME(Z_AXIS)) CBI(axis_bits, Z_AXIS);
    #if LINEAR_AXES >= 4
      if (TEST(axis_bits, I_AXIS) && SHOULD_HOME(I_AXIS)) CBI(axis_bits, I_AXIS);
    #endif
    #if LINEAR_AXES >= 5
      if (TEST(axis_bits, J_AXIS) && SHOULD_HOME(J_AXIS)) CBI(axis_bits, J_AXIS);
    #endif
    #if LINEAR_AXES >= 6
      if (TEST(axis_bits, K_AXIS) && SHOULD_HOME(K_AXIS)) CBI(axis_bits, K_AXIS);
    #endif
    return axis_bits;
  }

  bool homing_needed_error(uint8_t axis_bits/*=LINEAR_AXIS_MASK*/) {
    if ((axis_bits = axes_should_home(axis_bits))) {
      PGM_P home_first = GET_TEXT(MSG_HOME_FIRST);
      char msg[strlen_P(home_first)+1];
      sprintf_P(msg, home_first,
        LIST_N(LINEAR_AXES,
          TEST(axis_bits, X_AXIS) ? "X" : "",
          TEST(axis_bits, Y_AXIS) ? "Y" : "",
          TEST(axis_bits, Z_AXIS) ? "Z" : "",
          TEST(axis_bits, I_AXIS) ? "I" : "",
          TEST(axis_bits, J_AXIS) ? "J" : "",
          TEST(axis_bits, K_AXIS) ? "K" : ""
        )
      );
      SERIAL_ECHO_START();
      SERIAL_ECHOLN(msg);
      TERN_(HAS_STATUS_MESSAGE, ui.set_status(msg));
      return true;
    }
    return false;
  }

  /**
   * Homing bump feedrate (mm/s)
   */
  feedRate_t get_homing_bump_feedrate(const AxisEnum axis) {
    #if HOMING_Z_WITH_PROBE
      if (axis == Z_AXIS) return MMM_TO_MMS(Z_PROBE_FEEDRATE_SLOW);
    #endif
    static const uint8_t homing_bump_divisor[] PROGMEM = HOMING_BUMP_DIVISOR;
    uint8_t hbd = pgm_read_byte(&homing_bump_divisor[axis]);
    if (hbd < 1) {
      hbd = 10;
      SERIAL_ECHO_MSG("Warning: Homing Bump Divisor < 1");
    }
    return homing_feedrate(axis) / float(hbd);
  }

  #if ENABLED(SENSORLESS_HOMING)
    /**
     * Set sensorless homing if the axis has it, accounting for Core Kinematics.
     */
    sensorless_t start_sensorless_homing_per_axis(const AxisEnum axis) {
      sensorless_t stealth_states { false };

      switch (axis) {
        default: break;
        #if X_SENSORLESS
          case X_AXIS:
            stealth_states.x = tmc_enable_stallguard(stepperX);
            #if AXIS_HAS_STALLGUARD(X2)
              stealth_states.x2 = tmc_enable_stallguard(stepperX2);
            #endif
            #if EITHER(CORE_IS_XY, MARKFORGED_XY) && Y_SENSORLESS
              stealth_states.y = tmc_enable_stallguard(stepperY);
            #elif CORE_IS_XZ && Z_SENSORLESS
              stealth_states.z = tmc_enable_stallguard(stepperZ);
            #endif
            break;
        #endif
        #if Y_SENSORLESS
          case Y_AXIS:
            stealth_states.y = tmc_enable_stallguard(stepperY);
            #if AXIS_HAS_STALLGUARD(Y2)
              stealth_states.y2 = tmc_enable_stallguard(stepperY2);
            #endif
            #if EITHER(CORE_IS_XY, MARKFORGED_XY) && X_SENSORLESS
              stealth_states.x = tmc_enable_stallguard(stepperX);
            #elif CORE_IS_YZ && Z_SENSORLESS
              stealth_states.z = tmc_enable_stallguard(stepperZ);
            #endif
            break;
        #endif
        #if Z_SENSORLESS
          case Z_AXIS:
            stealth_states.z = tmc_enable_stallguard(stepperZ);
            #if AXIS_HAS_STALLGUARD(Z2)
              stealth_states.z2 = tmc_enable_stallguard(stepperZ2);
            #endif
            #if AXIS_HAS_STALLGUARD(Z3)
              stealth_states.z3 = tmc_enable_stallguard(stepperZ3);
            #endif
            #if AXIS_HAS_STALLGUARD(Z4)
              stealth_states.z4 = tmc_enable_stallguard(stepperZ4);
            #endif
            #if CORE_IS_XZ && X_SENSORLESS
              stealth_states.x = tmc_enable_stallguard(stepperX);
            #elif CORE_IS_YZ && Y_SENSORLESS
              stealth_states.y = tmc_enable_stallguard(stepperY);
            #endif
            break;
        #endif
      }

      #if ENABLED(SPI_ENDSTOPS)
        switch (axis) {
          case X_AXIS: if (ENABLED(X_SPI_SENSORLESS)) endstops.tmc_spi_homing.x = true; break;
          case Y_AXIS: if (ENABLED(Y_SPI_SENSORLESS)) endstops.tmc_spi_homing.y = true; break;
          case Z_AXIS: if (ENABLED(Z_SPI_SENSORLESS)) endstops.tmc_spi_homing.z = true; break;
          default: break;
        }
      #endif

      TERN_(IMPROVE_HOMING_RELIABILITY, sg_guard_period = millis() + default_sg_guard_duration);

      return stealth_states;
    }

    void end_sensorless_homing_per_axis(const AxisEnum axis, sensorless_t enable_stealth) {
      switch (axis) {
        default: break;
        #if X_SENSORLESS
          case X_AXIS:
            tmc_disable_stallguard(stepperX, enable_stealth.x);
            #if AXIS_HAS_STALLGUARD(X2)
              tmc_disable_stallguard(stepperX2, enable_stealth.x2);
            #endif
            #if EITHER(CORE_IS_XY, MARKFORGED_XY) && Y_SENSORLESS
              tmc_disable_stallguard(stepperY, enable_stealth.y);
            #elif CORE_IS_XZ && Z_SENSORLESS
              tmc_disable_stallguard(stepperZ, enable_stealth.z);
            #endif
            break;
        #endif
        #if Y_SENSORLESS
          case Y_AXIS:
            tmc_disable_stallguard(stepperY, enable_stealth.y);
            #if AXIS_HAS_STALLGUARD(Y2)
              tmc_disable_stallguard(stepperY2, enable_stealth.y2);
            #endif
            #if EITHER(CORE_IS_XY, MARKFORGED_XY) && X_SENSORLESS
              tmc_disable_stallguard(stepperX, enable_stealth.x);
            #elif CORE_IS_YZ && Z_SENSORLESS
              tmc_disable_stallguard(stepperZ, enable_stealth.z);
            #endif
            break;
        #endif
        #if Z_SENSORLESS
          case Z_AXIS:
            tmc_disable_stallguard(stepperZ, enable_stealth.z);
            #if AXIS_HAS_STALLGUARD(Z2)
              tmc_disable_stallguard(stepperZ2, enable_stealth.z2);
            #endif
            #if AXIS_HAS_STALLGUARD(Z3)
              tmc_disable_stallguard(stepperZ3, enable_stealth.z3);
            #endif
            #if AXIS_HAS_STALLGUARD(Z4)
              tmc_disable_stallguard(stepperZ4, enable_stealth.z4);
            #endif
            #if CORE_IS_XZ && X_SENSORLESS
              tmc_disable_stallguard(stepperX, enable_stealth.x);
            #elif CORE_IS_YZ && Y_SENSORLESS
              tmc_disable_stallguard(stepperY, enable_stealth.y);
            #endif
            break;
        #endif
      }

      #if ENABLED(SPI_ENDSTOPS)
        switch (axis) {
          case X_AXIS: if (ENABLED(X_SPI_SENSORLESS)) endstops.tmc_spi_homing.x = false; break;
          case Y_AXIS: if (ENABLED(Y_SPI_SENSORLESS)) endstops.tmc_spi_homing.y = false; break;
          case Z_AXIS: if (ENABLED(Z_SPI_SENSORLESS)) endstops.tmc_spi_homing.z = false; break;
          default: break;
        }
      #endif
    }

  #endif // SENSORLESS_HOMING

  /**
   * Home an individual linear axis
   */
  void do_homing_move(const AxisEnum axis, const float distance, const feedRate_t fr_mm_s=0.0, const bool final_approach=true) {
    DEBUG_SECTION(log_move, "do_homing_move", DEBUGGING(LEVELING));

    const feedRate_t home_fr_mm_s = fr_mm_s ?: homing_feedrate(axis);

    if (DEBUGGING(LEVELING)) {
      DEBUG_ECHOPAIR("...(", AS_CHAR(axis_codes[axis]), ", ", distance, ", ");
      if (fr_mm_s)
        DEBUG_ECHO(fr_mm_s);
      else
        DEBUG_ECHOPAIR("[", home_fr_mm_s, "]");
      DEBUG_ECHOLNPGM(")");
    }

    // Only do some things when moving towards an endstop
    const int8_t axis_home_dir = TERN0(DUAL_X_CARRIAGE, axis == X_AXIS)
                  ? x_home_dir(active_extruder) : home_dir(axis);
    const bool is_home_dir = (axis_home_dir > 0) == (distance > 0);

    #if ENABLED(SENSORLESS_HOMING)
      sensorless_t stealth_states;
    #endif

    if (is_home_dir) {

      if (TERN0(HOMING_Z_WITH_PROBE, axis == Z_AXIS)) {
        #if BOTH(HAS_HEATED_BED, WAIT_FOR_BED_HEATER)
          // Wait for bed to heat back up between probing points
          thermalManager.wait_for_bed_heating();
        #endif

        #if BOTH(HAS_HOTEND, WAIT_FOR_HOTEND)
          // Wait for the hotend to heat back up between probing points
          thermalManager.wait_for_hotend_heating(active_extruder);
        #endif

        TERN_(HAS_QUIET_PROBING, if (final_approach) probe.set_probing_paused(true));
      }

      // Disable stealthChop if used. Enable diag1 pin on driver.
      TERN_(SENSORLESS_HOMING, stealth_states = start_sensorless_homing_per_axis(axis));
    }

    #if EITHER(MORGAN_SCARA, MP_SCARA)
      // Tell the planner the axis is at 0
      current_position[axis] = 0;
      sync_plan_position();
      current_position[axis] = distance;
      line_to_current_position(home_fr_mm_s);
    #else
      // Get the ABC or XYZ positions in mm
      abce_pos_t target = planner.get_axis_positions_mm();

      target[axis] = 0;                         // Set the single homing axis to 0
      planner.set_machine_position_mm(target);  // Update the machine position

      #if HAS_DIST_MM_ARG
        const xyze_float_t cart_dist_mm{0};
      #endif

      // Set delta/cartesian axes directly
      target[axis] = distance;                  // The move will be towards the endstop
      planner.buffer_segment(target
        #if HAS_DIST_MM_ARG
          , cart_dist_mm
        #endif
        , home_fr_mm_s, active_extruder
      );
    #endif

    planner.synchronize();

    if (is_home_dir) {

      #if HOMING_Z_WITH_PROBE && HAS_QUIET_PROBING
        if (axis == Z_AXIS && final_approach) probe.set_probing_paused(false);
      #endif

      endstops.validate_homing_move();

      // Re-enable stealthChop if used. Disable diag1 pin on driver.
      TERN_(SENSORLESS_HOMING, end_sensorless_homing_per_axis(axis, stealth_states));
    }
  }

  /**
   * Set an axis to be unhomed. (Unless we are on a machine - e.g. a cheap Chinese CNC machine -
   * that has no endstops. Such machines should always be considered to be in a "known" and
   * "trusted" position).
   */
  void set_axis_never_homed(const AxisEnum axis) {
    if (DEBUGGING(LEVELING)) DEBUG_ECHOLNPAIR(">>> set_axis_never_homed(", AS_CHAR(axis_codes[axis]), ")");

    set_axis_untrusted(axis);
    set_axis_unhomed(axis);

    if (DEBUGGING(LEVELING)) DEBUG_ECHOLNPAIR("<<< set_axis_never_homed(", AS_CHAR(axis_codes[axis]), ")");

    TERN_(I2C_POSITION_ENCODERS, I2CPEM.unhomed(axis));
  }

  #ifdef TMC_HOME_PHASE
    /**
     * Move the axis back to its home_phase if set and driver is capable (TMC)
     *
     * Improves homing repeatability by homing to stepper coil's nearest absolute
     * phase position. Trinamic drivers use a stepper phase table with 1024 values
     * spanning 4 full steps with 256 positions each (ergo, 1024 positions).
     */
    void backout_to_tmc_homing_phase(const AxisEnum axis) {
      const xyz_long_t home_phase = TMC_HOME_PHASE;

      // check if home phase is disabled for this axis.
      if (home_phase[axis] < 0) return;

      int16_t phasePerUStep,      // TMC µsteps(phase) per Marlin µsteps
              phaseCurrent,       // The TMC µsteps(phase) count of the current position
              effectorBackoutDir, // Direction in which the effector mm coordinates move away from endstop.
              stepperBackoutDir;  // Direction in which the TMC µstep count(phase) move away from endstop.

      #define PHASE_PER_MICROSTEP(N) (256 / _MAX(1, N##_MICROSTEPS))

      switch (axis) {
        #ifdef X_MICROSTEPS
          case X_AXIS:
            phasePerUStep = PHASE_PER_MICROSTEP(X);
            phaseCurrent = stepperX.get_microstep_counter();
            effectorBackoutDir = -X_HOME_DIR;
            stepperBackoutDir = INVERT_X_DIR ? effectorBackoutDir : -effectorBackoutDir;
            break;
        #endif
        #ifdef Y_MICROSTEPS
          case Y_AXIS:
            phasePerUStep = PHASE_PER_MICROSTEP(Y);
            phaseCurrent = stepperY.get_microstep_counter();
            effectorBackoutDir = -Y_HOME_DIR;
            stepperBackoutDir = INVERT_Y_DIR ? effectorBackoutDir : -effectorBackoutDir;
            break;
        #endif
        #ifdef Z_MICROSTEPS
          case Z_AXIS:
            phasePerUStep = PHASE_PER_MICROSTEP(Z);
            phaseCurrent = stepperZ.get_microstep_counter();
            effectorBackoutDir = -Z_HOME_DIR;
            stepperBackoutDir = INVERT_Z_DIR ? effectorBackoutDir : -effectorBackoutDir;
            break;
        #endif
        #ifdef I_MICROSTEPS
          case I_AXIS:
            phasePerUStep = PHASE_PER_MICROSTEP(I);
            phaseCurrent = stepperI.get_microstep_counter();
            effectorBackoutDir = -I_HOME_DIR;
            stepperBackoutDir = INVERT_I_DIR ? effectorBackoutDir : -effectorBackoutDir;
            break;
        #endif
        #ifdef J_MICROSTEPS
          case J_AXIS:
            phasePerUStep = PHASE_PER_MICROSTEP(J);
            phaseCurrent = stepperJ.get_microstep_counter();
            effectorBackoutDir = -J_HOME_DIR;
            stepperBackoutDir = INVERT_J_DIR ? effectorBackoutDir : -effectorBackoutDir;
            break;
        #endif
        #ifdef K_MICROSTEPS
          case K_AXIS:
            phasePerUStep = PHASE_PER_MICROSTEP(K);
            phaseCurrent = stepperK.get_microstep_counter();
            effectorBackoutDir = -K_HOME_DIR;
            stepperBackoutDir = INVERT_K_DIR ? effectorBackoutDir : -effectorBackoutDir;
            break;
        #endif
        default: return;
      }

      // Phase distance to nearest home phase position when moving in the backout direction from endstop(may be negative).
      int16_t phaseDelta = (home_phase[axis] - phaseCurrent) * stepperBackoutDir;

      // Check if home distance within endstop assumed repeatability noise of .05mm and warn.
      if (ABS(phaseDelta) * planner.steps_to_mm[axis] / phasePerUStep < 0.05f)
        SERIAL_ECHOLNPAIR("Selected home phase ", home_phase[axis],
                         " too close to endstop trigger phase ", phaseCurrent,
                         ". Pick a different phase for ", AS_CHAR(axis_codes[axis]));

      // Skip to next if target position is behind current. So it only moves away from endstop.
      if (phaseDelta < 0) phaseDelta += 1024;

      // Convert TMC µsteps(phase) to whole Marlin µsteps to effector backout direction to mm
      const float mmDelta = int16_t(phaseDelta / phasePerUStep) * effectorBackoutDir * planner.steps_to_mm[axis];

      // Optional debug messages
      if (DEBUGGING(LEVELING)) {
        DEBUG_ECHOLNPAIR(
          "Endstop ", AS_CHAR(axis_codes[axis]), " hit at Phase:", phaseCurrent,
          " Delta:", phaseDelta, " Distance:", mmDelta
        );
      }

      if (mmDelta != 0) {
        // Retrace by the amount computed in mmDelta.
        do_homing_move(axis, mmDelta, get_homing_bump_feedrate(axis));
      }
    }
  #endif

  /**
   * Home an individual "raw axis" to its endstop.
   * This applies to XYZ on Cartesian and Core robots, and
   * to the individual ABC steppers on DELTA and SCARA.
   *
   * At the end of the procedure the axis is marked as
   * homed and the current position of that axis is updated.
   * Kinematic robots should wait till all axes are homed
   * before updating the current position.
   */

  void homeaxis(const AxisEnum axis) {

    #if EITHER(MORGAN_SCARA, MP_SCARA)
      // Only Z homing (with probe) is permitted
      if (axis != Z_AXIS) { BUZZ(100, 880); return; }
    #else
      #define _CAN_HOME(A) (axis == _AXIS(A) && ( \
           ENABLED(A##_SPI_SENSORLESS) \
        || (_AXIS(A) == Z_AXIS && ENABLED(HOMING_Z_WITH_PROBE)) \
        || (A##_MIN_PIN > -1 && A##_HOME_DIR < 0) \
        || (A##_MAX_PIN > -1 && A##_HOME_DIR > 0) \
      ))
      if (!_CAN_HOME(X) && !_CAN_HOME(Y) && !_CAN_HOME(Z)) return;
    #endif

    if (DEBUGGING(LEVELING)) DEBUG_ECHOLNPAIR(">>> homeaxis(", AS_CHAR(axis_codes[axis]), ")");

    const int axis_home_dir = TERN0(DUAL_X_CARRIAGE, axis == X_AXIS)
                ? x_home_dir(active_extruder) : home_dir(axis);

    //
    // Homing Z with a probe? Raise Z (maybe) and deploy the Z probe.
    //
    if (TERN0(HOMING_Z_WITH_PROBE, axis == Z_AXIS && probe.deploy()))
      return;

    // Set flags for X, Y, Z motor locking
    #if HAS_EXTRA_ENDSTOPS
      switch (axis) {
        TERN_(X_DUAL_ENDSTOPS, case X_AXIS:)
        TERN_(Y_DUAL_ENDSTOPS, case Y_AXIS:)
        TERN_(Z_MULTI_ENDSTOPS, case Z_AXIS:)
          stepper.set_separate_multi_axis(true);
        default: break;
      }
    #endif

    //
    // Deploy BLTouch or tare the probe just before probing
    //
    #if HOMING_Z_WITH_PROBE
      if (axis == Z_AXIS) {
        if (TERN0(BLTOUCH, bltouch.deploy())) return;   // BLTouch was deployed above, but get the alarm state.
        if (TERN0(PROBE_TARE, probe.tare())) return;
      }
    #endif

    //
    // Back away to prevent an early X/Y sensorless trigger
    //
    #if DISABLED(DELTA) && defined(SENSORLESS_BACKOFF_MM)
      const xy_float_t backoff = SENSORLESS_BACKOFF_MM;
      if ((TERN0(X_SENSORLESS, axis == X_AXIS) || TERN0(Y_SENSORLESS, axis == Y_AXIS)) && backoff[axis]) {
        const float backoff_length = -ABS(backoff[axis]) * axis_home_dir;
        if (DEBUGGING(LEVELING)) DEBUG_ECHOLNPAIR("Sensorless backoff: ", backoff_length, "mm");
        do_homing_move(axis, backoff_length, homing_feedrate(axis));
      }
    #endif

    // Determine if a homing bump will be done and the bumps distance
    // When homing Z with probe respect probe clearance
    const bool use_probe_bump = TERN0(HOMING_Z_WITH_PROBE, axis == Z_AXIS && home_bump_mm(Z_AXIS));
    const float bump = axis_home_dir * (
      use_probe_bump ? _MAX(TERN0(HOMING_Z_WITH_PROBE, Z_CLEARANCE_BETWEEN_PROBES), home_bump_mm(Z_AXIS)) : home_bump_mm(axis)
    );

    //
    // Fast move towards endstop until triggered
    //
    const float move_length = 1.5f * max_length(TERN(DELTA, Z_AXIS, axis)) * axis_home_dir;
    if (DEBUGGING(LEVELING)) DEBUG_ECHOLNPAIR("Home Fast: ", move_length, "mm");
    do_homing_move(axis, move_length, 0.0, !use_probe_bump);

    #if BOTH(HOMING_Z_WITH_PROBE, BLTOUCH_SLOW_MODE)
      if (axis == Z_AXIS) bltouch.stow(); // Intermediate STOW (in LOW SPEED MODE)
    #endif

    // If a second homing move is configured...
    if (bump) {
      // Move away from the endstop by the axis HOMING_BUMP_MM
      if (DEBUGGING(LEVELING)) DEBUG_ECHOLNPAIR("Move Away: ", -bump, "mm");
      do_homing_move(axis, -bump, TERN(HOMING_Z_WITH_PROBE, (axis == Z_AXIS ? z_probe_fast_mm_s : 0), 0), false);

      #if ENABLED(DETECT_BROKEN_ENDSTOP)
        // Check for a broken endstop
        EndstopEnum es;
        switch (axis) {
          default:
          case X_AXIS: es = X_ENDSTOP; break;
          case Y_AXIS: es = Y_ENDSTOP; break;
          case Z_AXIS: es = Z_ENDSTOP; break;
        }
        if (TEST(endstops.state(), es)) {
          SERIAL_ECHO_MSG("Bad ", AS_CHAR(axis_codes[axis]), " Endstop?");
          kill(GET_TEXT(MSG_KILL_HOMING_FAILED));
        }
      #endif

      #if BOTH(HOMING_Z_WITH_PROBE, BLTOUCH_SLOW_MODE)
        if (axis == Z_AXIS && bltouch.deploy()) return; // Intermediate DEPLOY (in LOW SPEED MODE)
      #endif

      // Slow move towards endstop until triggered
      const float rebump = bump * 2;
      if (DEBUGGING(LEVELING)) DEBUG_ECHOLNPAIR("Re-bump: ", rebump, "mm");
      do_homing_move(axis, rebump, get_homing_bump_feedrate(axis), true);

      #if BOTH(HOMING_Z_WITH_PROBE, BLTOUCH)
        if (axis == Z_AXIS) bltouch.stow(); // The final STOW
      #endif
    }

    #if HAS_EXTRA_ENDSTOPS
      const bool pos_dir = axis_home_dir > 0;
      #if ENABLED(X_DUAL_ENDSTOPS)
        if (axis == X_AXIS) {
          const float adj = ABS(endstops.x2_endstop_adj);
          if (adj) {
            if (pos_dir ? (endstops.x2_endstop_adj > 0) : (endstops.x2_endstop_adj < 0)) stepper.set_x_lock(true); else stepper.set_x2_lock(true);
            do_homing_move(axis, pos_dir ? -adj : adj);
            stepper.set_x_lock(false);
            stepper.set_x2_lock(false);
          }
        }
      #endif
      #if ENABLED(Y_DUAL_ENDSTOPS)
        if (axis == Y_AXIS) {
          const float adj = ABS(endstops.y2_endstop_adj);
          if (adj) {
            if (pos_dir ? (endstops.y2_endstop_adj > 0) : (endstops.y2_endstop_adj < 0)) stepper.set_y_lock(true); else stepper.set_y2_lock(true);
            do_homing_move(axis, pos_dir ? -adj : adj);
            stepper.set_y_lock(false);
            stepper.set_y2_lock(false);
          }
        }
      #endif

      #if ENABLED(Z_MULTI_ENDSTOPS)
        if (axis == Z_AXIS) {

          #if NUM_Z_STEPPER_DRIVERS == 2

            const float adj = ABS(endstops.z2_endstop_adj);
            if (adj) {
              if (pos_dir ? (endstops.z2_endstop_adj > 0) : (endstops.z2_endstop_adj < 0)) stepper.set_z1_lock(true); else stepper.set_z2_lock(true);
              do_homing_move(axis, pos_dir ? -adj : adj);
              stepper.set_z1_lock(false);
              stepper.set_z2_lock(false);
            }

          #else

            // Handy arrays of stepper lock function pointers

            typedef void (*adjustFunc_t)(const bool);

            adjustFunc_t lock[] = {
              stepper.set_z1_lock, stepper.set_z2_lock, stepper.set_z3_lock
              #if NUM_Z_STEPPER_DRIVERS >= 4
                , stepper.set_z4_lock
              #endif
            };
            float adj[] = {
              0, endstops.z2_endstop_adj, endstops.z3_endstop_adj
              #if NUM_Z_STEPPER_DRIVERS >= 4
                , endstops.z4_endstop_adj
              #endif
            };

            adjustFunc_t tempLock;
            float tempAdj;

            // Manual bubble sort by adjust value
            if (adj[1] < adj[0]) {
              tempLock = lock[0], tempAdj = adj[0];
              lock[0] = lock[1], adj[0] = adj[1];
              lock[1] = tempLock, adj[1] = tempAdj;
            }
            if (adj[2] < adj[1]) {
              tempLock = lock[1], tempAdj = adj[1];
              lock[1] = lock[2], adj[1] = adj[2];
              lock[2] = tempLock, adj[2] = tempAdj;
            }
            #if NUM_Z_STEPPER_DRIVERS >= 4
              if (adj[3] < adj[2]) {
                tempLock = lock[2], tempAdj = adj[2];
                lock[2] = lock[3], adj[2] = adj[3];
                lock[3] = tempLock, adj[3] = tempAdj;
              }
              if (adj[2] < adj[1]) {
                tempLock = lock[1], tempAdj = adj[1];
                lock[1] = lock[2], adj[1] = adj[2];
                lock[2] = tempLock, adj[2] = tempAdj;
              }
            #endif
            if (adj[1] < adj[0]) {
              tempLock = lock[0], tempAdj = adj[0];
              lock[0] = lock[1], adj[0] = adj[1];
              lock[1] = tempLock, adj[1] = tempAdj;
            }

            if (pos_dir) {
              // normalize adj to smallest value and do the first move
              (*lock[0])(true);
              do_homing_move(axis, adj[1] - adj[0]);
              // lock the second stepper for the final correction
              (*lock[1])(true);
              do_homing_move(axis, adj[2] - adj[1]);
              #if NUM_Z_STEPPER_DRIVERS >= 4
                // lock the third stepper for the final correction
                (*lock[2])(true);
                do_homing_move(axis, adj[3] - adj[2]);
              #endif
            }
            else {
              #if NUM_Z_STEPPER_DRIVERS >= 4
                (*lock[3])(true);
                do_homing_move(axis, adj[2] - adj[3]);
              #endif
              (*lock[2])(true);
              do_homing_move(axis, adj[1] - adj[2]);
              (*lock[1])(true);
              do_homing_move(axis, adj[0] - adj[1]);
            }

            stepper.set_z1_lock(false);
            stepper.set_z2_lock(false);
            stepper.set_z3_lock(false);
            #if NUM_Z_STEPPER_DRIVERS >= 4
              stepper.set_z4_lock(false);
            #endif

          #endif
        }
      #endif

      // Reset flags for X, Y, Z motor locking
      switch (axis) {
        default: break;
        TERN_(X_DUAL_ENDSTOPS, case X_AXIS:)
        TERN_(Y_DUAL_ENDSTOPS, case Y_AXIS:)
        TERN_(Z_MULTI_ENDSTOPS, case Z_AXIS:)
          stepper.set_separate_multi_axis(false);
      }

    #endif // HAS_EXTRA_ENDSTOPS

    #ifdef TMC_HOME_PHASE
      // move back to homing phase if configured and capable
      backout_to_tmc_homing_phase(axis);
    #endif

    #if IS_SCARA

      set_axis_is_at_home(axis);
      sync_plan_position();

    #elif ENABLED(DELTA)

      // Delta has already moved all three towers up in G28
      // so here it re-homes each tower in turn.
      // Delta homing treats the axes as normal linear axes.

      const float adjDistance = delta_endstop_adj[axis],
                  minDistance = (MIN_STEPS_PER_SEGMENT) * planner.steps_to_mm[axis];

      // Retrace by the amount specified in delta_endstop_adj if more than min steps.
      if (adjDistance * (Z_HOME_DIR) < 0 && ABS(adjDistance) > minDistance) { // away from endstop, more than min distance
        if (DEBUGGING(LEVELING)) DEBUG_ECHOLNPAIR("adjDistance:", adjDistance);
        do_homing_move(axis, adjDistance, get_homing_bump_feedrate(axis));
      }

    #else // CARTESIAN / CORE / MARKFORGED_XY

      set_axis_is_at_home(axis);
      sync_plan_position();

      destination[axis] = current_position[axis];

      if (DEBUGGING(LEVELING)) DEBUG_POS("> AFTER set_axis_is_at_home", current_position);

    #endif

    // Put away the Z probe
    #if HOMING_Z_WITH_PROBE
      if (axis == Z_AXIS && probe.stow()) return;
    #endif

    #if DISABLED(DELTA) && defined(HOMING_BACKOFF_POST_MM)
      const xyz_float_t endstop_backoff = HOMING_BACKOFF_POST_MM;
      if (endstop_backoff[axis]) {
        current_position[axis] -= ABS(endstop_backoff[axis]) * axis_home_dir;
        line_to_current_position(
          #if HOMING_Z_WITH_PROBE
            (axis == Z_AXIS) ? z_probe_fast_mm_s :
          #endif
          homing_feedrate(axis)
        );

        #if ENABLED(SENSORLESS_HOMING)
          planner.synchronize();
          if (false
            #if EITHER(IS_CORE, MARKFORGED_XY)
              || axis != NORMAL_AXIS
            #endif
          ) safe_delay(200);  // Short delay to allow belts to spring back
        #endif
      }
    #endif

    // Clear retracted status if homing the Z axis
    #if ENABLED(FWRETRACT)
      if (axis == Z_AXIS) fwretract.current_hop = 0.0;
    #endif

    if (DEBUGGING(LEVELING)) DEBUG_ECHOLNPAIR("<<< homeaxis(", AS_CHAR(axis_codes[axis]), ")");

  } // homeaxis()

#endif // HAS_ENDSTOPS

/**
 * Set an axis' current position to its home position (after homing).
 *
 * For Core and Cartesian robots this applies one-to-one when an
 * individual axis has been homed.
 *
 * DELTA should wait until all homing is done before setting the XYZ
 * current_position to home, because homing is a single operation.
 * In the case where the axis positions are trusted and previously
 * homed, DELTA could home to X or Y individually by moving either one
 * to the center. However, homing Z always homes XY and Z.
 *
 * SCARA should wait until all XY homing is done before setting the XY
 * current_position to home, because neither X nor Y is at home until
 * both are at home. Z can however be homed individually.
 *
 * Callers must sync the planner position after calling this!
 */
void set_axis_is_at_home(const AxisEnum axis) {
  if (DEBUGGING(LEVELING)) DEBUG_ECHOLNPAIR(">>> set_axis_is_at_home(", AS_CHAR(axis_codes[axis]), ")");

  set_axis_trusted(axis);
  set_axis_homed(axis);

  #if ENABLED(DUAL_X_CARRIAGE)
    if (axis == X_AXIS && (active_extruder == 1 || dual_x_carriage_mode == DXC_DUPLICATION_MODE)) {
      current_position.x = x_home_pos(active_extruder);
      return;
    }
  #endif

  #if EITHER(MORGAN_SCARA, AXEL_TPARA)
    scara_set_axis_is_at_home(axis);
  #elif ENABLED(DELTA)
    current_position[axis] = (axis == Z_AXIS) ? DIFF_TERN(HAS_BED_PROBE, delta_height, probe.offset.z) : base_home_pos(axis);
  #else
    current_position[axis] = base_home_pos(axis);
  #endif

  /**
   * Z Probe Z Homing? Account for the probe's Z offset.
   */
  #if HAS_BED_PROBE && Z_HOME_DIR < 0
    if (axis == Z_AXIS) {
      #if HOMING_Z_WITH_PROBE

        current_position.z -= probe.offset.z;

        if (DEBUGGING(LEVELING)) DEBUG_ECHOLNPAIR("*** Z HOMED WITH PROBE (Z_MIN_PROBE_USES_Z_MIN_ENDSTOP_PIN) ***\n> probe.offset.z = ", probe.offset.z);

      #else

        if (DEBUGGING(LEVELING)) DEBUG_ECHOLNPGM("*** Z HOMED TO ENDSTOP ***");

      #endif
    }
  #endif

  TERN_(I2C_POSITION_ENCODERS, I2CPEM.homed(axis));

  TERN_(BABYSTEP_DISPLAY_TOTAL, babystep.reset_total(axis));

  #if HAS_POSITION_SHIFT
    position_shift[axis] = 0;
    update_workspace_offset(axis);
  #endif

  if (DEBUGGING(LEVELING)) {
    #if HAS_HOME_OFFSET
      DEBUG_ECHOLNPAIR("> home_offset[", AS_CHAR(axis_codes[axis]), "] = ", home_offset[axis]);
    #endif
    DEBUG_POS("", current_position);
    DEBUG_ECHOLNPAIR("<<< set_axis_is_at_home(", AS_CHAR(axis_codes[axis]), ")");
  }
}

#if HAS_WORKSPACE_OFFSET
  void update_workspace_offset(const AxisEnum axis) {
    workspace_offset[axis] = home_offset[axis] + position_shift[axis];
<<<<<<< HEAD
    if (DEBUGGING(LEVELING)) DEBUG_ECHOLNPAIR("Axis ", AXIS_CHAR(axis), " home_offset = ", home_offset[axis], " position_shift = ", position_shift[axis]);
=======
    if (DEBUGGING(LEVELING)) DEBUG_ECHOLNPAIR("Axis ", AS_CHAR(XYZ_CHAR(axis)), " home_offset = ", home_offset[axis], " position_shift = ", position_shift[axis]);
>>>>>>> 1595fdb5
  }
#endif

#if HAS_M206_COMMAND
  /**
   * Change the home offset for an axis.
   * Also refreshes the workspace offset.
   */
  void set_home_offset(const AxisEnum axis, const float v) {
    home_offset[axis] = v;
    update_workspace_offset(axis);
  }
#endif<|MERGE_RESOLUTION|>--- conflicted
+++ resolved
@@ -406,23 +406,18 @@
 }
 
 /**
-<<<<<<< HEAD
  * Plan a move to (X, Y, Z, [I, [J, [K]]]) and set the current_position
+ * Plan a move to (X, Y, Z) with separation of Z from other components.
+ *
+ * - If Z is moving up, the Z move is done before XY, etc.
+ * - If Z is moving down, the Z move is done after XY, etc.
+ * - Delta may lower Z first to get into the free motion zone.
+ * - Before returning, wait for the planner buffer to empty.
  */
 void do_blocking_move_to(
   LIST_N(LINEAR_AXES, const float rx, const float ry, const float rz, const float ri, const float rj, const float rk),
-  const feedRate_t &fr_mm_s/*=0.0f*/
+  const_feedRate_t fr_mm_s/*=0.0f*/
 ) {
-=======
- * Plan a move to (X, Y, Z) with separation of the XY and Z components.
- *
- * - If Z is moving up, the Z move is done before XY.
- * - If Z is moving down, the Z move is done after XY.
- * - Delta may lower Z first to get into the free motion zone.
- * - Before returning, wait for the planner buffer to empty.
- */
-void do_blocking_move_to(const float rx, const float ry, const float rz, const_feedRate_t fr_mm_s/*=0.0*/) {
->>>>>>> 1595fdb5
   DEBUG_SECTION(log_move, "do_blocking_move_to", DEBUGGING(LEVELING));
   if (DEBUGGING(LEVELING)) DEBUG_XYZ("> ", LIST_N(LINEAR_AXES, rx, ry, rz, ri, rj, rk));
 
@@ -508,122 +503,94 @@
   planner.synchronize();
 }
 
-<<<<<<< HEAD
-void do_blocking_move_to(const xy_pos_t &raw, const feedRate_t &fr_mm_s/*=0.0f*/) {
+void do_blocking_move_to(const xy_pos_t &raw, const_feedRate_t fr_mm_s/*=0.0f*/) {
   do_blocking_move_to(LIST_N(LINEAR_AXES, raw.x, raw.y, current_position.z, current_position.i, current_position.j, current_position.k), fr_mm_s);
 }
-void do_blocking_move_to(const xyz_pos_t &raw, const feedRate_t &fr_mm_s/*=0.0f*/) {
+void do_blocking_move_to(const xyz_pos_t &raw, const_feedRate_t fr_mm_s/*=0.0f*/) {
   do_blocking_move_to(LIST_N(LINEAR_AXES, raw.x, raw.y, raw.z, raw.i, raw.j, raw.k), fr_mm_s);
 }
-void do_blocking_move_to(const xyze_pos_t &raw, const feedRate_t &fr_mm_s/*=0.0f*/) {
+void do_blocking_move_to(const xyze_pos_t &raw, const_feedRate_t fr_mm_s/*=0.0f*/) {
   do_blocking_move_to(LIST_N(LINEAR_AXES, raw.x, raw.y, raw.z, raw.i, raw.j, raw.k), fr_mm_s);
 }
 
 //#if LINEAR_AXES >= 4
-//  void do_blocking_move_to(const xyzOnly_pos_t &raw, const feedRate_t &fr_mm_s/*=0.0f*/) {
+//  void do_blocking_move_to(const xyzOnly_pos_t &raw, const_feedRate_t fr_mm_s/*=0.0f*/) {
 //    do_blocking_move_to(raw.x, raw.y, raw.z, current_position.i, fr_mm_s);
 //  }
 //#endif
 //#if LINEAR_AXES >= 5
-//  void do_blocking_move_to(const xyziOnly_pos_t &raw, const feedRate_t &fr_mm_s/*=0.0f*/) {
+//  void do_blocking_move_to(const xyziOnly_pos_t &raw, const_feedRate_t fr_mm_s/*=0.0f*/) {
 //    do_blocking_move_to(raw.x, raw.y, raw.z, raw.i, current_position.j, fr_mm_s);
 //  }
 //#endif
 //#if LINEAR_AXES >= 6
-//  void do_blocking_move_to(const xyzijOnly_pos_t &raw, const feedRate_t &fr_mm_s/*=0.0f*/) {
+//  void do_blocking_move_to(const xyzijOnly_pos_t &raw, const_feedRate_t fr_mm_s/*=0.0f*/) {
 //    do_blocking_move_to(raw.x, raw.y, raw.z, raw.i, raw.j, current_position.k, fr_mm_s);
 //  }
 //#endif
 //
-void do_blocking_move_to_x(const float &rx, const feedRate_t &fr_mm_s/*=0.0*/) {
+void do_blocking_move_to_x(const_float_t rx, const_feedRate_t fr_mm_s/*=0.0*/) {
   do_blocking_move_to(
     LIST_N(LINEAR_AXES, rx, current_position.y, current_position.z, current_position.i, current_position.j, current_position.k),
   fr_mm_s);
 }
-void do_blocking_move_to_y(const float &ry, const feedRate_t &fr_mm_s/*=0.0*/) {
+void do_blocking_move_to_y(const_float_t ry, const_feedRate_t fr_mm_s/*=0.0*/) {
   do_blocking_move_to(
     LIST_N(LINEAR_AXES, current_position.x, ry, current_position.z, current_position.i, current_position.j, current_position.k),
     fr_mm_s);
-=======
-void do_blocking_move_to(const xy_pos_t &raw, const_feedRate_t fr_mm_s/*=0.0f*/) {
-  do_blocking_move_to(raw.x, raw.y, current_position.z, fr_mm_s);
-}
-void do_blocking_move_to(const xyz_pos_t &raw, const_feedRate_t fr_mm_s/*=0.0f*/) {
-  do_blocking_move_to(raw.x, raw.y, raw.z, fr_mm_s);
-}
-void do_blocking_move_to(const xyze_pos_t &raw, const_feedRate_t fr_mm_s/*=0.0f*/) {
-  do_blocking_move_to(raw.x, raw.y, raw.z, fr_mm_s);
-}
-
-void do_blocking_move_to_x(const_float_t rx, const_feedRate_t fr_mm_s/*=0.0*/) {
-  do_blocking_move_to(rx, current_position.y, current_position.z, fr_mm_s);
-}
-void do_blocking_move_to_y(const_float_t ry, const_feedRate_t fr_mm_s/*=0.0*/) {
-  do_blocking_move_to(current_position.x, ry, current_position.z, fr_mm_s);
->>>>>>> 1595fdb5
 }
 void do_blocking_move_to_z(const_float_t rz, const_feedRate_t fr_mm_s/*=0.0*/) {
   do_blocking_move_to_xy_z(current_position, rz, fr_mm_s);
 }
 
-<<<<<<< HEAD
 #if LINEAR_AXES == 4
-  void do_blocking_move_to_i(const float &ri, const feedRate_t &fr_mm_s/*=0.0*/) {
+  void do_blocking_move_to_i(const_float_t ri, const_feedRate_t fr_mm_s/*=0.0*/) {
     do_blocking_move_to_xyz_i(current_position, ri, fr_mm_s);
   }
-  void do_blocking_move_to_xyz_i(const xyze_pos_t &raw, const float &i, const feedRate_t &fr_mm_s/*=0.0f*/) {
+  void do_blocking_move_to_xyz_i(const xyze_pos_t &raw, const_float_t i, const_feedRate_t fr_mm_s/*=0.0f*/) {
 	  do_blocking_move_to(raw.x, raw.y, raw.z, i, fr_mm_s);
   }
 #endif
 
 #if LINEAR_AXES >= 5
-  void do_blocking_move_to_i(const float &ri, const feedRate_t &fr_mm_s/*=0.0*/) {
+  void do_blocking_move_to_i(const_float_t ri, const_feedRate_t fr_mm_s/*=0.0*/) {
     do_blocking_move_to_xyz_i(current_position, ri, fr_mm_s);
   }
-  void do_blocking_move_to_xyz_i(const xyze_pos_t &raw, const float &i, const feedRate_t &fr_mm_s/*=0.0f*/) {
+  void do_blocking_move_to_xyz_i(const xyze_pos_t &raw, const_float_t i, const_feedRate_t fr_mm_s/*=0.0f*/) {
 	  do_blocking_move_to(raw.x, raw.y, raw.z, i, raw.j, fr_mm_s);
   }
-  void do_blocking_move_to_j(const float &rj, const feedRate_t &fr_mm_s/*=0.0*/) {
+  void do_blocking_move_to_j(const_float_t rj, const_feedRate_t fr_mm_s/*=0.0*/) {
     do_blocking_move_to_xyzi_j(current_position, rj, fr_mm_s);
   }
-  void do_blocking_move_to_xyzi_j(const xyze_pos_t &raw, const float &j, const feedRate_t &fr_mm_s/*=0.0f*/) {
+  void do_blocking_move_to_xyzi_j(const xyze_pos_t &raw, const_float_t j, const_feedRate_t fr_mm_s/*=0.0f*/) {
     do_blocking_move_to(raw.x, raw.y, raw.z, raw.i, j, fr_mm_s);
   }
 #endif
 
 #if LINEAR_AXES >= 6
-  void do_blocking_move_to_k(const float &rk, const feedRate_t &fr_mm_s/*=0.0*/) {
+  void do_blocking_move_to_k(const_float_t rk, const_feedRate_t fr_mm_s/*=0.0*/) {
     do_blocking_move_to_xyzij_k(current_position, rk, fr_mm_s);
   }
-  void do_blocking_move_to_xyzij_k(const xyze_pos_t &raw, const float &k, const feedRate_t &fr_mm_s/*=0.0f*/) {
+  void do_blocking_move_to_xyzij_k(const xyze_pos_t &raw, const_float_t k, const_feedRate_t fr_mm_s/*=0.0f*/) {
     do_blocking_move_to(raw.x, raw.y, raw.z, raw.i, raw.j, k, fr_mm_s);
   }
 #endif
 
-void do_blocking_move_to_xy(const float &rx, const float &ry, const feedRate_t &fr_mm_s/*=0.0*/) {
+void do_blocking_move_to_xy(const_float_t rx, const_float_t ry, const_feedRate_t fr_mm_s/*=0.0*/) {
   do_blocking_move_to(
     LIST_N(LINEAR_AXES, rx, ry, current_position.z, current_position.i, current_position.j, current_position.k),
     fr_mm_s
   );
-=======
-void do_blocking_move_to_xy(const_float_t rx, const_float_t ry, const_feedRate_t fr_mm_s/*=0.0*/) {
-  do_blocking_move_to(rx, ry, current_position.z, fr_mm_s);
->>>>>>> 1595fdb5
 }
 void do_blocking_move_to_xy(const xy_pos_t &raw, const_feedRate_t fr_mm_s/*=0.0f*/) {
   do_blocking_move_to_xy(raw.x, raw.y, fr_mm_s);
 }
 
-<<<<<<< HEAD
-void do_blocking_move_to_xy_z(const xy_pos_t &raw, const float &z, const feedRate_t &fr_mm_s/*=0.0f*/) {
+void do_blocking_move_to_xy_z(const xy_pos_t &raw, const_float_t z, const_feedRate_t fr_mm_s/*=0.0f*/) {
   do_blocking_move_to(
     LIST_N(LINEAR_AXES, raw.x, raw.y, z, current_position.i, current_position.j, current_position.k),
     fr_mm_s
   );
-=======
-void do_blocking_move_to_xy_z(const xy_pos_t &raw, const_float_t z, const_feedRate_t fr_mm_s/*=0.0f*/) {
-  do_blocking_move_to(raw.x, raw.y, z, fr_mm_s);
->>>>>>> 1595fdb5
 }
 
 void do_z_clearance(const_float_t zclear, const bool lower_allowed/*=false*/) {
@@ -744,11 +711,7 @@
     #endif
 
     if (DEBUGGING(LEVELING))
-<<<<<<< HEAD
-      SERIAL_ECHOLNPAIR("Axis ", AXIS_CHAR(axis), " min:", soft_endstop.min[axis], " max:", soft_endstop.max[axis]);
-=======
-      SERIAL_ECHOLNPAIR("Axis ", AS_CHAR(XYZ_CHAR(axis)), " min:", soft_endstop.min[axis], " max:", soft_endstop.max[axis]);
->>>>>>> 1595fdb5
+      SERIAL_ECHOLNPAIR("Axis ", AS_CHAR(AXIS_CHAR(axis)), " min:", soft_endstop.min[axis], " max:", soft_endstop.max[axis]);
   }
 
   /**
@@ -2056,11 +2019,7 @@
 #if HAS_WORKSPACE_OFFSET
   void update_workspace_offset(const AxisEnum axis) {
     workspace_offset[axis] = home_offset[axis] + position_shift[axis];
-<<<<<<< HEAD
-    if (DEBUGGING(LEVELING)) DEBUG_ECHOLNPAIR("Axis ", AXIS_CHAR(axis), " home_offset = ", home_offset[axis], " position_shift = ", position_shift[axis]);
-=======
-    if (DEBUGGING(LEVELING)) DEBUG_ECHOLNPAIR("Axis ", AS_CHAR(XYZ_CHAR(axis)), " home_offset = ", home_offset[axis], " position_shift = ", position_shift[axis]);
->>>>>>> 1595fdb5
+    if (DEBUGGING(LEVELING)) DEBUG_ECHOLNPAIR("Axis ", AS_CHAR(AXIS_CHAR(axis)), " home_offset = ", home_offset[axis], " position_shift = ", position_shift[axis]);
   }
 #endif
 
