--- conflicted
+++ resolved
@@ -202,10 +202,12 @@
   #if AXIS_IS_L64XX(Z2)
     L6470_INIT_CHIP(Z2);
   #endif
-  #if AXIS_IS_L64XX(Z3) // TODO: What about Z4?
+  #if AXIS_IS_L64XX(Z3)
     L6470_INIT_CHIP(Z3);
   #endif
-<<<<<<< HEAD
+  #if AXIS_IS_L64XX(Z4)
+    L6470_INIT_CHIP(Z4);
+  #endif
   #if AXIS_IS_L64XX(I)
     L6470_INIT_CHIP(I);
   #endif
@@ -214,10 +216,6 @@
   #endif
   #if AXIS_IS_L64XX(K)
     L6470_INIT_CHIP(K);
-=======
-  #if AXIS_IS_L64XX(Z4)
-    L6470_INIT_CHIP(Z4);
->>>>>>> 02643167
   #endif
   #if AXIS_IS_L64XX(E0)
     L6470_INIT_CHIP(E0);
