--- conflicted
+++ resolved
@@ -2389,26 +2389,19 @@
   // Compute and limit the acceleration rate for the trapezoid generator.
   const float steps_per_mm = block->step_event_count * inverse_millimeters;
   uint32_t accel;
-<<<<<<< HEAD
-  if (!block->steps.a && !block->steps.b && !block->steps.c
-      #if LINEAR_AXES >= 4
-        && !block->steps.i
-      #endif
-      #if LINEAR_AXES >= 5
-        && !block->steps.j
-      #endif
-      #if LINEAR_AXES >= 6
-        && !block->steps.k
-      #endif
-      ) {
-    // convert to: acceleration steps/sec^2
-    accel = CEIL(settings.retract_acceleration * steps_per_mm);
-    TERN_(LIN_ADVANCE, block->use_advance_lead = false);
-=======
-  if (!block->steps.a && !block->steps.b && !block->steps.c) {    // Is this a retract / recover move?
+  if (!block->steps.a && !block->steps.b && !block->steps.c       // Is this a retract / recover move?
+    #if LINEAR_AXES >= 4
+      && !block->steps.i
+    #endif
+    #if LINEAR_AXES >= 5
+      && !block->steps.j
+    #endif
+    #if LINEAR_AXES >= 6
+      && !block->steps.k
+    #endif
+  ) {
     accel = CEIL(settings.retract_acceleration * steps_per_mm);   // Convert to: acceleration steps/sec^2
     TERN_(LIN_ADVANCE, block->use_advance_lead = false);          // No linear advance for simple retract/recover
->>>>>>> 1595fdb5
   }
   else {
     #define LIMIT_ACCEL_LONG(AXIS,INDX) do{ \
@@ -2892,21 +2885,17 @@
  *
  * Return 'false' if no segment was queued due to cleaning, cold extrusion, full queue, etc.
  */
-<<<<<<< HEAD
-bool Planner::buffer_segment(const float &a, const float &b, const float &c
+bool Planner::buffer_segment(const_float_t a, const_float_t b, const_float_t c
     #if LINEAR_AXES >= 4
-      , const float &i
+      , const_float_t i
     #endif
     #if LINEAR_AXES >= 5
-      , const float &j
+      , const_float_t j
     #endif
     #if LINEAR_AXES >= 6
-      , const float &k
-    #endif
-    , const float &e
-=======
-bool Planner::buffer_segment(const_float_t a, const_float_t b, const_float_t c, const_float_t e
->>>>>>> 1595fdb5
+      , const_float_t k
+    #endif
+    , const_float_t e
   #if HAS_DIST_MM_ARG
     , const xyze_float_t &cart_dist_mm
   #endif
@@ -3023,21 +3012,17 @@
  *  millimeters  - the length of the movement, if known
  *  inv_duration - the reciprocal if the duration of the movement, if known (kinematic only if feeedrate scaling is enabled)
  */
-<<<<<<< HEAD
-bool Planner::buffer_line(const float &rx, const float &ry, const float &rz
+bool Planner::buffer_line(const_float_t rx, const_float_t ry, const_float_t rz
     #if LINEAR_AXES >= 4
-      , const float &ri
+      , const_float_t ri
     #endif
     #if LINEAR_AXES >= 5
-      , const float &rj
+      , const_float_t rj
     #endif
     #if LINEAR_AXES >= 6
-      , const float &rk
-    #endif
-    , const float &e, const feedRate_t &fr_mm_s, const uint8_t extruder, const float millimeters
-=======
-bool Planner::buffer_line(const_float_t rx, const_float_t ry, const_float_t rz, const_float_t e, const_feedRate_t fr_mm_s, const uint8_t extruder, const float millimeters
->>>>>>> 1595fdb5
+      , const_float_t rk
+    #endif
+    , const_float_t e, const feedRate_t &fr_mm_s, const uint8_t extruder, const float millimeters
   #if ENABLED(SCARA_FEEDRATE_SCALING)
     , const_float_t inv_duration
   #endif
@@ -3157,22 +3142,18 @@
  *
  * The provided ABC position is in machine units.
  */
-
-<<<<<<< HEAD
-void Planner::set_machine_position_mm(const float &a, const float &b, const float &c
+void Planner::set_machine_position_mm(const_float_t a, const_float_t b, const_float_t c
   #if LINEAR_AXES >= 4
-    , const float &i
+    , const_float_t i
   #endif
   #if LINEAR_AXES >= 5
-    , const float &j
+    , const_float_t j
   #endif
   #if LINEAR_AXES >= 6
-    , const float &k
-  #endif
-  , const float &e) {
-=======
-void Planner::set_machine_position_mm(const_float_t a, const_float_t b, const_float_t c, const_float_t e) {
->>>>>>> 1595fdb5
+    , const_float_t k
+  #endif
+  , const_float_t e
+) {
   TERN_(DISTINCT_E_FACTORS, last_extruder = active_extruder);
   TERN_(HAS_POSITION_FLOAT, position_float.set(LIST_N(LINEAR_AXES, a, b, c, i, j, k), e));
   position.set(
@@ -3195,23 +3176,18 @@
     stepper.set_position(position);
 }
 
-<<<<<<< HEAD
-void Planner::set_position_mm(const float &rx, const float &ry, const float &rz
+void Planner::set_position_mm(const_float_t rx, const_float_t ry, const_float_t rz
   #if LINEAR_AXES >= 4
-    , const float &ri
+    , const_float_t ri
   #endif
   #if LINEAR_AXES >= 5
-	  , const float &rj
+	  , const_float_t rj
   #endif
   #if LINEAR_AXES >= 6
-    , const float &rk
-  #endif
-  , const float &e) {
+    , const_float_t rk
+  #endif
+  , const_float_t e) {
   xyze_pos_t machine = { LIST_N(LINEAR_AXES, rx, ry, rz, ri, rj, rk), e };
-=======
-void Planner::set_position_mm(const_float_t rx, const_float_t ry, const_float_t rz, const_float_t e) {
-  xyze_pos_t machine = { rx, ry, rz, e };
->>>>>>> 1595fdb5
   #if HAS_POSITION_MODIFIERS
     apply_modifiers(machine, true);
   #endif
