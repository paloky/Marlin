/**
 * Marlin 3D Printer Firmware
 * Copyright (c) 2020 MarlinFirmware [https://github.com/MarlinFirmware/Marlin]
 *
 * Based on Sprinter and grbl.
 * Copyright (c) 2011 Camiel Gubbels / Erik van der Zalm
 *
 * This program is free software: you can redistribute it and/or modify
 * it under the terms of the GNU General Public License as published by
 * the Free Software Foundation, either version 3 of the License, or
 * (at your option) any later version.
 *
 * This program is distributed in the hope that it will be useful,
 * but WITHOUT ANY WARRANTY; without even the implied warranty of
 * MERCHANTABILITY or FITNESS FOR A PARTICULAR PURPOSE.  See the
 * GNU General Public License for more details.
 *
 * You should have received a copy of the GNU General Public License
 * along with this program.  If not, see <https://www.gnu.org/licenses/>.
 *
 */

/**
 * planner.cpp
 *
 * Buffer movement commands and manage the acceleration profile plan
 *
 * Derived from Grbl
 * Copyright (c) 2009-2011 Simen Svale Skogsrud
 *
 * The ring buffer implementation gleaned from the wiring_serial library by David A. Mellis.
 *
 *
 * Reasoning behind the mathematics in this module (in the key of 'Mathematica'):
 *
 * s == speed, a == acceleration, t == time, d == distance
 *
 * Basic definitions:
 *   Speed[s_, a_, t_] := s + (a*t)
 *   Travel[s_, a_, t_] := Integrate[Speed[s, a, t], t]
 *
 * Distance to reach a specific speed with a constant acceleration:
 *   Solve[{Speed[s, a, t] == m, Travel[s, a, t] == d}, d, t]
 *   d -> (m^2 - s^2)/(2 a) --> estimate_acceleration_distance()
 *
 * Speed after a given distance of travel with constant acceleration:
 *   Solve[{Speed[s, a, t] == m, Travel[s, a, t] == d}, m, t]
 *   m -> Sqrt[2 a d + s^2]
 *
 * DestinationSpeed[s_, a_, d_] := Sqrt[2 a d + s^2]
 *
 * When to start braking (di) to reach a specified destination speed (s2) after accelerating
 * from initial speed s1 without ever stopping at a plateau:
 *   Solve[{DestinationSpeed[s1, a, di] == DestinationSpeed[s2, a, d - di]}, di]
 *   di -> (2 a d - s1^2 + s2^2)/(4 a) --> intersection_distance()
 *
 * IntersectionDistance[s1_, s2_, a_, d_] := (2 a d - s1^2 + s2^2)/(4 a)
 *
 * --
 *
 * The fast inverse function needed for Bézier interpolation for AVR
 * was designed, written and tested by Eduardo José Tagle on April/2018
 */

#include "planner.h"
#include "stepper.h"
#include "motion.h"
#include "temperature.h"
#include "../lcd/marlinui.h"
#include "../gcode/parser.h"

#include "../MarlinCore.h"

#if HAS_LEVELING
  #include "../feature/bedlevel/bedlevel.h"
#endif

#if ENABLED(FILAMENT_WIDTH_SENSOR)
  #include "../feature/filwidth.h"
#endif

#if ENABLED(BARICUDA)
  #include "../feature/baricuda.h"
#endif

#if ENABLED(MIXING_EXTRUDER)
  #include "../feature/mixing.h"
#endif

#if ENABLED(AUTO_POWER_CONTROL)
  #include "../feature/power.h"
#endif

#if ENABLED(EXTERNAL_CLOSED_LOOP_CONTROLLER)
  #include "../feature/closedloop.h"
#endif

#if ENABLED(BACKLASH_COMPENSATION)
  #include "../feature/backlash.h"
#endif

#if ENABLED(CANCEL_OBJECTS)
  #include "../feature/cancel_object.h"
#endif

#if ENABLED(POWER_LOSS_RECOVERY)
  #include "../feature/powerloss.h"
#endif

#if HAS_CUTTER
  #include "../feature/spindle_laser.h"
#endif

// Delay for delivery of first block to the stepper ISR, if the queue contains 2 or
// fewer movements. The delay is measured in milliseconds, and must be less than 250ms
#define BLOCK_DELAY_FOR_1ST_MOVE 100

Planner planner;

// public:

/**
 * A ring buffer of moves described in steps
 */
block_t Planner::block_buffer[BLOCK_BUFFER_SIZE];
volatile uint8_t Planner::block_buffer_head,    // Index of the next block to be pushed
                 Planner::block_buffer_nonbusy, // Index of the first non-busy block
                 Planner::block_buffer_planned, // Index of the optimally planned block
                 Planner::block_buffer_tail;    // Index of the busy block, if any
uint16_t Planner::cleaning_buffer_counter;      // A counter to disable queuing of blocks
uint8_t Planner::delay_before_delivering;       // This counter delays delivery of blocks when queue becomes empty to allow the opportunity of merging blocks

planner_settings_t Planner::settings;           // Initialized by settings.load()

#if ENABLED(LASER_POWER_INLINE)
  laser_state_t Planner::laser_inline;          // Current state for blocks
#endif

uint32_t Planner::max_acceleration_steps_per_s2[NUM_AXIS_N]; // (steps/s^2) Derived from mm_per_s2

float Planner::steps_to_mm[NUM_AXIS_N];         // (mm) Millimeters per step

#if HAS_JUNCTION_DEVIATION
  float Planner::junction_deviation_mm;         // (mm) M205 J
  #if HAS_LINEAR_E_JERK
    float Planner::max_e_jerk[DISTINCT_E];      // Calculated from junction_deviation_mm
  #endif
#endif

#if HAS_CLASSIC_JERK
  TERN(HAS_LINEAR_E_JERK, xyz_pos_t, xyze_pos_t) Planner::max_jerk;
#endif

#if ENABLED(SD_ABORT_ON_ENDSTOP_HIT)
  bool Planner::abort_on_endstop_hit = false;
#endif

#if ENABLED(DISTINCT_E_FACTORS)
  uint8_t Planner::last_extruder = 0;     // Respond to extruder change
#endif

#if ENABLED(DIRECT_STEPPING)
  uint32_t Planner::last_page_step_rate = 0;
  xyze_bool_t Planner::last_page_dir{0};
#endif

#if EXTRUDERS
  int16_t Planner::flow_percentage[EXTRUDERS] = ARRAY_BY_EXTRUDERS1(100); // Extrusion factor for each extruder
  float Planner::e_factor[EXTRUDERS] = ARRAY_BY_EXTRUDERS1(1.0f); // The flow percentage and volumetric multiplier combine to scale E movement
#endif

#if DISABLED(NO_VOLUMETRICS)
  float Planner::filament_size[EXTRUDERS],          // diameter of filament (in millimeters), typically around 1.75 or 2.85, 0 disables the volumetric calculations for the extruder
        Planner::volumetric_area_nominal = CIRCLE_AREA(float(DEFAULT_NOMINAL_FILAMENT_DIA) * 0.5f), // Nominal cross-sectional area
        Planner::volumetric_multiplier[EXTRUDERS];  // Reciprocal of cross-sectional area of filament (in mm^2). Pre-calculated to reduce computation in the planner
#endif

#if ENABLED(VOLUMETRIC_EXTRUDER_LIMIT)
  float Planner::volumetric_extruder_limit[EXTRUDERS],          // max mm^3/sec the extruder is able to handle
        Planner::volumetric_extruder_feedrate_limit[EXTRUDERS]; // pre calculated extruder feedrate limit based on volumetric_extruder_limit; pre-calculated to reduce computation in the planner
#endif

#if HAS_LEVELING
  bool Planner::leveling_active = false; // Flag that auto bed leveling is enabled
  #if ABL_PLANAR
    matrix_3x3 Planner::bed_level_matrix; // Transform to compensate for bed level
  #endif
  #if ENABLED(ENABLE_LEVELING_FADE_HEIGHT)
    float Planner::z_fade_height,      // Initialized by settings.load()
          Planner::inverse_z_fade_height,
          Planner::last_fade_z;
  #endif
#else
  constexpr bool Planner::leveling_active;
#endif

skew_factor_t Planner::skew_factor; // Initialized by settings.load()

#if ENABLED(AUTOTEMP)
  float Planner::autotemp_max = 250,
        Planner::autotemp_min = 210,
        Planner::autotemp_factor = 0.1f;
  bool Planner::autotemp_enabled = false;
#endif

// private:

xyze_long_t Planner::position{0};

uint32_t Planner::cutoff_long;

xyze_float_t Planner::previous_speed;
float Planner::previous_nominal_speed_sqr;

#if ENABLED(DISABLE_INACTIVE_EXTRUDER)
  last_move_t Planner::g_uc_extruder_last_move[EXTRUDERS] = { 0 };
#endif

#ifdef XY_FREQUENCY_LIMIT
  int8_t Planner::xy_freq_limit_hz = XY_FREQUENCY_LIMIT;
  float Planner::xy_freq_min_speed_factor = (XY_FREQUENCY_MIN_PERCENT) * 0.01f;
  int32_t Planner::xy_freq_min_interval_us = LROUND(1000000.0 / (XY_FREQUENCY_LIMIT));
#endif

#if ENABLED(LIN_ADVANCE)
  float Planner::extruder_advance_K[EXTRUDERS]; // Initialized by settings.load()
#endif

#if HAS_POSITION_FLOAT
  xyze_pos_t Planner::position_float; // Needed for accurate maths. Steps cannot be used!
#endif

#if IS_KINEMATIC
  xyze_pos_t Planner::position_cart;
#endif

#if HAS_WIRED_LCD
  volatile uint32_t Planner::block_buffer_runtime_us = 0;
#endif

/**
 * Class and Instance Methods
 */

Planner::Planner() { init(); }

void Planner::init() {
  position.reset();
  TERN_(HAS_POSITION_FLOAT, position_float.reset());
  TERN_(IS_KINEMATIC, position_cart.reset());
  previous_speed.reset();
  previous_nominal_speed_sqr = 0;
  TERN_(ABL_PLANAR, bed_level_matrix.set_to_identity());
  clear_block_buffer();
  delay_before_delivering = 0;
  #if ENABLED(DIRECT_STEPPING)
    last_page_step_rate = 0;
    last_page_dir.reset();
  #endif
}

#if ENABLED(S_CURVE_ACCELERATION)
  #ifdef __AVR__
    /**
     * This routine returns 0x1000000 / d, getting the inverse as fast as possible.
     * A fast-converging iterative Newton-Raphson method can reach full precision in
     * just 1 iteration, and takes 211 cycles (worst case; the mean case is less, up
     * to 30 cycles for small divisors), instead of the 500 cycles a normal division
     * would take.
     *
     * Inspired by the following page:
     *  https://stackoverflow.com/questions/27801397/newton-raphson-division-with-big-integers
     *
     * Suppose we want to calculate  floor(2 ^ k / B)  where B is a positive integer
     * Then, B must be <= 2^k, otherwise, the quotient is 0.
     *
     * The Newton - Raphson iteration for x = B / 2 ^ k yields:
     *  q[n + 1] = q[n] * (2 - q[n] * B / 2 ^ k)
     *
     * This can be rearranged to:
     *  q[n + 1] = q[n] * (2 ^ (k + 1) - q[n] * B) >> k
     *
     * Each iteration requires only integer multiplications and bit shifts.
     * It doesn't necessarily converge to floor(2 ^ k / B) but in the worst case
     * it eventually alternates between floor(2 ^ k / B) and ceil(2 ^ k / B).
     * So it checks for this case and extracts floor(2 ^ k / B).
     *
     * A simple but important optimization for this approach is to truncate
     * multiplications (i.e., calculate only the higher bits of the product) in the
     * early iterations of the Newton - Raphson method. This is done so the results
     * of the early iterations are far from the quotient. Then it doesn't matter if
     * they are done inaccurately.
     * It's important to pick a good starting value for x. Knowing how many
     * digits the divisor has, it can be estimated:
     *
     *   2^k / x = 2 ^ log2(2^k / x)
     *   2^k / x = 2 ^(log2(2^k)-log2(x))
     *   2^k / x = 2 ^(k*log2(2)-log2(x))
     *   2^k / x = 2 ^ (k-log2(x))
     *   2^k / x >= 2 ^ (k-floor(log2(x)))
     *   floor(log2(x)) is simply the index of the most significant bit set.
     *
     * If this estimation can be improved even further the number of iterations can be
     * reduced a lot, saving valuable execution time.
     * The paper "Software Integer Division" by Thomas L.Rodeheffer, Microsoft
     * Research, Silicon Valley,August 26, 2008, available at
     * https://www.microsoft.com/en-us/research/wp-content/uploads/2008/08/tr-2008-141.pdf
     * suggests, for its integer division algorithm, using a table to supply the first
     * 8 bits of precision, then, due to the quadratic convergence nature of the
     * Newton-Raphon iteration, just 2 iterations should be enough to get maximum
     * precision of the division.
     * By precomputing values of inverses for small denominator values, just one
     * Newton-Raphson iteration is enough to reach full precision.
     * This code uses the top 9 bits of the denominator as index.
     *
     * The AVR assembly function implements this C code using the data below:
     *
     *  // For small divisors, it is best to directly retrieve the results
     *  if (d <= 110) return pgm_read_dword(&small_inv_tab[d]);
     *
     *  // Compute initial estimation of 0x1000000/x -
     *  // Get most significant bit set on divider
     *  uint8_t idx = 0;
     *  uint32_t nr = d;
     *  if (!(nr & 0xFF0000)) {
     *    nr <<= 8; idx += 8;
     *    if (!(nr & 0xFF0000)) { nr <<= 8; idx += 8; }
     *  }
     *  if (!(nr & 0xF00000)) { nr <<= 4; idx += 4; }
     *  if (!(nr & 0xC00000)) { nr <<= 2; idx += 2; }
     *  if (!(nr & 0x800000)) { nr <<= 1; idx += 1; }
     *
     *  // Isolate top 9 bits of the denominator, to be used as index into the initial estimation table
     *  uint32_t tidx = nr >> 15,                                       // top 9 bits. bit8 is always set
     *           ie = inv_tab[tidx & 0xFF] + 256,                       // Get the table value. bit9 is always set
     *           x = idx <= 8 ? (ie >> (8 - idx)) : (ie << (idx - 8));  // Position the estimation at the proper place
     *
     *  x = uint32_t((x * uint64_t(_BV(25) - x * d)) >> 24);            // Refine estimation by newton-raphson. 1 iteration is enough
     *  const uint32_t r = _BV(24) - x * d;                             // Estimate remainder
     *  if (r >= d) x++;                                                // Check whether to adjust result
     *  return uint32_t(x);                                             // x holds the proper estimation
     */
    static uint32_t get_period_inverse(uint32_t d) {

      static const uint8_t inv_tab[256] PROGMEM = {
        255,253,252,250,248,246,244,242,240,238,236,234,233,231,229,227,
        225,224,222,220,218,217,215,213,212,210,208,207,205,203,202,200,
        199,197,195,194,192,191,189,188,186,185,183,182,180,179,178,176,
        175,173,172,170,169,168,166,165,164,162,161,160,158,157,156,154,
        153,152,151,149,148,147,146,144,143,142,141,139,138,137,136,135,
        134,132,131,130,129,128,127,126,125,123,122,121,120,119,118,117,
        116,115,114,113,112,111,110,109,108,107,106,105,104,103,102,101,
        100,99,98,97,96,95,94,93,92,91,90,89,88,88,87,86,
        85,84,83,82,81,80,80,79,78,77,76,75,74,74,73,72,
        71,70,70,69,68,67,66,66,65,64,63,62,62,61,60,59,
        59,58,57,56,56,55,54,53,53,52,51,50,50,49,48,48,
        47,46,46,45,44,43,43,42,41,41,40,39,39,38,37,37,
        36,35,35,34,33,33,32,32,31,30,30,29,28,28,27,27,
        26,25,25,24,24,23,22,22,21,21,20,19,19,18,18,17,
        17,16,15,15,14,14,13,13,12,12,11,10,10,9,9,8,
        8,7,7,6,6,5,5,4,4,3,3,2,2,1,0,0
      };

      // For small denominators, it is cheaper to directly store the result.
      //  For bigger ones, just ONE Newton-Raphson iteration is enough to get
      //  maximum precision we need
      static const uint32_t small_inv_tab[111] PROGMEM = {
        16777216,16777216,8388608,5592405,4194304,3355443,2796202,2396745,2097152,1864135,1677721,1525201,1398101,1290555,1198372,1118481,
        1048576,986895,932067,883011,838860,798915,762600,729444,699050,671088,645277,621378,599186,578524,559240,541200,
        524288,508400,493447,479349,466033,453438,441505,430185,419430,409200,399457,390167,381300,372827,364722,356962,
        349525,342392,335544,328965,322638,316551,310689,305040,299593,294337,289262,284359,279620,275036,270600,266305,
        262144,258111,254200,250406,246723,243148,239674,236298,233016,229824,226719,223696,220752,217885,215092,212369,
        209715,207126,204600,202135,199728,197379,195083,192841,190650,188508,186413,184365,182361,180400,178481,176602,
        174762,172960,171196,169466,167772,166111,164482,162885,161319,159783,158275,156796,155344,153919,152520
      };

      // For small divisors, it is best to directly retrieve the results
      if (d <= 110) return pgm_read_dword(&small_inv_tab[d]);

      uint8_t r8 = d & 0xFF,
              r9 = (d >> 8) & 0xFF,
              r10 = (d >> 16) & 0xFF,
              r2,r3,r4,r5,r6,r7,r11,r12,r13,r14,r15,r16,r17,r18;
      const uint8_t* ptab = inv_tab;

      __asm__ __volatile__(
        // %8:%7:%6 = interval
        // r31:r30: MUST be those registers, and they must point to the inv_tab

        A("clr %13")                       // %13 = 0

        // Now we must compute
        // result = 0xFFFFFF / d
        // %8:%7:%6 = interval
        // %16:%15:%14 = nr
        // %13 = 0

        // A plain division of 24x24 bits should take 388 cycles to complete. We will
        // use Newton-Raphson for the calculation, and will strive to get way less cycles
        // for the same result - Using C division, it takes 500cycles to complete .

        A("clr %3")                       // idx = 0
        A("mov %14,%6")
        A("mov %15,%7")
        A("mov %16,%8")                   // nr = interval
        A("tst %16")                      // nr & 0xFF0000 == 0 ?
        A("brne 2f")                      // No, skip this
        A("mov %16,%15")
        A("mov %15,%14")                  // nr <<= 8, %14 not needed
        A("subi %3,-8")                   // idx += 8
        A("tst %16")                      // nr & 0xFF0000 == 0 ?
        A("brne 2f")                      // No, skip this
        A("mov %16,%15")                  // nr <<= 8, %14 not needed
        A("clr %15")                      // We clear %14
        A("subi %3,-8")                   // idx += 8

        // here %16 != 0 and %16:%15 contains at least 9 MSBits, or both %16:%15 are 0
        L("2")
        A("cpi %16,0x10")                 // (nr & 0xF00000) == 0 ?
        A("brcc 3f")                      // No, skip this
        A("swap %15")                     // Swap nybbles
        A("swap %16")                     // Swap nybbles. Low nybble is 0
        A("mov %14, %15")
        A("andi %14,0x0F")                // Isolate low nybble
        A("andi %15,0xF0")                // Keep proper nybble in %15
        A("or %16, %14")                  // %16:%15 <<= 4
        A("subi %3,-4")                   // idx += 4

        L("3")
        A("cpi %16,0x40")                 // (nr & 0xC00000) == 0 ?
        A("brcc 4f")                      // No, skip this
        A("add %15,%15")
        A("adc %16,%16")
        A("add %15,%15")
        A("adc %16,%16")                  // %16:%15 <<= 2
        A("subi %3,-2")                   // idx += 2

        L("4")
        A("cpi %16,0x80")                 // (nr & 0x800000) == 0 ?
        A("brcc 5f")                      // No, skip this
        A("add %15,%15")
        A("adc %16,%16")                  // %16:%15 <<= 1
        A("inc %3")                       // idx += 1

        // Now %16:%15 contains its MSBit set to 1, or %16:%15 is == 0. We are now absolutely sure
        // we have at least 9 MSBits available to enter the initial estimation table
        L("5")
        A("add %15,%15")
        A("adc %16,%16")                  // %16:%15 = tidx = (nr <<= 1), we lose the top MSBit (always set to 1, %16 is the index into the inverse table)
        A("add r30,%16")                  // Only use top 8 bits
        A("adc r31,%13")                  // r31:r30 = inv_tab + (tidx)
        A("lpm %14, Z")                   // %14 = inv_tab[tidx]
        A("ldi %15, 1")                   // %15 = 1  %15:%14 = inv_tab[tidx] + 256

        // We must scale the approximation to the proper place
        A("clr %16")                      // %16 will always be 0 here
        A("subi %3,8")                    // idx == 8 ?
        A("breq 6f")                      // yes, no need to scale
        A("brcs 7f")                      // If C=1, means idx < 8, result was negative!

        // idx > 8, now %3 = idx - 8. We must perform a left shift. idx range:[1-8]
        A("sbrs %3,0")                    // shift by 1bit position?
        A("rjmp 8f")                      // No
        A("add %14,%14")
        A("adc %15,%15")                  // %15:16 <<= 1
        L("8")
        A("sbrs %3,1")                    // shift by 2bit position?
        A("rjmp 9f")                      // No
        A("add %14,%14")
        A("adc %15,%15")
        A("add %14,%14")
        A("adc %15,%15")                  // %15:16 <<= 1
        L("9")
        A("sbrs %3,2")                    // shift by 4bits position?
        A("rjmp 16f")                     // No
        A("swap %15")                     // Swap nybbles. lo nybble of %15 will always be 0
        A("swap %14")                     // Swap nybbles
        A("mov %12,%14")
        A("andi %12,0x0F")                // isolate low nybble
        A("andi %14,0xF0")                // and clear it
        A("or %15,%12")                   // %15:%16 <<= 4
        L("16")
        A("sbrs %3,3")                    // shift by 8bits position?
        A("rjmp 6f")                      // No, we are done
        A("mov %16,%15")
        A("mov %15,%14")
        A("clr %14")
        A("jmp 6f")

        // idx < 8, now %3 = idx - 8. Get the count of bits
        L("7")
        A("neg %3")                       // %3 = -idx = count of bits to move right. idx range:[1...8]
        A("sbrs %3,0")                    // shift by 1 bit position ?
        A("rjmp 10f")                     // No, skip it
        A("asr %15")                      // (bit7 is always 0 here)
        A("ror %14")
        L("10")
        A("sbrs %3,1")                    // shift by 2 bit position ?
        A("rjmp 11f")                     // No, skip it
        A("asr %15")                      // (bit7 is always 0 here)
        A("ror %14")
        A("asr %15")                      // (bit7 is always 0 here)
        A("ror %14")
        L("11")
        A("sbrs %3,2")                    // shift by 4 bit position ?
        A("rjmp 12f")                     // No, skip it
        A("swap %15")                     // Swap nybbles
        A("andi %14, 0xF0")               // Lose the lowest nybble
        A("swap %14")                     // Swap nybbles. Upper nybble is 0
        A("or %14,%15")                   // Pass nybble from upper byte
        A("andi %15, 0x0F")               // And get rid of that nybble
        L("12")
        A("sbrs %3,3")                    // shift by 8 bit position ?
        A("rjmp 6f")                      // No, skip it
        A("mov %14,%15")
        A("clr %15")
        L("6")                            // %16:%15:%14 = initial estimation of 0x1000000 / d

        // Now, we must refine the estimation present on %16:%15:%14 using 1 iteration
        // of Newton-Raphson. As it has a quadratic convergence, 1 iteration is enough
        // to get more than 18bits of precision (the initial table lookup gives 9 bits of
        // precision to start from). 18bits of precision is all what is needed here for result

        // %8:%7:%6 = d = interval
        // %16:%15:%14 = x = initial estimation of 0x1000000 / d
        // %13 = 0
        // %3:%2:%1:%0 = working accumulator

        // Compute 1<<25 - x*d. Result should never exceed 25 bits and should always be positive
        A("clr %0")
        A("clr %1")
        A("clr %2")
        A("ldi %3,2")                     // %3:%2:%1:%0 = 0x2000000
        A("mul %6,%14")                   // r1:r0 = LO(d) * LO(x)
        A("sub %0,r0")
        A("sbc %1,r1")
        A("sbc %2,%13")
        A("sbc %3,%13")                   // %3:%2:%1:%0 -= LO(d) * LO(x)
        A("mul %7,%14")                   // r1:r0 = MI(d) * LO(x)
        A("sub %1,r0")
        A("sbc %2,r1" )
        A("sbc %3,%13")                   // %3:%2:%1:%0 -= MI(d) * LO(x) << 8
        A("mul %8,%14")                   // r1:r0 = HI(d) * LO(x)
        A("sub %2,r0")
        A("sbc %3,r1")                    // %3:%2:%1:%0 -= MIL(d) * LO(x) << 16
        A("mul %6,%15")                   // r1:r0 = LO(d) * MI(x)
        A("sub %1,r0")
        A("sbc %2,r1")
        A("sbc %3,%13")                   // %3:%2:%1:%0 -= LO(d) * MI(x) << 8
        A("mul %7,%15")                   // r1:r0 = MI(d) * MI(x)
        A("sub %2,r0")
        A("sbc %3,r1")                    // %3:%2:%1:%0 -= MI(d) * MI(x) << 16
        A("mul %8,%15")                   // r1:r0 = HI(d) * MI(x)
        A("sub %3,r0")                    // %3:%2:%1:%0 -= MIL(d) * MI(x) << 24
        A("mul %6,%16")                   // r1:r0 = LO(d) * HI(x)
        A("sub %2,r0")
        A("sbc %3,r1")                    // %3:%2:%1:%0 -= LO(d) * HI(x) << 16
        A("mul %7,%16")                   // r1:r0 = MI(d) * HI(x)
        A("sub %3,r0")                    // %3:%2:%1:%0 -= MI(d) * HI(x) << 24
        // %3:%2:%1:%0 = (1<<25) - x*d     [169]

        // We need to multiply that result by x, and we are only interested in the top 24bits of that multiply

        // %16:%15:%14 = x = initial estimation of 0x1000000 / d
        // %3:%2:%1:%0 = (1<<25) - x*d = acc
        // %13 = 0

        // result = %11:%10:%9:%5:%4
        A("mul %14,%0")                   // r1:r0 = LO(x) * LO(acc)
        A("mov %4,r1")
        A("clr %5")
        A("clr %9")
        A("clr %10")
        A("clr %11")                      // %11:%10:%9:%5:%4 = LO(x) * LO(acc) >> 8
        A("mul %15,%0")                   // r1:r0 = MI(x) * LO(acc)
        A("add %4,r0")
        A("adc %5,r1")
        A("adc %9,%13")
        A("adc %10,%13")
        A("adc %11,%13")                  // %11:%10:%9:%5:%4 += MI(x) * LO(acc)
        A("mul %16,%0")                   // r1:r0 = HI(x) * LO(acc)
        A("add %5,r0")
        A("adc %9,r1")
        A("adc %10,%13")
        A("adc %11,%13")                  // %11:%10:%9:%5:%4 += MI(x) * LO(acc) << 8

        A("mul %14,%1")                   // r1:r0 = LO(x) * MIL(acc)
        A("add %4,r0")
        A("adc %5,r1")
        A("adc %9,%13")
        A("adc %10,%13")
        A("adc %11,%13")                  // %11:%10:%9:%5:%4 = LO(x) * MIL(acc)
        A("mul %15,%1")                   // r1:r0 = MI(x) * MIL(acc)
        A("add %5,r0")
        A("adc %9,r1")
        A("adc %10,%13")
        A("adc %11,%13")                  // %11:%10:%9:%5:%4 += MI(x) * MIL(acc) << 8
        A("mul %16,%1")                   // r1:r0 = HI(x) * MIL(acc)
        A("add %9,r0")
        A("adc %10,r1")
        A("adc %11,%13")                  // %11:%10:%9:%5:%4 += MI(x) * MIL(acc) << 16

        A("mul %14,%2")                   // r1:r0 = LO(x) * MIH(acc)
        A("add %5,r0")
        A("adc %9,r1")
        A("adc %10,%13")
        A("adc %11,%13")                  // %11:%10:%9:%5:%4 = LO(x) * MIH(acc) << 8
        A("mul %15,%2")                   // r1:r0 = MI(x) * MIH(acc)
        A("add %9,r0")
        A("adc %10,r1")
        A("adc %11,%13")                  // %11:%10:%9:%5:%4 += MI(x) * MIH(acc) << 16
        A("mul %16,%2")                   // r1:r0 = HI(x) * MIH(acc)
        A("add %10,r0")
        A("adc %11,r1")                   // %11:%10:%9:%5:%4 += MI(x) * MIH(acc) << 24

        A("mul %14,%3")                   // r1:r0 = LO(x) * HI(acc)
        A("add %9,r0")
        A("adc %10,r1")
        A("adc %11,%13")                  // %11:%10:%9:%5:%4 = LO(x) * HI(acc) << 16
        A("mul %15,%3")                   // r1:r0 = MI(x) * HI(acc)
        A("add %10,r0")
        A("adc %11,r1")                   // %11:%10:%9:%5:%4 += MI(x) * HI(acc) << 24
        A("mul %16,%3")                   // r1:r0 = HI(x) * HI(acc)
        A("add %11,r0")                   // %11:%10:%9:%5:%4 += MI(x) * HI(acc) << 32

        // At this point, %11:%10:%9 contains the new estimation of x.

        // Finally, we must correct the result. Estimate remainder as
        // (1<<24) - x*d
        // %11:%10:%9 = x
        // %8:%7:%6 = d = interval" "\n\t"
        A("ldi %3,1")
        A("clr %2")
        A("clr %1")
        A("clr %0")                       // %3:%2:%1:%0 = 0x1000000
        A("mul %6,%9")                    // r1:r0 = LO(d) * LO(x)
        A("sub %0,r0")
        A("sbc %1,r1")
        A("sbc %2,%13")
        A("sbc %3,%13")                   // %3:%2:%1:%0 -= LO(d) * LO(x)
        A("mul %7,%9")                    // r1:r0 = MI(d) * LO(x)
        A("sub %1,r0")
        A("sbc %2,r1")
        A("sbc %3,%13")                   // %3:%2:%1:%0 -= MI(d) * LO(x) << 8
        A("mul %8,%9")                    // r1:r0 = HI(d) * LO(x)
        A("sub %2,r0")
        A("sbc %3,r1")                    // %3:%2:%1:%0 -= MIL(d) * LO(x) << 16
        A("mul %6,%10")                   // r1:r0 = LO(d) * MI(x)
        A("sub %1,r0")
        A("sbc %2,r1")
        A("sbc %3,%13")                   // %3:%2:%1:%0 -= LO(d) * MI(x) << 8
        A("mul %7,%10")                   // r1:r0 = MI(d) * MI(x)
        A("sub %2,r0")
        A("sbc %3,r1")                    // %3:%2:%1:%0 -= MI(d) * MI(x) << 16
        A("mul %8,%10")                   // r1:r0 = HI(d) * MI(x)
        A("sub %3,r0")                    // %3:%2:%1:%0 -= MIL(d) * MI(x) << 24
        A("mul %6,%11")                   // r1:r0 = LO(d) * HI(x)
        A("sub %2,r0")
        A("sbc %3,r1")                    // %3:%2:%1:%0 -= LO(d) * HI(x) << 16
        A("mul %7,%11")                   // r1:r0 = MI(d) * HI(x)
        A("sub %3,r0")                    // %3:%2:%1:%0 -= MI(d) * HI(x) << 24
        // %3:%2:%1:%0 = r = (1<<24) - x*d
        // %8:%7:%6 = d = interval

        // Perform the final correction
        A("sub %0,%6")
        A("sbc %1,%7")
        A("sbc %2,%8")                    // r -= d
        A("brcs 14f")                     // if ( r >= d)

        // %11:%10:%9 = x
        A("ldi %3,1")
        A("add %9,%3")
        A("adc %10,%13")
        A("adc %11,%13")                  // x++
        L("14")

        // Estimation is done. %11:%10:%9 = x
        A("clr __zero_reg__")              // Make C runtime happy
        // [211 cycles total]
        : "=r" (r2),
          "=r" (r3),
          "=r" (r4),
          "=d" (r5),
          "=r" (r6),
          "=r" (r7),
          "+r" (r8),
          "+r" (r9),
          "+r" (r10),
          "=d" (r11),
          "=r" (r12),
          "=r" (r13),
          "=d" (r14),
          "=d" (r15),
          "=d" (r16),
          "=d" (r17),
          "=d" (r18),
          "+z" (ptab)
        :
        : "r0", "r1", "cc"
      );

      // Return the result
      return r11 | (uint16_t(r12) << 8) | (uint32_t(r13) << 16);
    }
  #else
    // All other 32-bit MPUs can easily do inverse using hardware division,
    // so we don't need to reduce precision or to use assembly language at all.
    // This routine, for all other archs, returns 0x100000000 / d ~= 0xFFFFFFFF / d
    static FORCE_INLINE uint32_t get_period_inverse(const uint32_t d) {
      return d ? 0xFFFFFFFF / d : 0xFFFFFFFF;
    }
  #endif
#endif

#define MINIMAL_STEP_RATE 120

/**
 * Get the current block for processing
 * and mark the block as busy.
 * Return nullptr if the buffer is empty
 * or if there is a first-block delay.
 *
 * WARNING: Called from Stepper ISR context!
 */
block_t* Planner::get_current_block() {
  // Get the number of moves in the planner queue so far
  const uint8_t nr_moves = movesplanned();

  // If there are any moves queued ...
  if (nr_moves) {

    // If there is still delay of delivery of blocks running, decrement it
    if (delay_before_delivering) {
      --delay_before_delivering;
      // If the number of movements queued is less than 3, and there is still time
      //  to wait, do not deliver anything
      if (nr_moves < 3 && delay_before_delivering) return nullptr;
      delay_before_delivering = 0;
    }

    // If we are here, there is no excuse to deliver the block
    block_t * const block = &block_buffer[block_buffer_tail];

    // No trapezoid calculated? Don't execute yet.
    if (TEST(block->flag, BLOCK_BIT_RECALCULATE)) return nullptr;

    // We can't be sure how long an active block will take, so don't count it.
    TERN_(HAS_WIRED_LCD, block_buffer_runtime_us -= block->segment_time_us);

    // As this block is busy, advance the nonbusy block pointer
    block_buffer_nonbusy = next_block_index(block_buffer_tail);

    // Push block_buffer_planned pointer, if encountered.
    if (block_buffer_tail == block_buffer_planned)
      block_buffer_planned = block_buffer_nonbusy;

    // Return the block
    return block;
  }

  // The queue became empty
  TERN_(HAS_WIRED_LCD, clear_block_buffer_runtime()); // paranoia. Buffer is empty now - so reset accumulated time to zero.

  return nullptr;
}

/**
 * Calculate trapezoid parameters, multiplying the entry- and exit-speeds
 * by the provided factors.
 **
 * ############ VERY IMPORTANT ############
 * NOTE that the PRECONDITION to call this function is that the block is
 * NOT BUSY and it is marked as RECALCULATE. That WARRANTIES the Stepper ISR
 * is not and will not use the block while we modify it, so it is safe to
 * alter its values.
 */
void Planner::calculate_trapezoid_for_block(block_t* const block, const float &entry_factor, const float &exit_factor) {

  uint32_t initial_rate = CEIL(block->nominal_rate * entry_factor),
           final_rate = CEIL(block->nominal_rate * exit_factor); // (steps per second)

  // Limit minimal step rate (Otherwise the timer will overflow.)
  NOLESS(initial_rate, uint32_t(MINIMAL_STEP_RATE));
  NOLESS(final_rate, uint32_t(MINIMAL_STEP_RATE));

  #if ENABLED(S_CURVE_ACCELERATION)
    uint32_t cruise_rate = initial_rate;
  #endif

  const int32_t accel = block->acceleration_steps_per_s2;

          // Steps required for acceleration, deceleration to/from nominal rate
  uint32_t accelerate_steps = CEIL(estimate_acceleration_distance(initial_rate, block->nominal_rate, accel)),
           decelerate_steps = FLOOR(estimate_acceleration_distance(block->nominal_rate, final_rate, -accel));
          // Steps between acceleration and deceleration, if any
  int32_t plateau_steps = block->step_event_count - accelerate_steps - decelerate_steps;

  // Does accelerate_steps + decelerate_steps exceed step_event_count?
  // Then we can't possibly reach the nominal rate, there will be no cruising.
  // Use intersection_distance() to calculate accel / braking time in order to
  // reach the final_rate exactly at the end of this block.
  if (plateau_steps < 0) {
    const float accelerate_steps_float = CEIL(intersection_distance(initial_rate, final_rate, accel, block->step_event_count));
    accelerate_steps = _MIN(uint32_t(_MAX(accelerate_steps_float, 0)), block->step_event_count);
    plateau_steps = 0;

    #if ENABLED(S_CURVE_ACCELERATION)
      // We won't reach the cruising rate. Let's calculate the speed we will reach
      cruise_rate = final_speed(initial_rate, accel, accelerate_steps);
    #endif
  }
  #if ENABLED(S_CURVE_ACCELERATION)
    else // We have some plateau time, so the cruise rate will be the nominal rate
      cruise_rate = block->nominal_rate;
  #endif

  #if ENABLED(S_CURVE_ACCELERATION)
    // Jerk controlled speed requires to express speed versus time, NOT steps
    uint32_t acceleration_time = ((float)(cruise_rate - initial_rate) / accel) * (STEPPER_TIMER_RATE),
             deceleration_time = ((float)(cruise_rate - final_rate) / accel) * (STEPPER_TIMER_RATE),
    // And to offload calculations from the ISR, we also calculate the inverse of those times here
             acceleration_time_inverse = get_period_inverse(acceleration_time),
             deceleration_time_inverse = get_period_inverse(deceleration_time);
  #endif

  // Store new block parameters
  block->accelerate_until = accelerate_steps;
  block->decelerate_after = accelerate_steps + plateau_steps;
  block->initial_rate = initial_rate;
  #if ENABLED(S_CURVE_ACCELERATION)
    block->acceleration_time = acceleration_time;
    block->deceleration_time = deceleration_time;
    block->acceleration_time_inverse = acceleration_time_inverse;
    block->deceleration_time_inverse = deceleration_time_inverse;
    block->cruise_rate = cruise_rate;
  #endif
  block->final_rate = final_rate;

  /**
   * Laser trapezoid calculations
   *
   * Approximate the trapezoid with the laser, incrementing the power every `entry_per` while accelerating
   * and decrementing it every `exit_power_per` while decelerating, thus ensuring power is related to feedrate.
   *
   * LASER_POWER_INLINE_TRAPEZOID_CONT doesn't need this as it continuously approximates
   *
   * Note this may behave unreliably when running with S_CURVE_ACCELERATION
   */
  #if ENABLED(LASER_POWER_INLINE_TRAPEZOID)
    if (block->laser.power > 0) { // No need to care if power == 0
      const uint8_t entry_power = block->laser.power * entry_factor; // Power on block entry
      #if DISABLED(LASER_POWER_INLINE_TRAPEZOID_CONT)
        // Speedup power
        const uint8_t entry_power_diff = block->laser.power - entry_power;
        if (entry_power_diff) {
          block->laser.entry_per = accelerate_steps / entry_power_diff;
          block->laser.power_entry = entry_power;
        }
        else {
          block->laser.entry_per = 0;
          block->laser.power_entry = block->laser.power;
        }
        // Slowdown power
        const uint8_t exit_power = block->laser.power * exit_factor, // Power on block entry
                      exit_power_diff = block->laser.power - exit_power;
        if (exit_power_diff) {
          block->laser.exit_per = (block->step_event_count - block->decelerate_after) / exit_power_diff;
          block->laser.power_exit = exit_power;
        }
        else {
          block->laser.exit_per = 0;
          block->laser.power_exit = block->laser.power;
        }
      #else
        block->laser.power_entry = entry_power;
      #endif
    }
  #endif
}

/*                            PLANNER SPEED DEFINITION
                                     +--------+   <- current->nominal_speed
                                    /          \
         current->entry_speed ->   +            \
                                   |             + <- next->entry_speed (aka exit speed)
                                   +-------------+
                                       time -->

  Recalculates the motion plan according to the following basic guidelines:

    1. Go over every feasible block sequentially in reverse order and calculate the junction speeds
        (i.e. current->entry_speed) such that:
      a. No junction speed exceeds the pre-computed maximum junction speed limit or nominal speeds of
         neighboring blocks.
      b. A block entry speed cannot exceed one reverse-computed from its exit speed (next->entry_speed)
         with a maximum allowable deceleration over the block travel distance.
      c. The last (or newest appended) block is planned from a complete stop (an exit speed of zero).
    2. Go over every block in chronological (forward) order and dial down junction speed values if
      a. The exit speed exceeds the one forward-computed from its entry speed with the maximum allowable
         acceleration over the block travel distance.

  When these stages are complete, the planner will have maximized the velocity profiles throughout the all
  of the planner blocks, where every block is operating at its maximum allowable acceleration limits. In
  other words, for all of the blocks in the planner, the plan is optimal and no further speed improvements
  are possible. If a new block is added to the buffer, the plan is recomputed according to the said
  guidelines for a new optimal plan.

  To increase computational efficiency of these guidelines, a set of planner block pointers have been
  created to indicate stop-compute points for when the planner guidelines cannot logically make any further
  changes or improvements to the plan when in normal operation and new blocks are streamed and added to the
  planner buffer. For example, if a subset of sequential blocks in the planner have been planned and are
  bracketed by junction velocities at their maximums (or by the first planner block as well), no new block
  added to the planner buffer will alter the velocity profiles within them. So we no longer have to compute
  them. Or, if a set of sequential blocks from the first block in the planner (or a optimal stop-compute
  point) are all accelerating, they are all optimal and can not be altered by a new block added to the
  planner buffer, as this will only further increase the plan speed to chronological blocks until a maximum
  junction velocity is reached. However, if the operational conditions of the plan changes from infrequently
  used feed holds or feedrate overrides, the stop-compute pointers will be reset and the entire plan is
  recomputed as stated in the general guidelines.

  Planner buffer index mapping:
  - block_buffer_tail: Points to the beginning of the planner buffer. First to be executed or being executed.
  - block_buffer_head: Points to the buffer block after the last block in the buffer. Used to indicate whether
      the buffer is full or empty. As described for standard ring buffers, this block is always empty.
  - block_buffer_planned: Points to the first buffer block after the last optimally planned block for normal
      streaming operating conditions. Use for planning optimizations by avoiding recomputing parts of the
      planner buffer that don't change with the addition of a new block, as describe above. In addition,
      this block can never be less than block_buffer_tail and will always be pushed forward and maintain
      this requirement when encountered by the Planner::release_current_block() routine during a cycle.

  NOTE: Since the planner only computes on what's in the planner buffer, some motions with lots of short
  line segments, like G2/3 arcs or complex curves, may seem to move slow. This is because there simply isn't
  enough combined distance traveled in the entire buffer to accelerate up to the nominal speed and then
  decelerate to a complete stop at the end of the buffer, as stated by the guidelines. If this happens and
  becomes an annoyance, there are a few simple solutions: (1) Maximize the machine acceleration. The planner
  will be able to compute higher velocity profiles within the same combined distance. (2) Maximize line
  motion(s) distance per block to a desired tolerance. The more combined distance the planner has to use,
  the faster it can go. (3) Maximize the planner buffer size. This also will increase the combined distance
  for the planner to compute over. It also increases the number of computations the planner has to perform
  to compute an optimal plan, so select carefully.
*/

// The kernel called by recalculate() when scanning the plan from last to first entry.
void Planner::reverse_pass_kernel(block_t* const current, const block_t * const next) {
  if (current) {
    // If entry speed is already at the maximum entry speed, and there was no change of speed
    // in the next block, there is no need to recheck. Block is cruising and there is no need to
    // compute anything for this block,
    // If not, block entry speed needs to be recalculated to ensure maximum possible planned speed.
    const float max_entry_speed_sqr = current->max_entry_speed_sqr;

    // Compute maximum entry speed decelerating over the current block from its exit speed.
    // If not at the maximum entry speed, or the previous block entry speed changed
    if (current->entry_speed_sqr != max_entry_speed_sqr || (next && TEST(next->flag, BLOCK_BIT_RECALCULATE))) {

      // If nominal length true, max junction speed is guaranteed to be reached.
      // If a block can de/ac-celerate from nominal speed to zero within the length of the block, then
      // the current block and next block junction speeds are guaranteed to always be at their maximum
      // junction speeds in deceleration and acceleration, respectively. This is due to how the current
      // block nominal speed limits both the current and next maximum junction speeds. Hence, in both
      // the reverse and forward planners, the corresponding block junction speed will always be at the
      // the maximum junction speed and may always be ignored for any speed reduction checks.

      const float new_entry_speed_sqr = TEST(current->flag, BLOCK_BIT_NOMINAL_LENGTH)
        ? max_entry_speed_sqr
        : _MIN(max_entry_speed_sqr, max_allowable_speed_sqr(-current->acceleration, next ? next->entry_speed_sqr : sq(float(MINIMUM_PLANNER_SPEED)), current->millimeters));
      if (current->entry_speed_sqr != new_entry_speed_sqr) {

        // Need to recalculate the block speed - Mark it now, so the stepper
        // ISR does not consume the block before being recalculated
        SBI(current->flag, BLOCK_BIT_RECALCULATE);

        // But there is an inherent race condition here, as the block may have
        // become BUSY just before being marked RECALCULATE, so check for that!
        if (stepper.is_block_busy(current)) {
          // Block became busy. Clear the RECALCULATE flag (no point in
          // recalculating BUSY blocks). And don't set its speed, as it can't
          // be updated at this time.
          CBI(current->flag, BLOCK_BIT_RECALCULATE);
        }
        else {
          // Block is not BUSY so this is ahead of the Stepper ISR:
          // Just Set the new entry speed.
          current->entry_speed_sqr = new_entry_speed_sqr;
        }
      }
    }
  }
}

/**
 * recalculate() needs to go over the current plan twice.
 * Once in reverse and once forward. This implements the reverse pass.
 */
void Planner::reverse_pass() {
  // Initialize block index to the last block in the planner buffer.
  uint8_t block_index = prev_block_index(block_buffer_head);

  // Read the index of the last buffer planned block.
  // The ISR may change it so get a stable local copy.
  uint8_t planned_block_index = block_buffer_planned;

  // If there was a race condition and block_buffer_planned was incremented
  //  or was pointing at the head (queue empty) break loop now and avoid
  //  planning already consumed blocks
  if (planned_block_index == block_buffer_head) return;

  // Reverse Pass: Coarsely maximize all possible deceleration curves back-planning from the last
  // block in buffer. Cease planning when the last optimal planned or tail pointer is reached.
  // NOTE: Forward pass will later refine and correct the reverse pass to create an optimal plan.
  const block_t *next = nullptr;
  while (block_index != planned_block_index) {

    // Perform the reverse pass
    block_t *current = &block_buffer[block_index];

    // Only consider non sync and page blocks
    if (!TEST(current->flag, BLOCK_BIT_SYNC_POSITION) && !IS_PAGE(current)) {
      reverse_pass_kernel(current, next);
      next = current;
    }

    // Advance to the next
    block_index = prev_block_index(block_index);

    // The ISR could advance the block_buffer_planned while we were doing the reverse pass.
    // We must try to avoid using an already consumed block as the last one - So follow
    // changes to the pointer and make sure to limit the loop to the currently busy block
    while (planned_block_index != block_buffer_planned) {

      // If we reached the busy block or an already processed block, break the loop now
      if (block_index == planned_block_index) return;

      // Advance the pointer, following the busy block
      planned_block_index = next_block_index(planned_block_index);
    }
  }
}

// The kernel called by recalculate() when scanning the plan from first to last entry.
void Planner::forward_pass_kernel(const block_t* const previous, block_t* const current, const uint8_t block_index) {
  if (previous) {
    // If the previous block is an acceleration block, too short to complete the full speed
    // change, adjust the entry speed accordingly. Entry speeds have already been reset,
    // maximized, and reverse-planned. If nominal length is set, max junction speed is
    // guaranteed to be reached. No need to recheck.
    if (!TEST(previous->flag, BLOCK_BIT_NOMINAL_LENGTH) &&
      previous->entry_speed_sqr < current->entry_speed_sqr) {

      // Compute the maximum allowable speed
      const float new_entry_speed_sqr = max_allowable_speed_sqr(-previous->acceleration, previous->entry_speed_sqr, previous->millimeters);

      // If true, current block is full-acceleration and we can move the planned pointer forward.
      if (new_entry_speed_sqr < current->entry_speed_sqr) {

        // Mark we need to recompute the trapezoidal shape, and do it now,
        // so the stepper ISR does not consume the block before being recalculated
        SBI(current->flag, BLOCK_BIT_RECALCULATE);

        // But there is an inherent race condition here, as the block maybe
        // became BUSY, just before it was marked as RECALCULATE, so check
        // if that is the case!
        if (stepper.is_block_busy(current)) {
          // Block became busy. Clear the RECALCULATE flag (no point in
          //  recalculating BUSY blocks and don't set its speed, as it can't
          //  be updated at this time.
          CBI(current->flag, BLOCK_BIT_RECALCULATE);
        }
        else {
          // Block is not BUSY, we won the race against the Stepper ISR:

          // Always <= max_entry_speed_sqr. Backward pass sets this.
          current->entry_speed_sqr = new_entry_speed_sqr; // Always <= max_entry_speed_sqr. Backward pass sets this.

          // Set optimal plan pointer.
          block_buffer_planned = block_index;
        }
      }
    }

    // Any block set at its maximum entry speed also creates an optimal plan up to this
    // point in the buffer. When the plan is bracketed by either the beginning of the
    // buffer and a maximum entry speed or two maximum entry speeds, every block in between
    // cannot logically be further improved. Hence, we don't have to recompute them anymore.
    if (current->entry_speed_sqr == current->max_entry_speed_sqr)
      block_buffer_planned = block_index;
  }
}

/**
 * recalculate() needs to go over the current plan twice.
 * Once in reverse and once forward. This implements the forward pass.
 */
void Planner::forward_pass() {

  // Forward Pass: Forward plan the acceleration curve from the planned pointer onward.
  // Also scans for optimal plan breakpoints and appropriately updates the planned pointer.

  // Begin at buffer planned pointer. Note that block_buffer_planned can be modified
  //  by the stepper ISR,  so read it ONCE. It it guaranteed that block_buffer_planned
  //  will never lead head, so the loop is safe to execute. Also note that the forward
  //  pass will never modify the values at the tail.
  uint8_t block_index = block_buffer_planned;

  block_t *block;
  const block_t * previous = nullptr;
  while (block_index != block_buffer_head) {

    // Perform the forward pass
    block = &block_buffer[block_index];

    // Skip SYNC and page blocks
    if (!TEST(block->flag, BLOCK_BIT_SYNC_POSITION) && !IS_PAGE(block)) {
      // If there's no previous block or the previous block is not
      // BUSY (thus, modifiable) run the forward_pass_kernel. Otherwise,
      // the previous block became BUSY, so assume the current block's
      // entry speed can't be altered (since that would also require
      // updating the exit speed of the previous block).
      if (!previous || !stepper.is_block_busy(previous))
        forward_pass_kernel(previous, block, block_index);
      previous = block;
    }
    // Advance to the previous
    block_index = next_block_index(block_index);
  }
}

/**
 * Recalculate the trapezoid speed profiles for all blocks in the plan
 * according to the entry_factor for each junction. Must be called by
 * recalculate() after updating the blocks.
 */
void Planner::recalculate_trapezoids() {
  // The tail may be changed by the ISR so get a local copy.
  uint8_t block_index = block_buffer_tail,
          head_block_index = block_buffer_head;
  // Since there could be a sync block in the head of the queue, and the
  // next loop must not recalculate the head block (as it needs to be
  // specially handled), scan backwards to the first non-SYNC block.
  while (head_block_index != block_index) {

    // Go back (head always point to the first free block)
    const uint8_t prev_index = prev_block_index(head_block_index);

    // Get the pointer to the block
    block_t *prev = &block_buffer[prev_index];

    // If not dealing with a sync block, we are done. The last block is not a SYNC block
    if (!TEST(prev->flag, BLOCK_BIT_SYNC_POSITION)) break;

    // Examine the previous block. This and all following are SYNC blocks
    head_block_index = prev_index;
  }

  // Go from the tail (currently executed block) to the first block, without including it)
  block_t *block = nullptr, *next = nullptr;
  float current_entry_speed = 0.0, next_entry_speed = 0.0;
  while (block_index != head_block_index) {

    next = &block_buffer[block_index];

    // Skip sync and page blocks
    if (!TEST(next->flag, BLOCK_BIT_SYNC_POSITION) && !IS_PAGE(next)) {
      next_entry_speed = SQRT(next->entry_speed_sqr);

      if (block) {
        // Recalculate if current block entry or exit junction speed has changed.
        if (TEST(block->flag, BLOCK_BIT_RECALCULATE) || TEST(next->flag, BLOCK_BIT_RECALCULATE)) {

          // Mark the current block as RECALCULATE, to protect it from the Stepper ISR running it.
          // Note that due to the above condition, there's a chance the current block isn't marked as
          // RECALCULATE yet, but the next one is. That's the reason for the following line.
          SBI(block->flag, BLOCK_BIT_RECALCULATE);

          // But there is an inherent race condition here, as the block maybe
          // became BUSY, just before it was marked as RECALCULATE, so check
          // if that is the case!
          if (!stepper.is_block_busy(block)) {
            // Block is not BUSY, we won the race against the Stepper ISR:

            // NOTE: Entry and exit factors always > 0 by all previous logic operations.
            const float current_nominal_speed = SQRT(block->nominal_speed_sqr),
                        nomr = 1.0f / current_nominal_speed;
            calculate_trapezoid_for_block(block, current_entry_speed * nomr, next_entry_speed * nomr);
            #if ENABLED(LIN_ADVANCE)
              if (block->use_advance_lead) {
                const float comp = block->e_D_ratio * extruder_advance_K[active_extruder] * settings.axis_steps_per_mm[E_AXIS];
                block->max_adv_steps = current_nominal_speed * comp;
                block->final_adv_steps = next_entry_speed * comp;
              }
            #endif
          }

          // Reset current only to ensure next trapezoid is computed - The
          // stepper is free to use the block from now on.
          CBI(block->flag, BLOCK_BIT_RECALCULATE);
        }
      }

      block = next;
      current_entry_speed = next_entry_speed;
    }

    block_index = next_block_index(block_index);
  }

  // Last/newest block in buffer. Exit speed is set with MINIMUM_PLANNER_SPEED. Always recalculated.
  if (next) {

    // Mark the next(last) block as RECALCULATE, to prevent the Stepper ISR running it.
    // As the last block is always recalculated here, there is a chance the block isn't
    // marked as RECALCULATE yet. That's the reason for the following line.
    SBI(next->flag, BLOCK_BIT_RECALCULATE);

    // But there is an inherent race condition here, as the block maybe
    // became BUSY, just before it was marked as RECALCULATE, so check
    // if that is the case!
    if (!stepper.is_block_busy(block)) {
      // Block is not BUSY, we won the race against the Stepper ISR:

      const float next_nominal_speed = SQRT(next->nominal_speed_sqr),
                  nomr = 1.0f / next_nominal_speed;
      calculate_trapezoid_for_block(next, next_entry_speed * nomr, float(MINIMUM_PLANNER_SPEED) * nomr);
      #if ENABLED(LIN_ADVANCE)
        if (next->use_advance_lead) {
          const float comp = next->e_D_ratio * extruder_advance_K[active_extruder] * settings.axis_steps_per_mm[E_AXIS];
          next->max_adv_steps = next_nominal_speed * comp;
          next->final_adv_steps = (MINIMUM_PLANNER_SPEED) * comp;
        }
      #endif
    }

    // Reset next only to ensure its trapezoid is computed - The stepper is free to use
    // the block from now on.
    CBI(next->flag, BLOCK_BIT_RECALCULATE);
  }
}

void Planner::recalculate() {
  // Initialize block index to the last block in the planner buffer.
  const uint8_t block_index = prev_block_index(block_buffer_head);
  // If there is just one block, no planning can be done. Avoid it!
  if (block_index != block_buffer_planned) {
    reverse_pass();
    forward_pass();
  }
  recalculate_trapezoids();
}

/**
 * Maintain fans, paste extruder pressure,
 */
void Planner::check_axes_activity() {

  #if ANY(DISABLE_X, DISABLE_Y, DISABLE_Z , DISABLE_I , DISABLE_J , DISABLE_K, DISABLE_E)
    xyze_bool_t axis_active = { false };
  #endif

  #if HAS_FAN
    uint8_t tail_fan_speed[FAN_COUNT];
  #endif

  #if ENABLED(BARICUDA)
    #if HAS_HEATER_1
      uint8_t tail_valve_pressure;
    #endif
    #if HAS_HEATER_2
      uint8_t tail_e_to_p_pressure;
    #endif
  #endif

  if (has_blocks_queued()) {

    #if HAS_FAN || ENABLED(BARICUDA)
      block_t *block = &block_buffer[block_buffer_tail];
    #endif

    #if HAS_FAN
      FANS_LOOP(i)
        tail_fan_speed[i] = thermalManager.scaledFanSpeed(i, block->fan_speed[i]);
    #endif

    #if ENABLED(BARICUDA)
      TERN_(HAS_HEATER_1, tail_valve_pressure = block->valve_pressure);
      TERN_(HAS_HEATER_2, tail_e_to_p_pressure = block->e_to_p_pressure);
    #endif

    #if ANY(DISABLE_X, DISABLE_Y, DISABLE_Z, DISABLE_E)
      for (uint8_t b = block_buffer_tail; b != block_buffer_head; b = next_block_index(b)) {
        block_t *block = &block_buffer[b];
        if (ENABLED(DISABLE_X) && block->steps.x) axis_active.x = true;
        if (ENABLED(DISABLE_Y) && block->steps.y) axis_active.y = true;
        if (ENABLED(DISABLE_Z) && block->steps.z) axis_active.z = true;
        #if LINEAR_AXES >= 4
          if (ENABLED(DISABLE_I) && block->steps.i) axis_active.i = true;
        #endif
        #if LINEAR_AXES >= 5
          if (ENABLED(DISABLE_J) && block->steps.j) axis_active.j = true;
        #endif
        #if LINEAR_AXES >= 6
          if (ENABLED(DISABLE_K) && block->steps.k) axis_active.k = true;
        #endif
        if (ENABLED(DISABLE_E) && block->steps.e) axis_active.e = true;
      }
    #endif
  }
  else {

    TERN_(HAS_CUTTER, cutter.refresh());

    #if HAS_FAN
      FANS_LOOP(i)
        tail_fan_speed[i] = thermalManager.scaledFanSpeed(i);
    #endif

    #if ENABLED(BARICUDA)
      TERN_(HAS_HEATER_1, tail_valve_pressure = baricuda_valve_pressure);
      TERN_(HAS_HEATER_2, tail_e_to_p_pressure = baricuda_e_to_p_pressure);
    #endif
  }

  //
  // Disable inactive axes
  //
  if (TERN0(DISABLE_X, !axis_active.x)) DISABLE_AXIS_X();
  if (TERN0(DISABLE_Y, !axis_active.y)) DISABLE_AXIS_Y();
  if (TERN0(DISABLE_Z, !axis_active.z)) DISABLE_AXIS_Z();
  #if LINEAR_AXES >= 4
    if (TERN0(DISABLE_I, !axis_active.i)) DISABLE_AXIS_I();
  #endif
  #if LINEAR_AXES >= 5
    if (TERN0(DISABLE_J, !axis_active.j)) DISABLE_AXIS_J();
  #endif
  #if LINEAR_AXES >= 6
    if (TERN0(DISABLE_K, !axis_active.k)) DISABLE_AXIS_K();
  #endif
  if (TERN0(DISABLE_E, !axis_active.e)) disable_e_steppers();

  //
  // Update Fan speeds
  //
  #if HAS_FAN

    #if FAN_KICKSTART_TIME > 0
      static millis_t fan_kick_end[FAN_COUNT] = { 0 };
      #define KICKSTART_FAN(f)                         \
        if (tail_fan_speed[f]) {                       \
          millis_t ms = millis();                      \
          if (fan_kick_end[f] == 0) {                  \
            fan_kick_end[f] = ms + FAN_KICKSTART_TIME; \
            tail_fan_speed[f] = 255;                   \
          } else if (PENDING(ms, fan_kick_end[f]))     \
            tail_fan_speed[f] = 255;                   \
        } else fan_kick_end[f] = 0
    #else
      #define KICKSTART_FAN(f) NOOP
    #endif

    #if FAN_MIN_PWM != 0 || FAN_MAX_PWM != 255
      #define CALC_FAN_SPEED(f) (tail_fan_speed[f] ? map(tail_fan_speed[f], 1, 255, FAN_MIN_PWM, FAN_MAX_PWM) : FAN_OFF_PWM)
    #else
      #define CALC_FAN_SPEED(f) (tail_fan_speed[f] ?: FAN_OFF_PWM)
    #endif

    #if ENABLED(FAN_SOFT_PWM)
      #define _FAN_SET(F) thermalManager.soft_pwm_amount_fan[F] = CALC_FAN_SPEED(F);
    #elif ENABLED(FAST_PWM_FAN)
      #define _FAN_SET(F) set_pwm_duty(FAN##F##_PIN, CALC_FAN_SPEED(F));
    #else
      #define _FAN_SET(F) analogWrite(pin_t(FAN##F##_PIN), CALC_FAN_SPEED(F));
    #endif
    #define FAN_SET(F) do{ KICKSTART_FAN(F); _FAN_SET(F); }while(0)

    TERN_(HAS_FAN0, FAN_SET(0));
    TERN_(HAS_FAN1, FAN_SET(1));
    TERN_(HAS_FAN2, FAN_SET(2));
    TERN_(HAS_FAN3, FAN_SET(3));
    TERN_(HAS_FAN4, FAN_SET(4));
    TERN_(HAS_FAN5, FAN_SET(5));
    TERN_(HAS_FAN6, FAN_SET(6));
    TERN_(HAS_FAN7, FAN_SET(7));
  #endif // HAS_FAN

  TERN_(AUTOTEMP, getHighESpeed());

  #if ENABLED(BARICUDA)
    TERN_(HAS_HEATER_1, analogWrite(pin_t(HEATER_1_PIN), tail_valve_pressure));
    TERN_(HAS_HEATER_2, analogWrite(pin_t(HEATER_2_PIN), tail_e_to_p_pressure));
  #endif
}

#if ENABLED(AUTOTEMP)

  #if ENABLED(AUTOTEMP_PROPORTIONAL)
    void Planner::_autotemp_update_from_hotend() {
      const int16_t target = thermalManager.degTargetHotend(active_extruder);
      autotemp_min = target + AUTOTEMP_MIN_P;
      autotemp_max = target + AUTOTEMP_MAX_P;
    }
  #endif

  /**
   * Called after changing tools to:
   *  - Reset or re-apply the default proportional autotemp factor.
   *  - Enable autotemp if the factor is non-zero.
   */
  void Planner::autotemp_update() {
    _autotemp_update_from_hotend();
    autotemp_factor = TERN(AUTOTEMP_PROPORTIONAL, AUTOTEMP_FACTOR_P, 0);
    autotemp_enabled = autotemp_factor != 0;
  }

  /**
   * Called by the M104/M109 commands after setting Hotend Temperature
   *
   */
  void Planner::autotemp_M104_M109() {
    _autotemp_update_from_hotend();

    if (parser.seenval('S')) autotemp_min = parser.value_celsius();
    if (parser.seenval('B')) autotemp_max = parser.value_celsius();

    // When AUTOTEMP_PROPORTIONAL is enabled, F0 disables autotemp.
    // Normally, leaving off F also disables autotemp.
    autotemp_factor = parser.seen('F') ? parser.value_float() : TERN(AUTOTEMP_PROPORTIONAL, AUTOTEMP_FACTOR_P, 0);
    autotemp_enabled = autotemp_factor != 0;
  }

  /**
   * Called every so often to adjust the hotend target temperature
   * based on the extrusion speed, which is calculated from the blocks
   * currently in the planner.
   */
  void Planner::getHighESpeed() {
    static float oldt = 0;

    if (!autotemp_enabled) return;
    if (thermalManager.degTargetHotend(active_extruder) < autotemp_min - 2) return; // Below the min?

    float high = 0.0;
    for (uint8_t b = block_buffer_tail; b != block_buffer_head; b = next_block_index(b)) {
      block_t* block = &block_buffer[b];
      if (block->steps.x || block->steps.y || block->steps.z) {
        const float se = (float)block->steps.e / block->step_event_count * SQRT(block->nominal_speed_sqr); // mm/sec;
        NOLESS(high, se);
      }
    }

    float t = autotemp_min + high * autotemp_factor;
    LIMIT(t, autotemp_min, autotemp_max);
    if (t < oldt) t *= (1.0f - (AUTOTEMP_OLDWEIGHT)) + oldt * (AUTOTEMP_OLDWEIGHT);
    oldt = t;
    thermalManager.setTargetHotend(t, active_extruder);
  }

#endif

#if DISABLED(NO_VOLUMETRICS)

  /**
   * Get a volumetric multiplier from a filament diameter.
   * This is the reciprocal of the circular cross-section area.
   * Return 1.0 with volumetric off or a diameter of 0.0.
   */
  inline float calculate_volumetric_multiplier(const float &diameter) {
    return (parser.volumetric_enabled && diameter) ? 1.0f / CIRCLE_AREA(diameter * 0.5f) : 1;
  }

  /**
   * Convert the filament sizes into volumetric multipliers.
   * The multiplier converts a given E value into a length.
   */
  void Planner::calculate_volumetric_multipliers() {
    LOOP_L_N(i, COUNT(filament_size)) {
      volumetric_multiplier[i] = calculate_volumetric_multiplier(filament_size[i]);
      refresh_e_factor(i);
    }
    #if ENABLED(VOLUMETRIC_EXTRUDER_LIMIT)
      calculate_volumetric_extruder_limits(); // update volumetric_extruder_limits as well.
    #endif
  }

#endif // !NO_VOLUMETRICS

#if ENABLED(VOLUMETRIC_EXTRUDER_LIMIT)

  /**
   * Convert volumetric based limits into pre calculated extruder feedrate limits.
   */
  void Planner::calculate_volumetric_extruder_limit(const uint8_t e) {
    const float &lim = volumetric_extruder_limit[e], &siz = filament_size[e];
    volumetric_extruder_feedrate_limit[e] = (lim && siz) ? lim / CIRCLE_AREA(siz * 0.5f) : 0;
  }
  void Planner::calculate_volumetric_extruder_limits() {
    LOOP_L_N(e, EXTRUDERS) calculate_volumetric_extruder_limit(e);
  }

#endif

#if ENABLED(FILAMENT_WIDTH_SENSOR)
  /**
   * Convert the ratio value given by the filament width sensor
   * into a volumetric multiplier. Conversion differs when using
   * linear extrusion vs volumetric extrusion.
   */
  void Planner::apply_filament_width_sensor(const int8_t encoded_ratio) {
    // Reconstitute the nominal/measured ratio
    const float nom_meas_ratio = 1 + 0.01f * encoded_ratio,
                ratio_2 = sq(nom_meas_ratio);

    volumetric_multiplier[FILAMENT_SENSOR_EXTRUDER_NUM] = parser.volumetric_enabled
      ? ratio_2 / CIRCLE_AREA(filwidth.nominal_mm * 0.5f) // Volumetric uses a true volumetric multiplier
      : ratio_2;                                          // Linear squares the ratio, which scales the volume

    refresh_e_factor(FILAMENT_SENSOR_EXTRUDER_NUM);
  }
#endif

#if HAS_LEVELING

  constexpr xy_pos_t level_fulcrum = {
    TERN(Z_SAFE_HOMING, Z_SAFE_HOMING_X_POINT, X_HOME_POS),
    TERN(Z_SAFE_HOMING, Z_SAFE_HOMING_Y_POINT, Y_HOME_POS)
  };

  /**
   * rx, ry, rz - Cartesian positions in mm
   *              Leveled XYZ on completion
   */
  void Planner::apply_leveling(xyz_pos_t &raw) {
    if (!leveling_active) return;

    #if ABL_PLANAR

      xy_pos_t d = raw - level_fulcrum;
      apply_rotation_xyz(bed_level_matrix, d.x, d.y, raw.z);
      raw = d + level_fulcrum;

    #elif HAS_MESH

      #if ENABLED(ENABLE_LEVELING_FADE_HEIGHT)
        const float fade_scaling_factor = fade_scaling_factor_for_z(raw.z);
      #elif DISABLED(MESH_BED_LEVELING)
        constexpr float fade_scaling_factor = 1.0;
      #endif

      raw.z += (
        #if ENABLED(MESH_BED_LEVELING)
          mbl.get_z(raw
            #if ENABLED(ENABLE_LEVELING_FADE_HEIGHT)
              , fade_scaling_factor
            #endif
          )
        #elif ENABLED(AUTO_BED_LEVELING_UBL)
          fade_scaling_factor ? fade_scaling_factor * ubl.get_z_correction(raw) : 0.0
        #elif ENABLED(AUTO_BED_LEVELING_BILINEAR)
          fade_scaling_factor ? fade_scaling_factor * bilinear_z_offset(raw) : 0.0
        #endif
      );

    #endif
  }

  void Planner::unapply_leveling(xyz_pos_t &raw) {

    if (leveling_active) {

      #if ABL_PLANAR

        matrix_3x3 inverse = matrix_3x3::transpose(bed_level_matrix);

        xy_pos_t d = raw - level_fulcrum;
        apply_rotation_xyz(inverse, d.x, d.y, raw.z);
        raw = d + level_fulcrum;

      #elif HAS_MESH

        #if ENABLED(ENABLE_LEVELING_FADE_HEIGHT)
          const float fade_scaling_factor = fade_scaling_factor_for_z(raw.z);
        #elif DISABLED(MESH_BED_LEVELING)
          constexpr float fade_scaling_factor = 1.0;
        #endif

        raw.z -= (
          #if ENABLED(MESH_BED_LEVELING)
            mbl.get_z(raw
              #if ENABLED(ENABLE_LEVELING_FADE_HEIGHT)
                , fade_scaling_factor
              #endif
            )
          #elif ENABLED(AUTO_BED_LEVELING_UBL)
            fade_scaling_factor ? fade_scaling_factor * ubl.get_z_correction(raw) : 0.0
          #elif ENABLED(AUTO_BED_LEVELING_BILINEAR)
            fade_scaling_factor ? fade_scaling_factor * bilinear_z_offset(raw) : 0.0
          #endif
        );

      #endif
    }
  }

#endif // HAS_LEVELING

#if ENABLED(FWRETRACT)
  /**
   * rz, e - Cartesian positions in mm
   */
  void Planner::apply_retract(float &rz, float &e) {
    rz += fwretract.current_hop;
    e -= fwretract.current_retract[active_extruder];
  }

  void Planner::unapply_retract(float &rz, float &e) {
    rz -= fwretract.current_hop;
    e += fwretract.current_retract[active_extruder];
  }

#endif

void Planner::quick_stop() {

  // Remove all the queued blocks. Note that this function is NOT
  // called from the Stepper ISR, so we must consider tail as readonly!
  // that is why we set head to tail - But there is a race condition that
  // must be handled: The tail could change between the read and the assignment
  // so this must be enclosed in a critical section

  const bool was_enabled = stepper.suspend();

  // Drop all queue entries
  block_buffer_nonbusy = block_buffer_planned = block_buffer_head = block_buffer_tail;

  // Restart the block delay for the first movement - As the queue was
  // forced to empty, there's no risk the ISR will touch this.
  delay_before_delivering = BLOCK_DELAY_FOR_1ST_MOVE;

  #if HAS_WIRED_LCD
    // Clear the accumulated runtime
    clear_block_buffer_runtime();
  #endif

  // Make sure to drop any attempt of queuing moves for 1 second
  cleaning_buffer_counter = TEMP_TIMER_FREQUENCY;

  // Reenable Stepper ISR
  if (was_enabled) stepper.wake_up();

  // And stop the stepper ISR
  stepper.quick_stop();
}

void Planner::endstop_triggered(const AxisEnum axis) {
  // Record stepper position and discard the current block
  stepper.endstop_triggered(axis);
}

float Planner::triggered_position_mm(const AxisEnum axis) {
  return stepper.triggered_position(axis) * steps_to_mm[axis];
}

void Planner::finish_and_disable() {
  while (has_blocks_queued() || cleaning_buffer_counter) idle();
  disable_all_steppers();
}

/**
 * Get an axis position according to stepper position(s)
 * For CORE machines apply translation from ABC to XYZ.
 */
float Planner::get_axis_position_mm(const AxisEnum axis) {
  float axis_steps;
  #if IS_CORE

    // Requesting one of the "core" axes?
    if (axis == CORE_AXIS_1 || axis == CORE_AXIS_2) {

      // Protect the access to the position.
      const bool was_enabled = stepper.suspend();

      const int32_t p1 = stepper.position(CORE_AXIS_1),
                    p2 = stepper.position(CORE_AXIS_2);

      if (was_enabled) stepper.wake_up();

      // ((a1+a2)+(a1-a2))/2 -> (a1+a2+a1-a2)/2 -> (a1+a1)/2 -> a1
      // ((a1+a2)-(a1-a2))/2 -> (a1+a2-a1+a2)/2 -> (a2+a2)/2 -> a2
      axis_steps = (axis == CORE_AXIS_2 ? CORESIGN(p1 - p2) : p1 + p2) * 0.5f;
    }
    else
      axis_steps = stepper.position(axis);

  #elif ENABLED(MARKFORGED_XY)

    // Requesting one of the joined axes?
    if (axis == CORE_AXIS_1 || axis == CORE_AXIS_2) {
      // Protect the access to the position.
      const bool was_enabled = stepper.suspend();

      const int32_t p1 = stepper.position(CORE_AXIS_1),
                    p2 = stepper.position(CORE_AXIS_2);

      if (was_enabled) stepper.wake_up();

      axis_steps = ((axis == CORE_AXIS_1) ? p1 - p2 : p2);
    }
    else
      axis_steps = stepper.position(axis);

  #else

    axis_steps = stepper.position(axis);

  #endif

  return axis_steps * steps_to_mm[axis];
}

/**
 * Block until all buffered steps are executed / cleaned
 */
void Planner::synchronize() {
  while (has_blocks_queued() || cleaning_buffer_counter
      || TERN0(EXTERNAL_CLOSED_LOOP_CONTROLLER, CLOSED_LOOP_WAITING())
  ) idle();
}

/**
 * Planner::_buffer_steps
 *
 * Add a new linear movement to the planner queue (in terms of steps).
 *
 *  target        - target position in steps units
 *  target_float  - target position in direct (mm, degrees) units. optional
 *  fr_mm_s       - (target) speed of the move
 *  extruder      - target extruder
 *  millimeters   - the length of the movement, if known
 *
 * Returns true if movement was properly queued, false otherwise (if cleaning)
 */
bool Planner::_buffer_steps(const xyze_long_t &target
  #if HAS_POSITION_FLOAT
    , const xyze_pos_t &target_float
  #endif
  #if HAS_DIST_MM_ARG
    , const xyze_float_t &cart_dist_mm
  #endif
  , feedRate_t fr_mm_s, const uint8_t extruder, const float &millimeters
) {

  // Wait for the next available block
  uint8_t next_buffer_head;
  block_t * const block = get_next_free_block(next_buffer_head);

  // If we are cleaning, do not accept queuing of movements
  // This must be after get_next_free_block() because it calls idle()
  // where cleaning_buffer_counter can be changed
  if (cleaning_buffer_counter) return false;

  // Fill the block with the specified movement
  if (!_populate_block(block, false, target
    #if HAS_POSITION_FLOAT
      , target_float
    #endif
    #if HAS_DIST_MM_ARG
      , cart_dist_mm
    #endif
    , fr_mm_s, extruder, millimeters
  )) {
    // Movement was not queued, probably because it was too short.
    //  Simply accept that as movement queued and done
    return true;
  }

  // If this is the first added movement, reload the delay, otherwise, cancel it.
  if (block_buffer_head == block_buffer_tail) {
    // If it was the first queued block, restart the 1st block delivery delay, to
    // give the planner an opportunity to queue more movements and plan them
    // As there are no queued movements, the Stepper ISR will not touch this
    // variable, so there is no risk setting this here (but it MUST be done
    // before the following line!!)
    delay_before_delivering = BLOCK_DELAY_FOR_1ST_MOVE;
  }

  // Move buffer head
  block_buffer_head = next_buffer_head;

  // Recalculate and optimize trapezoidal speed profiles
  recalculate();

  // Movement successfully queued!
  return true;
}

/**
 * Planner::_populate_block
 *
 * Fills a new linear movement in the block (in terms of steps).
 *
 *  target      - target position in steps units
 *  fr_mm_s     - (target) speed of the move
 *  extruder    - target extruder
 *
 * Returns true if movement is acceptable, false otherwise
 */
bool Planner::_populate_block(block_t * const block, bool split_move,
  const abce_long_t &target
  #if HAS_POSITION_FLOAT
    , const xyze_pos_t &target_float
  #endif
  #if HAS_DIST_MM_ARG
    , const xyze_float_t &cart_dist_mm
  #endif
  , feedRate_t fr_mm_s, const uint8_t extruder, const float &millimeters/*=0.0*/
) {
  const int32_t da = target.a - position.a,
                db = target.b - position.b,
                dc = target.c - position.c;
  #if LINEAR_AXES >= 4
    const int32_t di = target.i - position.i;
  #endif
  #if LINEAR_AXES >= 5
    const int32_t dj = target.j - position.j;
  #endif
  #if LINEAR_AXES >= 6
    const int32_t dk = target.k - position.k;
  #endif

  #if EXTRUDERS
    int32_t de = target.e - position.e;
  #else
    constexpr int32_t de = 0;
  #endif

  /* <-- add a slash to enable
    SERIAL_ECHOLNPAIR(
      "  _populate_block FR:", fr_mm_s,
      " A:", target.a, " (", da, " steps)"
      " B:", target.b, " (", db, " steps)"
      " C:", target.c, " (", dc, " steps)"
      #if EXTRUDERS
        " E:", target.e, " (", de, " steps)"
      #endif
    );
  //*/

  #if EITHER(PREVENT_COLD_EXTRUSION, PREVENT_LENGTHY_EXTRUDE)
    if (de) {
      #if ENABLED(PREVENT_COLD_EXTRUSION)
        if (thermalManager.tooColdToExtrude(extruder)) {
          position.e = target.e; // Behave as if the move really took place, but ignore E part
          TERN_(HAS_POSITION_FLOAT, position_float.e = target_float.e);
          de = 0; // no difference
          SERIAL_ECHO_MSG(STR_ERR_COLD_EXTRUDE_STOP);
        }
      #endif // PREVENT_COLD_EXTRUSION
      #if ENABLED(PREVENT_LENGTHY_EXTRUDE)
        const float e_steps = ABS(de * e_factor[extruder]);
        const float max_e_steps = settings.axis_steps_per_mm[E_AXIS_N(extruder)] * (EXTRUDE_MAXLENGTH);
        if (e_steps > max_e_steps) {
          #if ENABLED(MIXING_EXTRUDER)
            bool ignore_e = false;
            float collector[MIXING_STEPPERS];
            mixer.refresh_collector(1.0, mixer.get_current_vtool(), collector);
            MIXER_STEPPER_LOOP(e)
              if (e_steps * collector[e] > max_e_steps) { ignore_e = true; break; }
          #else
            constexpr bool ignore_e = true;
          #endif
          if (ignore_e) {
            position.e = target.e; // Behave as if the move really took place, but ignore E part
            TERN_(HAS_POSITION_FLOAT, position_float.e = target_float.e);
            de = 0; // no difference
            SERIAL_ECHO_MSG(STR_ERR_LONG_EXTRUDE_STOP);
          }
        }
      #endif // PREVENT_LENGTHY_EXTRUDE
    }
  #endif // PREVENT_COLD_EXTRUSION || PREVENT_LENGTHY_EXTRUDE

  // Compute direction bit-mask for this block
  uint8_t dm = 0;
  #if CORE_IS_XY
    if (da < 0) SBI(dm, X_HEAD);                // Save the real Extruder (head) direction in X Axis
    if (db < 0) SBI(dm, Y_HEAD);                // ...and Y
    if (dc < 0) SBI(dm, Z_AXIS);
    if (da + db < 0) SBI(dm, A_AXIS);           // Motor A direction
    if (CORESIGN(da - db) < 0) SBI(dm, B_AXIS); // Motor B direction
  #elif CORE_IS_XZ
    if (da < 0) SBI(dm, X_HEAD);                // Save the real Extruder (head) direction in X Axis
    if (db < 0) SBI(dm, Y_AXIS);
    if (dc < 0) SBI(dm, Z_HEAD);                // ...and Z
    if (da + dc < 0) SBI(dm, A_AXIS);           // Motor A direction
    if (CORESIGN(da - dc) < 0) SBI(dm, C_AXIS); // Motor C direction
  #elif CORE_IS_YZ
    if (da < 0) SBI(dm, X_AXIS);
    if (db < 0) SBI(dm, Y_HEAD);                // Save the real Extruder (head) direction in Y Axis
    if (dc < 0) SBI(dm, Z_HEAD);                // ...and Z
    if (db + dc < 0) SBI(dm, B_AXIS);           // Motor B direction
    if (CORESIGN(db - dc) < 0) SBI(dm, C_AXIS); // Motor C direction
  #elif ENABLED(MARKFORGED_XY)
    if (da < 0) SBI(dm, X_HEAD);                // Save the real Extruder (head) direction in X Axis
    if (db < 0) SBI(dm, Y_HEAD);                // ...and Y
    if (dc < 0) SBI(dm, Z_AXIS);
    if (da + db < 0) SBI(dm, A_AXIS);           // Motor A direction
    if (db < 0) SBI(dm, B_AXIS);                // Motor B direction
  #else
    if (da < 0) SBI(dm, X_AXIS);
    if (db < 0) SBI(dm, Y_AXIS);
    if (dc < 0) SBI(dm, Z_AXIS);
        #if LINEAR_AXES >= 4
      if (di < 0) SBI(dm, I_AXIS);
    #endif
    #if LINEAR_AXES >= 5
      if (dj < 0) SBI(dm, J_AXIS);
    #endif
    #if LINEAR_AXES >= 6
      if (dk < 0) SBI(dm, K_AXIS);
    #endif
  #endif
  if (de < 0) SBI(dm, E_AXIS);

  #if EXTRUDERS
    const float esteps_float = de * e_factor[extruder];
    const uint32_t esteps = ABS(esteps_float) + 0.5f;
  #else
    constexpr uint32_t esteps = 0;
  #endif

  // Clear all flags, including the "busy" bit
  block->flag = 0x00;

  // Set direction bits
  block->direction_bits = dm;

  // Update block laser power
  #if ENABLED(LASER_POWER_INLINE)
    laser_inline.status.isPlanned = true;
    block->laser.status = laser_inline.status;
    block->laser.power = laser_inline.power;
  #endif

  // Number of steps for each axis
  // See https://www.corexy.com/theory.html
  #if CORE_IS_XY
    block->steps.set(ABS(da + db), ABS(da - db), ABS(dc));
  #elif CORE_IS_XZ
    block->steps.set(ABS(da + dc), ABS(db), ABS(da - dc));
  #elif CORE_IS_YZ
    block->steps.set(ABS(da), ABS(db + dc), ABS(db - dc));
  #elif ENABLED(MARKFORGED_XY)
    block->steps.set(ABS(da + db), ABS(db), ABS(dc));
  #elif IS_SCARA
    block->steps.set(ABS(da), ABS(db), ABS(dc));
  #else
    // default non-h-bot planning
    block->steps.set(LIST_N(LINEAR_AXES, ABS(da), ABS(db), ABS(dc), ABS(di), ABS(dj), ABS(dk)));
  #endif

  /**
   * This part of the code calculates the total length of the movement.
   * For cartesian bots, the X_AXIS is the real X movement and same for Y_AXIS.
   * But for corexy bots, that is not true. The "X_AXIS" and "Y_AXIS" motors (that should be named to A_AXIS
   * and B_AXIS) cannot be used for X and Y length, because A=X+Y and B=X-Y.
   * So we need to create other 2 "AXIS", named X_HEAD and Y_HEAD, meaning the real displacement of the Head.
   * Having the real displacement of the head, we can calculate the total movement length and apply the desired speed.
   */
  struct DistanceMM : abce_float_t {
    #if EITHER(IS_CORE, MARKFORGED_XY)
      xyz_pos_t head;
    #endif
  } steps_dist_mm;
  #if IS_CORE
    #if CORE_IS_XY
      steps_dist_mm.head.x = da * steps_to_mm[A_AXIS];
      steps_dist_mm.head.y = db * steps_to_mm[B_AXIS];
      steps_dist_mm.z      = dc * steps_to_mm[Z_AXIS];
      steps_dist_mm.a      = (da + db) * steps_to_mm[A_AXIS];
      steps_dist_mm.b      = CORESIGN(da - db) * steps_to_mm[B_AXIS];
    #elif CORE_IS_XZ
      steps_dist_mm.head.x = da * steps_to_mm[A_AXIS];
      steps_dist_mm.y      = db * steps_to_mm[Y_AXIS];
      steps_dist_mm.head.z = dc * steps_to_mm[C_AXIS];
      steps_dist_mm.a      = (da + dc) * steps_to_mm[A_AXIS];
      steps_dist_mm.c      = CORESIGN(da - dc) * steps_to_mm[C_AXIS];
    #elif CORE_IS_YZ
      steps_dist_mm.x      = da * steps_to_mm[X_AXIS];
      steps_dist_mm.head.y = db * steps_to_mm[B_AXIS];
      steps_dist_mm.head.z = dc * steps_to_mm[C_AXIS];
      steps_dist_mm.b      = (db + dc) * steps_to_mm[B_AXIS];
      steps_dist_mm.c      = CORESIGN(db - dc) * steps_to_mm[C_AXIS];
    #endif
  #elif ENABLED(MARKFORGED_XY)
    steps_dist_mm.head.x = da * steps_to_mm[A_AXIS];
    steps_dist_mm.head.y = db * steps_to_mm[B_AXIS];
    steps_dist_mm.z      = dc * steps_to_mm[Z_AXIS];
    steps_dist_mm.a      = (da - db) * steps_to_mm[A_AXIS];
    steps_dist_mm.b      = db * steps_to_mm[B_AXIS];
  #else
    steps_dist_mm.a = da * steps_to_mm[A_AXIS];
    steps_dist_mm.b = db * steps_to_mm[B_AXIS];
    steps_dist_mm.c = dc * steps_to_mm[C_AXIS];
    #if LINEAR_AXES >= 4
      steps_dist_mm.i = di * steps_to_mm[I_AXIS];
    #endif
    #if LINEAR_AXES >= 5
      steps_dist_mm.j = dj * steps_to_mm[J_AXIS];
    #endif
    #if LINEAR_AXES >= 6
      steps_dist_mm.k = dk * steps_to_mm[K_AXIS];
    #endif
  #endif

  #if EXTRUDERS
    steps_dist_mm.e = esteps_float * steps_to_mm[E_AXIS_N(extruder)];
  #else
    steps_dist_mm.e = 0.0f;
  #endif

  TERN_(LCD_SHOW_E_TOTAL, e_move_accumulator += steps_dist_mm.e);

  if (block->steps.a < MIN_STEPS_PER_SEGMENT && block->steps.b < MIN_STEPS_PER_SEGMENT && block->steps.c < MIN_STEPS_PER_SEGMENT
      #if LINEAR_AXES >= 4
        && block->steps.i < MIN_STEPS_PER_SEGMENT
      #endif
      #if LINEAR_AXES >= 5
        && block->steps.j < MIN_STEPS_PER_SEGMENT
      #endif
      #if LINEAR_AXES >= 6
        && block->steps.k < MIN_STEPS_PER_SEGMENT
      #endif
      ) {
    block->millimeters = (0
      #if EXTRUDERS
        + ABS(steps_dist_mm.e)
      #endif
    );
  }
  else {
    if (millimeters)
      block->millimeters = millimeters;
    else {
      block->millimeters = SQRT(
        #if EITHER(CORE_IS_XY, MARKFORGED_XY)
          sq(steps_dist_mm.head.x) + sq(steps_dist_mm.head.y) + sq(steps_dist_mm.z)
          #if LINEAR_AXES >= 4
            + sq(steps_dist_mm.i)
          #endif
          #if LINEAR_AXES >= 5
            + sq(steps_dist_mm.j)
          #endif
          #if LINEAR_AXES >= 6
            + sq(steps_dist_mm.k)
          #endif

        #elif CORE_IS_XZ
          sq(steps_dist_mm.head.x) + sq(steps_dist_mm.y) + sq(steps_dist_mm.head.z)
          #if LINEAR_AXES >= 4
            + sq(steps_dist_mm.i)
          #endif
          #if LINEAR_AXES >= 5
              + sq(steps_dist_mm.j)
          #endif
          #if LINEAR_AXES >= 6
            + sq(steps_dist_mm.k)
          #endif


        #elif CORE_IS_YZ
          sq(steps_dist_mm.x) + sq(steps_dist_mm.head.y) + sq(steps_dist_mm.head.z)


        #elif defined(FOAMCUTTER_XYUV)
          // return the largest distance move from either X/Y or I/J plane
          // largest distance from either X/Y or I/J plane
          #if LINEAR_AXES >= 5
            sq(steps_dist_mm.x) + sq(steps_dist_mm.y) > sq(steps_dist_mm.i) + sq(steps_dist_mm.j)
              ? sq(steps_dist_mm.x) + sq(steps_dist_mm.y)
              : sq(steps_dist_mm.i) + sq(steps_dist_mm.j)
          #endif

        #else
          sq(steps_dist_mm.x) + sq(steps_dist_mm.y) + sq(steps_dist_mm.z)
          #if LINEAR_AXES >= 4
            + sq(steps_dist_mm.i)
          #endif
          #if LINEAR_AXES >= 5
            + sq(steps_dist_mm.j)
          #endif
          #if LINEAR_AXES >= 6
            + sq(steps_dist_mm.k)
          #endif
        #endif
      );
    }
    /**
     * At this point at least one of the axes has more steps than
     * MIN_STEPS_PER_SEGMENT, ensuring the segment won't get dropped as
     * zero-length. It's important to not apply corrections
     * to blocks that would get dropped!
     *
     * A correction function is permitted to add steps to an axis, it
     * should *never* remove steps!
     */
    TERN_(BACKLASH_COMPENSATION, backlash.add_correction_steps(da, db, dc, dm, block));
  }

  #if EXTRUDERS
    block->steps.e = esteps;
  #endif

  block->step_event_count = _MAX(
    LIST_N(LINEAR_AXES, block->steps.a, block->steps.b, block->steps.c, block->steps.i, block->steps.j, block->steps.k),
    esteps
  );

  // Bail if this is a zero-length block
  if (block->step_event_count < MIN_STEPS_PER_SEGMENT) return false;

  #if ENABLED(MIXING_EXTRUDER)
    MIXER_POPULATE_BLOCK();
  #endif

  TERN_(HAS_CUTTER, block->cutter_power = cutter.power);

  #if HAS_FAN
    FANS_LOOP(i) block->fan_speed[i] = thermalManager.fan_speed[i];
  #endif

  #if ENABLED(BARICUDA)
    block->valve_pressure = baricuda_valve_pressure;
    block->e_to_p_pressure = baricuda_e_to_p_pressure;
  #endif

  #if HAS_MULTI_EXTRUDER
    block->extruder = extruder;
  #endif

  #if ENABLED(AUTO_POWER_CONTROL)
    if (block->steps.x || block->steps.y || block->steps.z
        #if LINEAR_AXES >= 4
          || block->steps.i
        #endif
        #if LINEAR_AXES >= 5
          || block->steps.j
        #endif
        #if LINEAR_AXES >= 6
          || block->steps.k
        #endif
        ) {
      powerManager.power_on();
    }
  #endif

  // Enable active axes
  #if EITHER(CORE_IS_XY, MARKFORGED_XY)
    if (block->steps.a || block->steps.b) {
      ENABLE_AXIS_X();
      ENABLE_AXIS_Y();
    }
    #if DISABLED(Z_LATE_ENABLE)
      if (block->steps.z) ENABLE_AXIS_Z();
    #endif
  #elif CORE_IS_XZ
    if (block->steps.a || block->steps.c) {
      ENABLE_AXIS_X();
      ENABLE_AXIS_Z();
    }
    if (block->steps.y) ENABLE_AXIS_Y();
  #elif CORE_IS_YZ
    if (block->steps.b || block->steps.c) {
      ENABLE_AXIS_Y();
      ENABLE_AXIS_Z();
    }
    if (block->steps.x) ENABLE_AXIS_X();
  #else
    if (block->steps.x) ENABLE_AXIS_X();
    if (block->steps.y) ENABLE_AXIS_Y();
    #if LINEAR_AXES >= 4
      if (block->steps.i) ENABLE_AXIS_I();
    #endif
    #if LINEAR_AXES >= 5
      if (block->steps.j) ENABLE_AXIS_J();
    #endif
    #if LINEAR_AXES >= 6
          if (block->steps.k) ENABLE_AXIS_K();
    #endif
    #if DISABLED(Z_LATE_ENABLE)
      if (block->steps.z) ENABLE_AXIS_Z();
    #endif
  #endif

  // Enable extruder(s)
  #if EXTRUDERS
    if (esteps) {
      TERN_(AUTO_POWER_CONTROL, powerManager.power_on());

      #if ENABLED(DISABLE_INACTIVE_EXTRUDER) // Enable only the selected extruder

        LOOP_L_N(i, EXTRUDERS)
          if (g_uc_extruder_last_move[i]) g_uc_extruder_last_move[i]--;

        #define ENABLE_ONE_E(N) do{ \
          if (extruder == N) { \
            ENABLE_AXIS_E##N(); \
            g_uc_extruder_last_move[N] = (BLOCK_BUFFER_SIZE) * 2; \
            if ((N) == 0 && TERN0(HAS_DUPLICATION_MODE, extruder_duplication_enabled)) \
              ENABLE_AXIS_E1(); \
          } \
          else if (!g_uc_extruder_last_move[N]) { \
            DISABLE_AXIS_E##N(); \
            if ((N) == 0 && TERN0(HAS_DUPLICATION_MODE, extruder_duplication_enabled)) \
              DISABLE_AXIS_E1(); \
          } \
        }while(0);

      #else

        #define ENABLE_ONE_E(N) ENABLE_AXIS_E##N();

      #endif

      REPEAT(EXTRUDERS, ENABLE_ONE_E); // (ENABLE_ONE_E must end with semicolon)
    }
  #endif // EXTRUDERS

  if (esteps)
    NOLESS(fr_mm_s, settings.min_feedrate_mm_s);
  else
    NOLESS(fr_mm_s, settings.min_travel_feedrate_mm_s);

  const float inverse_millimeters = 1.0f / block->millimeters;  // Inverse millimeters to remove multiple divides

  // Calculate inverse time for this move. No divide by zero due to previous checks.
  // Example: At 120mm/s a 60mm move takes 0.5s. So this will give 2.0.
  float inverse_secs = fr_mm_s * inverse_millimeters;

  // Get the number of non busy movements in queue (non busy means that they can be altered)
  const uint8_t moves_queued = nonbusy_movesplanned();

  // Slow down when the buffer starts to empty, rather than wait at the corner for a buffer refill
  #if EITHER(SLOWDOWN, HAS_WIRED_LCD) || defined(XY_FREQUENCY_LIMIT)
    // Segment time im micro seconds
    int32_t segment_time_us = LROUND(1000000.0f / inverse_secs);
  #endif

  #if ENABLED(SLOWDOWN)
    #ifndef SLOWDOWN_DIVISOR
      #define SLOWDOWN_DIVISOR 2
    #endif
    if (WITHIN(moves_queued, 2, (BLOCK_BUFFER_SIZE) / (SLOWDOWN_DIVISOR) - 1)) {
      const int32_t time_diff = settings.min_segment_time_us - segment_time_us;
      if (time_diff > 0) {
        // Buffer is draining so add extra time. The amount of time added increases if the buffer is still emptied more.
        const int32_t nst = segment_time_us + LROUND(2 * time_diff / moves_queued);
        inverse_secs = 1000000.0f / nst;
        #if defined(XY_FREQUENCY_LIMIT) || HAS_WIRED_LCD
          segment_time_us = nst;
        #endif
      }
    }
  #endif

  #if HAS_WIRED_LCD
    // Protect the access to the position.
    const bool was_enabled = stepper.suspend();

    block_buffer_runtime_us += segment_time_us;
    block->segment_time_us = segment_time_us;

    if (was_enabled) stepper.wake_up();
  #endif

  block->nominal_speed_sqr = sq(block->millimeters * inverse_secs);   // (mm/sec)^2 Always > 0
  block->nominal_rate = CEIL(block->step_event_count * inverse_secs); // (step/sec) Always > 0

  #if ENABLED(FILAMENT_WIDTH_SENSOR)
    if (extruder == FILAMENT_SENSOR_EXTRUDER_NUM)   // Only for extruder with filament sensor
      filwidth.advance_e(steps_dist_mm.e);
  #endif

  // Calculate and limit speed in mm/sec

  xyze_float_t current_speed;
  float speed_factor = 1.0f; // factor <1 decreases speed

  // Linear axes first with less logic
  LOOP_LINEAR(i) {
    current_speed[i] = steps_dist_mm[i] * inverse_secs;
    const feedRate_t cs = ABS(current_speed[i]),
                 max_fr = settings.max_feedrate_mm_s[i];
    if (cs > max_fr) NOMORE(speed_factor, max_fr / cs);
  }

  // Limit speed on extruders, if any
  #if EXTRUDERS
    {
      current_speed.e = steps_dist_mm.e * inverse_secs;
      #if HAS_MIXER_SYNC_CHANNEL
        // Move all mixing extruders at the specified rate
        if (mixer.get_current_vtool() == MIXER_AUTORETRACT_TOOL)
          current_speed.e *= MIXING_STEPPERS;
      #endif

      const feedRate_t cs = ABS(current_speed.e),
                   max_fr = settings.max_feedrate_mm_s[E_AXIS_N(extruder)]
                            * TERN(HAS_MIXER_SYNC_CHANNEL, MIXING_STEPPERS, 1);

      if (cs > max_fr) NOMORE(speed_factor, max_fr / cs); //respect max feedrate on any movement (doesn't matter if E axes only or not)

      #if ENABLED(VOLUMETRIC_EXTRUDER_LIMIT)
        const feedRate_t max_vfr = volumetric_extruder_feedrate_limit[extruder]
                                   * TERN(HAS_MIXER_SYNC_CHANNEL, MIXING_STEPPERS, 1);

        // TODO: Doesn't work properly for joined segments. Set MIN_STEPS_PER_SEGMENT 1 as workaround.

        if (block->steps.a || block->steps.b || block->steps.c) {

          if (max_vfr > 0 && cs > max_vfr) {
            NOMORE(speed_factor, max_vfr / cs); // respect volumetric extruder limit (if any)
            /* <-- add a slash to enable
            SERIAL_ECHOPAIR("volumetric extruder limit enforced: ", (cs * CIRCLE_AREA(filament_size[extruder] * 0.5f)));
            SERIAL_ECHOPAIR(" mm^3/s (", cs);
            SERIAL_ECHOPAIR(" mm/s) limited to ", (max_vfr * CIRCLE_AREA(filament_size[extruder] * 0.5f)));
            SERIAL_ECHOPAIR(" mm^3/s (", max_vfr);
            SERIAL_ECHOLNPGM(" mm/s)");
            //*/
          }
        }
      #endif
    }
  #endif

  #ifdef XY_FREQUENCY_LIMIT

    static uint8_t old_direction_bits; // = 0

    if (xy_freq_limit_hz) {
      // Check and limit the xy direction change frequency
      const uint8_t direction_change = block->direction_bits ^ old_direction_bits;
      old_direction_bits = block->direction_bits;
      segment_time_us = LROUND(float(segment_time_us) / speed_factor);

      static int32_t xs0, xs1, xs2, ys0, ys1, ys2;
      if (segment_time_us > xy_freq_min_interval_us)
        xs2 = xs1 = ys2 = ys1 = xy_freq_min_interval_us;
      else {
        xs2 = xs1; xs1 = xs0;
        ys2 = ys1; ys1 = ys0;
      }
      xs0 = TEST(direction_change, X_AXIS) ? segment_time_us : xy_freq_min_interval_us;
      ys0 = TEST(direction_change, Y_AXIS) ? segment_time_us : xy_freq_min_interval_us;

      if (segment_time_us < xy_freq_min_interval_us) {
        const int32_t least_xy_segment_time = _MIN(_MAX(xs0, xs1, xs2), _MAX(ys0, ys1, ys2));
        if (least_xy_segment_time < xy_freq_min_interval_us) {
          float freq_xy_feedrate = (speed_factor * least_xy_segment_time) / xy_freq_min_interval_us;
          NOLESS(freq_xy_feedrate, xy_freq_min_speed_factor);
          NOMORE(speed_factor, freq_xy_feedrate);
        }
      }
    }

  #endif // XY_FREQUENCY_LIMIT

  // Correct the speed
  if (speed_factor < 1.0f) {
    current_speed *= speed_factor;
    block->nominal_rate *= speed_factor;
    block->nominal_speed_sqr = block->nominal_speed_sqr * sq(speed_factor);
  }

  // Compute and limit the acceleration rate for the trapezoid generator.
  const float steps_per_mm = block->step_event_count * inverse_millimeters;
  uint32_t accel;
  if (!block->steps.a && !block->steps.b && !block->steps.c
      #if LINEAR_AXES >= 4
        && !block->steps.i
      #endif
      #if LINEAR_AXES >= 5
        && !block->steps.j
      #endif
      #if LINEAR_AXES >= 6
        && !block->steps.k
      #endif
      ) {
    // convert to: acceleration steps/sec^2
    accel = CEIL(settings.retract_acceleration * steps_per_mm);
    TERN_(LIN_ADVANCE, block->use_advance_lead = false);
  }
  else {
    #define LIMIT_ACCEL_LONG(AXIS,INDX) do{ \
      if (block->steps[AXIS] && max_acceleration_steps_per_s2[AXIS+INDX] < accel) { \
        const uint32_t comp = max_acceleration_steps_per_s2[AXIS+INDX] * block->step_event_count; \
        if (accel * block->steps[AXIS] > comp) accel = comp / block->steps[AXIS]; \
      } \
    }while(0)

    #define LIMIT_ACCEL_FLOAT(AXIS,INDX) do{ \
      if (block->steps[AXIS] && max_acceleration_steps_per_s2[AXIS+INDX] < accel) { \
        const float comp = (float)max_acceleration_steps_per_s2[AXIS+INDX] * (float)block->step_event_count; \
        if ((float)accel * (float)block->steps[AXIS] > comp) accel = comp / (float)block->steps[AXIS]; \
      } \
    }while(0)

    // Start with print or travel acceleration
    accel = CEIL((esteps ? settings.acceleration : settings.travel_acceleration) * steps_per_mm);

    #if ENABLED(LIN_ADVANCE)

      #define MAX_E_JERK(N) TERN(HAS_LINEAR_E_JERK, max_e_jerk[E_INDEX_N(N)], max_jerk.e)

      /**
       * Use LIN_ADVANCE for blocks if all these are true:
       *
       * esteps             : This is a print move, because we checked for A, B, C steps before.
       *
       * extruder_advance_K[active_extruder] : There is an advance factor set for this extruder.
       *
       * de > 0             : Extruder is running forward (e.g., for "Wipe while retracting" (Slic3r) or "Combing" (Cura) moves)
       */
      block->use_advance_lead =  esteps
                              && extruder_advance_K[active_extruder]
                              && de > 0;

      if (block->use_advance_lead) {
        block->e_D_ratio = (target_float.e - position_float.e) /
          #if IS_KINEMATIC
            block->millimeters
          #else
            SQRT(sq(target_float.x - position_float.x)
               + sq(target_float.y - position_float.y)
               + sq(target_float.z - position_float.z))
          #endif
        ;

        // Check for unusual high e_D ratio to detect if a retract move was combined with the last print move due to min. steps per segment. Never execute this with advance!
        // This assumes no one will use a retract length of 0mm < retr_length < ~0.2mm and no one will print 100mm wide lines using 3mm filament or 35mm wide lines using 1.75mm filament.
        if (block->e_D_ratio > 3.0f)
          block->use_advance_lead = false;
        else {
          const uint32_t max_accel_steps_per_s2 = MAX_E_JERK(extruder) / (extruder_advance_K[active_extruder] * block->e_D_ratio) * steps_per_mm;
          if (TERN0(LA_DEBUG, accel > max_accel_steps_per_s2))
            SERIAL_ECHOLNPGM("Acceleration limited.");
          NOMORE(accel, max_accel_steps_per_s2);
        }
      }
    #endif

    // Limit acceleration per axis
    if (block->step_event_count <= cutoff_long) {
      LIMIT_ACCEL_LONG(A_AXIS, 0);
      LIMIT_ACCEL_LONG(B_AXIS, 0);
      LIMIT_ACCEL_LONG(C_AXIS, 0);
      LIMIT_ACCEL_LONG(E_AXIS, E_INDEX_N(extruder));
    }
    else {
      LIMIT_ACCEL_FLOAT(A_AXIS, 0);
      LIMIT_ACCEL_FLOAT(B_AXIS, 0);
      LIMIT_ACCEL_FLOAT(C_AXIS, 0);
      LIMIT_ACCEL_FLOAT(E_AXIS, E_INDEX_N(extruder));
    }
  }
  block->acceleration_steps_per_s2 = accel;
  block->acceleration = accel / steps_per_mm;
  #if DISABLED(S_CURVE_ACCELERATION)
    block->acceleration_rate = (uint32_t)(accel * (4096.0f * 4096.0f / (STEPPER_TIMER_RATE)));
  #endif
  #if ENABLED(LIN_ADVANCE)
    if (block->use_advance_lead) {
      block->advance_speed = (STEPPER_TIMER_RATE) / (extruder_advance_K[active_extruder] * block->e_D_ratio * block->acceleration * settings.axis_steps_per_mm[E_AXIS_N(extruder)]);
      #if ENABLED(LA_DEBUG)
        if (extruder_advance_K[active_extruder] * block->e_D_ratio * block->acceleration * 2 < SQRT(block->nominal_speed_sqr) * block->e_D_ratio)
          SERIAL_ECHOLNPGM("More than 2 steps per eISR loop executed.");
        if (block->advance_speed < 200)
          SERIAL_ECHOLNPGM("eISR running at > 10kHz.");
      #endif
    }
  #endif

  float vmax_junction_sqr; // Initial limit on the segment entry velocity (mm/s)^2

  #if HAS_JUNCTION_DEVIATION
    /**
     * Compute maximum allowable entry speed at junction by centripetal acceleration approximation.
     * Let a circle be tangent to both previous and current path line segments, where the junction
     * deviation is defined as the distance from the junction to the closest edge of the circle,
     * colinear with the circle center. The circular segment joining the two paths represents the
     * path of centripetal acceleration. Solve for max velocity based on max acceleration about the
     * radius of the circle, defined indirectly by junction deviation. This may be also viewed as
     * path width or max_jerk in the previous Grbl version. This approach does not actually deviate
     * from path, but used as a robust way to compute cornering speeds, as it takes into account the
     * nonlinearities of both the junction angle and junction velocity.
     *
     * NOTE: If the junction deviation value is finite, Grbl executes the motions in an exact path
     * mode (G61). If the junction deviation value is zero, Grbl will execute the motion in an exact
     * stop mode (G61.1) manner. In the future, if continuous mode (G64) is desired, the math here
     * is exactly the same. Instead of motioning all the way to junction point, the machine will
     * just follow the arc circle defined here. The Arduino doesn't have the CPU cycles to perform
     * a continuous mode path, but ARM-based microcontrollers most certainly do.
     *
     * NOTE: The max junction speed is a fixed value, since machine acceleration limits cannot be
     * changed dynamically during operation nor can the line move geometry. This must be kept in
     * memory in the event of a feedrate override changing the nominal speeds of blocks, which can
     * change the overall maximum entry speed conditions of all blocks.
     *
     * #######
     * https://github.com/MarlinFirmware/Marlin/issues/10341#issuecomment-388191754
     *
     * hoffbaked: on May 10 2018 tuned and improved the GRBL algorithm for Marlin:
          Okay! It seems to be working good. I somewhat arbitrarily cut it off at 1mm
          on then on anything with less sides than an octagon. With this, and the
          reverse pass actually recalculating things, a corner acceleration value
          of 1000 junction deviation of .05 are pretty reasonable. If the cycles
          can be spared, a better acos could be used. For all I know, it may be
          already calculated in a different place. */

    // Unit vector of previous path line segment
    static xyze_float_t prev_unit_vec;

    xyze_float_t unit_vec =
      #if HAS_DIST_MM_ARG
        cart_dist_mm
      #else
        {
          LIST_N(LINEAR_AXES, steps_dist_mm.x, steps_dist_mm.y, steps_dist_mm.z, steps_dist_mm.i, steps_dist_mm.j, steps_dist_mm.k),
          steps_dist_mm.e
        }
      #endif
    ;

    /**
     * On CoreXY the length of the vector [A,B] is SQRT(2) times the length of the head movement vector [X,Y].
     * So taking Z and E into account, we cannot scale to a unit vector with "inverse_millimeters".
     * => normalize the complete junction vector.
     * Elsewise, when needed JD will factor-in the E component
     */
    if (EITHER(IS_CORE, MARKFORGED_XY) || esteps > 0)
      normalize_junction_vector(unit_vec);  // Normalize with XYZE components
    else
      unit_vec *= inverse_millimeters;      // Use pre-calculated (1 / SQRT(x^2 + y^2 + z^2))

    // Skip first block or when previous_nominal_speed is used as a flag for homing and offset cycles.
    if (moves_queued && !UNEAR_ZERO(previous_nominal_speed_sqr)) {
      // Compute cosine of angle between previous and current path. (prev_unit_vec is negative)
      // NOTE: Max junction velocity is computed without sin() or acos() by trig half angle identity.
      float junction_cos_theta = (-prev_unit_vec.x * unit_vec.x) + (-prev_unit_vec.y * unit_vec.y)
                               + (-prev_unit_vec.z * unit_vec.z)
                               #if LINEAR_AXES >= 4
                                 + (-prev_unit_vec.i * unit_vec.i)
                               #endif
                               #if LINEAR_AXES >= 5
                                 + (-prev_unit_vec.j * unit_vec.j)
                               #endif
                               #if LINEAR_AXES >= 6
                                 + (-prev_unit_vec.k * unit_vec.k)
                               #endif
                               + (-prev_unit_vec.e * unit_vec.e);

      // NOTE: Computed without any expensive trig, sin() or acos(), by trig half angle identity of cos(theta).
      if (junction_cos_theta > 0.999999f) {
        // For a 0 degree acute junction, just set minimum junction speed.
        vmax_junction_sqr = sq(float(MINIMUM_PLANNER_SPEED));
      }
      else {
        NOLESS(junction_cos_theta, -0.999999f); // Check for numerical round-off to avoid divide by zero.

        // Convert delta vector to unit vector
        xyze_float_t junction_unit_vec = unit_vec - prev_unit_vec;
        normalize_junction_vector(junction_unit_vec);

        const float junction_acceleration = limit_value_by_axis_maximum(block->acceleration, junction_unit_vec),
                    sin_theta_d2 = SQRT(0.5f * (1.0f - junction_cos_theta)); // Trig half angle identity. Always positive.

        vmax_junction_sqr = junction_acceleration * junction_deviation_mm * sin_theta_d2 / (1.0f - sin_theta_d2);

        #if ENABLED(JD_HANDLE_SMALL_SEGMENTS)

          // For small moves with >135° junction (octagon) find speed for approximate arc
          if (block->millimeters < 1 && junction_cos_theta < -0.7071067812f) {

            #if ENABLED(JD_USE_MATH_ACOS)

              #error "TODO: Inline maths with the MCU / FPU."

            #elif ENABLED(JD_USE_LOOKUP_TABLE)

              // Fast acos approximation (max. error +-0.01 rads)
              // Based on LUT table and linear interpolation

              /**
               *  // Generate the JD Lookup Table
               *  constexpr float c = 1.00751495f; // Correction factor to center error around 0
               *  for (int i = 0; i < jd_lut_count - 1; ++i) {
               *    const float x0 = (sq(i) - 1) / sq(i),
               *                y0 = acos(x0) * (i == 0 ? 1 : c),
               *                x1 = i < jd_lut_count - 1 ?  0.5 * x0 + 0.5 : 0.999999f,
               *                y1 = acos(x1) * (i < jd_lut_count - 1 ? c : 1);
               *    jd_lut_k[i] = (y0 - y1) / (x0 - x1);
               *    jd_lut_b[i] = (y1 * x0 - y0 * x1) / (x0 - x1);
               *  }
               *
               *  // Compute correction factor (Set c to 1.0f first!)
               *  float min = INFINITY, max = -min;
               *  for (float t = 0; t <= 1; t += 0.0003f) {
               *    const float e = acos(t) / approx(t);
               *    if (isfinite(e)) {
               *      if (e < min) min = e;
               *      if (e > max) max = e;
               *    }
               *  }
               *  fprintf(stderr, "%.9gf, ", (min + max) / 2);
               */
              static constexpr int16_t  jd_lut_count = 16;
              static constexpr uint16_t jd_lut_tll   = _BV(jd_lut_count - 1);
              static constexpr int16_t  jd_lut_tll0  = __builtin_clz(jd_lut_tll) + 1; // i.e., 16 - jd_lut_count + 1
              static constexpr float jd_lut_k[jd_lut_count] PROGMEM = {
                -1.03145837f, -1.30760646f, -1.75205851f, -2.41705704f,
                -3.37769222f, -4.74888992f, -6.69649887f, -9.45661736f,
                -13.3640480f, -18.8928222f, -26.7136841f, -37.7754593f,
                -53.4201813f, -75.5458374f, -106.836761f, -218.532821f };
              static constexpr float jd_lut_b[jd_lut_count] PROGMEM = {
                 1.57079637f,  1.70887053f,  2.04220939f,  2.62408352f,
                 3.52467871f,  4.85302639f,  6.77020454f,  9.50875854f,
                 13.4009285f,  18.9188995f,  26.7321243f,  37.7885055f,
                 53.4293975f,  75.5523529f,  106.841369f,  218.534011f };

              const float neg = junction_cos_theta < 0 ? -1 : 1,
                          t = neg * junction_cos_theta;

              const int16_t idx = (t < 0.00000003f) ? 0 : __builtin_clz(uint16_t((1.0f - t) * jd_lut_tll)) - jd_lut_tll0;

              float junction_theta = t * pgm_read_float(&jd_lut_k[idx]) + pgm_read_float(&jd_lut_b[idx]);
              if (neg > 0) junction_theta = RADIANS(180) - junction_theta; // acos(-t)

            #else

              // Fast acos(-t) approximation (max. error +-0.033rad = 1.89°)
              // Based on MinMax polynomial published by W. Randolph Franklin, see
              // https://wrf.ecse.rpi.edu/Research/Short_Notes/arcsin/onlyelem.html
              //  acos( t) = pi / 2 - asin(x)
              //  acos(-t) = pi - acos(t) ... pi / 2 + asin(x)

              const float neg = junction_cos_theta < 0 ? -1 : 1,
                          t = neg * junction_cos_theta,
                          asinx =       0.032843707f
                                + t * (-1.451838349f
                                + t * ( 29.66153956f
                                + t * (-131.1123477f
                                + t * ( 262.8130562f
                                + t * (-242.7199627f
                                + t * ( 84.31466202f ) ))))),
                          junction_theta = RADIANS(90) + neg * asinx; // acos(-t)

              // NOTE: junction_theta bottoms out at 0.033 which avoids divide by 0.

            #endif

            const float limit_sqr = (block->millimeters * junction_acceleration) / junction_theta;
            NOMORE(vmax_junction_sqr, limit_sqr);
          }

        #endif // JD_HANDLE_SMALL_SEGMENTS
      }

      // Get the lowest speed
      vmax_junction_sqr = _MIN(vmax_junction_sqr, block->nominal_speed_sqr, previous_nominal_speed_sqr);
    }
    else // Init entry speed to zero. Assume it starts from rest. Planner will correct this later.
      vmax_junction_sqr = 0;

    prev_unit_vec = unit_vec;

  #endif

  #ifdef USE_CACHED_SQRT
    #define CACHED_SQRT(N, V) \
      static float saved_V, N; \
      if (V != saved_V) { N = SQRT(V); saved_V = V; }
  #else
    #define CACHED_SQRT(N, V) const float N = SQRT(V)
  #endif

  #if HAS_CLASSIC_JERK

    /**
     * Adapted from Průša MKS firmware
     * https://github.com/prusa3d/Prusa-Firmware
     */
    CACHED_SQRT(nominal_speed, block->nominal_speed_sqr);

    // Exit speed limited by a jerk to full halt of a previous last segment
    static float previous_safe_speed;

    // Start with a safe speed (from which the machine may halt to stop immediately).
    float safe_speed = nominal_speed;

    #ifndef TRAVEL_EXTRA_XYJERK
      #define TRAVEL_EXTRA_XYJERK 0
    #endif
    const float extra_xyjerk = (de <= 0) ? TRAVEL_EXTRA_XYJERK : 0;

    uint8_t limited = 0;
    TERN(HAS_LINEAR_E_JERK, LOOP_LINEAR, LOOP_NUM_AXIS)(i) {
      const float jerk = ABS(current_speed[i]),   // cs : Starting from zero, change in speed for this axis
                  maxj = (max_jerk[i] + (i == X_AXIS || i == Y_AXIS ? extra_xyjerk : 0.0f)); // mj : The max jerk setting for this axis
      if (jerk > maxj) {                          // cs > mj : New current speed too fast?
        if (limited) {                            // limited already?
          const float mjerk = nominal_speed * maxj; // ns*mj
          if (jerk * safe_speed > mjerk) safe_speed = mjerk / jerk; // ns*mj/cs
        }
        else {
          safe_speed *= maxj / jerk;              // Initial limit: ns*mj/cs
          ++limited;                              // Initially limited
        }
      }
    }

    float vmax_junction;
    if (moves_queued && !UNEAR_ZERO(previous_nominal_speed_sqr)) {
      // Estimate a maximum velocity allowed at a joint of two successive segments.
      // If this maximum velocity allowed is lower than the minimum of the entry / exit safe velocities,
      // then the machine is not coasting anymore and the safe entry / exit velocities shall be used.

      // Factor to multiply the previous / current nominal velocities to get componentwise limited velocities.
      float v_factor = 1;
      limited = 0;

      // The junction velocity will be shared between successive segments. Limit the junction velocity to their minimum.
      // Pick the smaller of the nominal speeds. Higher speed shall not be achieved at the junction during coasting.
      CACHED_SQRT(previous_nominal_speed, previous_nominal_speed_sqr);

      float smaller_speed_factor = 1.0f;
      if (nominal_speed < previous_nominal_speed) {
        vmax_junction = nominal_speed;
        smaller_speed_factor = vmax_junction / previous_nominal_speed;
      }
      else
        vmax_junction = previous_nominal_speed;

      // Now limit the jerk in all axes.
      TERN(HAS_LINEAR_E_JERK, LOOP_LINEAR, LOOP_NUM_AXIS)(axis) {
        // Limit an axis. We have to differentiate: coasting, reversal of an axis, full stop.
        float v_exit = previous_speed[axis] * smaller_speed_factor,
              v_entry = current_speed[axis];
        if (limited) {
          v_exit *= v_factor;
          v_entry *= v_factor;
        }

        // Calculate jerk depending on whether the axis is coasting in the same direction or reversing.
        const float jerk = (v_exit > v_entry)
            ? //                                  coasting             axis reversal
              ( (v_entry > 0 || v_exit < 0) ? (v_exit - v_entry) : _MAX(v_exit, -v_entry) )
            : // v_exit <= v_entry                coasting             axis reversal
              ( (v_entry < 0 || v_exit > 0) ? (v_entry - v_exit) : _MAX(-v_exit, v_entry) );

        const float maxj = (max_jerk[axis] + (axis == X_AXIS || axis == Y_AXIS ? extra_xyjerk : 0.0f));

        if (jerk > maxj) {
          v_factor *= maxj / jerk;
          ++limited;
        }
      }
      if (limited) vmax_junction *= v_factor;
      // Now the transition velocity is known, which maximizes the shared exit / entry velocity while
      // respecting the jerk factors, it may be possible, that applying separate safe exit / entry velocities will achieve faster prints.
      const float vmax_junction_threshold = vmax_junction * 0.99f;
      if (previous_safe_speed > vmax_junction_threshold && safe_speed > vmax_junction_threshold)
        vmax_junction = safe_speed;
    }
    else
      vmax_junction = safe_speed;

    previous_safe_speed = safe_speed;

    #if HAS_JUNCTION_DEVIATION
      NOMORE(vmax_junction_sqr, sq(vmax_junction));   // Throttle down to max speed
    #else
      vmax_junction_sqr = sq(vmax_junction);          // Go up or down to the new speed
    #endif

  #endif // Classic Jerk Limiting

  // Max entry speed of this block equals the max exit speed of the previous block.
  block->max_entry_speed_sqr = vmax_junction_sqr;

  // Initialize block entry speed. Compute based on deceleration to user-defined MINIMUM_PLANNER_SPEED.
  const float v_allowable_sqr = max_allowable_speed_sqr(-block->acceleration, sq(float(MINIMUM_PLANNER_SPEED)), block->millimeters);

  // If we are trying to add a split block, start with the
  // max. allowed speed to avoid an interrupted first move.
  block->entry_speed_sqr = !split_move ? sq(float(MINIMUM_PLANNER_SPEED)) : _MIN(vmax_junction_sqr, v_allowable_sqr);

  // Initialize planner efficiency flags
  // Set flag if block will always reach maximum junction speed regardless of entry/exit speeds.
  // If a block can de/ac-celerate from nominal speed to zero within the length of the block, then
  // the current block and next block junction speeds are guaranteed to always be at their maximum
  // junction speeds in deceleration and acceleration, respectively. This is due to how the current
  // block nominal speed limits both the current and next maximum junction speeds. Hence, in both
  // the reverse and forward planners, the corresponding block junction speed will always be at the
  // the maximum junction speed and may always be ignored for any speed reduction checks.
  block->flag |= block->nominal_speed_sqr <= v_allowable_sqr ? BLOCK_FLAG_RECALCULATE | BLOCK_FLAG_NOMINAL_LENGTH : BLOCK_FLAG_RECALCULATE;

  // Update previous path unit_vector and nominal speed
  previous_speed = current_speed;
  previous_nominal_speed_sqr = block->nominal_speed_sqr;

  position = target;  // Update the position

  TERN_(HAS_POSITION_FLOAT, position_float = target_float);
  TERN_(GRADIENT_MIX, mixer.gradient_control(target_float.z));
  TERN_(POWER_LOSS_RECOVERY, block->sdpos = recovery.command_sdpos());

  return true;        // Movement was accepted

} // _populate_block()

/**
 * Planner::buffer_sync_block
 * Add a block to the buffer that just updates the position
 */
void Planner::buffer_sync_block() {
  // Wait for the next available block
  uint8_t next_buffer_head;
  block_t * const block = get_next_free_block(next_buffer_head);

  // Clear block
  memset(block, 0, sizeof(block_t));

  block->flag = BLOCK_FLAG_SYNC_POSITION;

  block->position = position;

  // If this is the first added movement, reload the delay, otherwise, cancel it.
  if (block_buffer_head == block_buffer_tail) {
    // If it was the first queued block, restart the 1st block delivery delay, to
    // give the planner an opportunity to queue more movements and plan them
    // As there are no queued movements, the Stepper ISR will not touch this
    // variable, so there is no risk setting this here (but it MUST be done
    // before the following line!!)
    delay_before_delivering = BLOCK_DELAY_FOR_1ST_MOVE;
  }

  block_buffer_head = next_buffer_head;

  stepper.wake_up();
} // buffer_sync_block()

/**
 * Planner::buffer_segment
 *
 * Add a new linear movement to the buffer in axis units.
 *
 * Leveling and kinematics should be applied ahead of calling this.
 *
 *  a,b,c,e     - target positions in mm and/or degrees
 *  fr_mm_s     - (target) speed of the move
 *  extruder    - target extruder
 *  millimeters - the length of the movement, if known
 *
 * Return 'false' if no segment was queued due to cleaning, cold extrusion, full queue, etc.
 */
bool Planner::buffer_segment(const float &a, const float &b, const float &c
    #if LINEAR_AXES >= 4
      , const float &i
    #endif
    #if LINEAR_AXES >= 5
      , const float &j
    #endif
    #if LINEAR_AXES >= 6
      , const float &k
    #endif
    , const float &e
  #if HAS_DIST_MM_ARG
    , const xyze_float_t &cart_dist_mm
  #endif
  , const feedRate_t &fr_mm_s, const uint8_t extruder, const float &millimeters/*=0.0*/
) {

  // If we are cleaning, do not accept queuing of movements
  if (cleaning_buffer_counter) return false;

  // When changing extruders recalculate steps corresponding to the E position
  #if ENABLED(DISTINCT_E_FACTORS)
    if (last_extruder != extruder && settings.axis_steps_per_mm[E_AXIS_N(extruder)] != settings.axis_steps_per_mm[E_AXIS_N(last_extruder)]) {
      position.e = LROUND(position.e * settings.axis_steps_per_mm[E_AXIS_N(extruder)] * steps_to_mm[E_AXIS_N(last_extruder)]);
      last_extruder = extruder;
    }
  #endif

  // The target position of the tool in absolute steps
  // Calculate target position in absolute steps
  const abce_long_t target = {
     LIST_N(LINEAR_AXES,
      int32_t(LROUND(a * settings.axis_steps_per_mm[A_AXIS])),
      int32_t(LROUND(b * settings.axis_steps_per_mm[B_AXIS])),
      int32_t(LROUND(c * settings.axis_steps_per_mm[C_AXIS])),
      int32_t(LROUND(i * settings.axis_steps_per_mm[I_AXIS])), // FIXME (DerAndere): Multiplication by 4.0 is a work-around for issue with wrong internal steps per mm
      int32_t(LROUND(j * settings.axis_steps_per_mm[J_AXIS])),
      int32_t(LROUND(k * settings.axis_steps_per_mm[K_AXIS]))
    ),
    int32_t(LROUND(e * settings.axis_steps_per_mm[E_AXIS_N(extruder)]))
  };

  #if HAS_POSITION_FLOAT
    const xyze_pos_t target_float = { LIST_N(LINEAR_AXES, a, b, c, i, j, k), e };
  #endif

  // DRYRUN prevents E moves from taking place
  if (DEBUGGING(DRYRUN) || TERN0(CANCEL_OBJECTS, cancelable.skipping)) {
    position.e = target.e;
    TERN_(HAS_POSITION_FLOAT, position_float.e = e);
  }

  /* <-- add a slash to enable
    SERIAL_ECHOPAIR("  buffer_segment FR:", fr_mm_s);
    #if IS_KINEMATIC
      SERIAL_ECHOPAIR(" A:", a);
      SERIAL_ECHOPAIR(" (", position.a);
      SERIAL_ECHOPAIR("->", target.a);
      SERIAL_ECHOPAIR(") B:", b);
    #else
      SERIAL_ECHOPAIR_P(SP_X_LBL, a);
      SERIAL_ECHOPAIR(" (", position.x);
      SERIAL_ECHOPAIR("->", target.x);
      SERIAL_CHAR(')');
      SERIAL_ECHOPAIR_P(SP_Y_LBL, b);
    #endif
    SERIAL_ECHOPAIR(" (", position.y);
    SERIAL_ECHOPAIR("->", target.y);
    #if ENABLED(DELTA)
      SERIAL_ECHOPAIR(") C:", c);
    #else
      SERIAL_CHAR(')');
      SERIAL_ECHOPAIR_P(SP_Z_LBL, c);
    #endif
    SERIAL_ECHOPAIR(" (", position.z);
    SERIAL_ECHOPAIR("->", target.z);
    SERIAL_CHAR(')');
    #if LINEAR_AXES >= 4
      SERIAL_ECHOPAIR_P(SP_I_LBL, i);
      SERIAL_ECHOPAIR(" (", position.i);
      SERIAL_ECHOPAIR("->", target.i); // FIXME (DerAndere): Introduce work-around for issue with wrong internal steps per mm and feedrate for I_AXIS
      SERIAL_CHAR(')');
    #endif
    #if LINEAR_AXES >= 5
      SERIAL_ECHOPAIR_P(SP_J_LBL, j);
      SERIAL_ECHOPAIR(" (", position.j);
      SERIAL_ECHOPAIR("->", target.j);
      SERIAL_CHAR(')');
    #endif
    #if LINEAR_AXES >= 6
      SERIAL_ECHOPAIR_P(SP_K_LBL, k);
      SERIAL_ECHOPAIR(" (", position.k);
      SERIAL_ECHOPAIR("->", target.k);
      SERIAL_CHAR(')');
    #endif
    SERIAL_ECHOPAIR_P(SP_E_LBL, e);
    SERIAL_ECHOPAIR(" (", position.e);
    SERIAL_ECHOPAIR("->", target.e);
    SERIAL_ECHOLNPGM(")");
  //*/

  // Queue the movement. Return 'false' if the move was not queued.
  if (!_buffer_steps(target
      #if HAS_POSITION_FLOAT
        , target_float
      #endif
      #if HAS_DIST_MM_ARG
        , cart_dist_mm
      #endif
      , fr_mm_s, extruder, millimeters)
  ) return false;

  stepper.wake_up();
  return true;
} // buffer_segment()

/**
 * Add a new linear movement to the buffer.
 * The target is cartesian. It's translated to
 * delta/scara if needed.
 *
 *  rx,ry,rz,e   - target position in mm or degrees
 *  fr_mm_s      - (target) speed of the move (mm/s)
 *  extruder     - target extruder
 *  millimeters  - the length of the movement, if known
 *  inv_duration - the reciprocal if the duration of the movement, if known (kinematic only if feeedrate scaling is enabled)
 */
bool Planner::buffer_line(const float &rx, const float &ry, const float &rz
    #if LINEAR_AXES >= 4
      , const float &ri
    #endif
    #if LINEAR_AXES >= 5
      , const float &rj
    #endif
    #if LINEAR_AXES >= 6
      , const float &rk
    #endif
    , const float &e, const feedRate_t &fr_mm_s, const uint8_t extruder, const float millimeters
  #if ENABLED(SCARA_FEEDRATE_SCALING)
    , const float &inv_duration
  #endif
) {
  xyze_pos_t machine = { LIST_N(LINEAR_AXES, rx, ry, rz, ri, rj, rk), e };
  TERN_(HAS_POSITION_MODIFIERS, apply_modifiers(machine));

  #if IS_KINEMATIC

    #if HAS_JUNCTION_DEVIATION
      const xyze_pos_t cart_dist_mm = {
        rx - position_cart.x, ry - position_cart.y,
        rz - position_cart.z, e  - position_cart.e
      };
    #else
      const xyz_pos_t cart_dist_mm = { rx - position_cart.x, ry - position_cart.y, rz - position_cart.z };
    #endif

    float mm = millimeters;
    if (mm == 0.0)
      mm = (cart_dist_mm.x != 0.0 || cart_dist_mm.y != 0.0) ? cart_dist_mm.magnitude() : ABS(cart_dist_mm.z);

    // Cartesian XYZ to kinematic ABC, stored in global 'delta'
    inverse_kinematics(machine);

    #if ENABLED(SCARA_FEEDRATE_SCALING)
      // For SCARA scale the feed rate from mm/s to degrees/s
      // i.e., Complete the angular vector in the given time.
      const float duration_recip = inv_duration ?: fr_mm_s / mm;
      const xyz_pos_t diff = delta - position_float;
      const feedRate_t feedrate = diff.magnitude() * duration_recip;
    #else
      const feedRate_t feedrate = fr_mm_s;
    #endif
    if (buffer_segment(delta.a, delta.b, delta.c, machine.e
      #if HAS_JUNCTION_DEVIATION
        , cart_dist_mm
      #endif
      , feedrate, extruder, mm
    )) {
      position_cart.set(rx, ry, rz, e);
      return true;
    }
    else
      return false;
  #else
    return buffer_segment(machine, fr_mm_s, extruder, millimeters);
  #endif
} // buffer_line()

#if ENABLED(DIRECT_STEPPING)

  void Planner::buffer_page(const page_idx_t page_idx, const uint8_t extruder, const uint16_t num_steps) {
    if (!last_page_step_rate) {
      kill(GET_TEXT(MSG_BAD_PAGE_SPEED));
      return;
    }

    uint8_t next_buffer_head;
    block_t * const block = get_next_free_block(next_buffer_head);

    block->flag = BLOCK_FLAG_IS_PAGE;

    #if FAN_COUNT > 0
      FANS_LOOP(i) block->fan_speed[i] = thermalManager.fan_speed[i];
    #endif

    #if HAS_MULTI_EXTRUDER
      block->extruder = extruder;
    #endif

    block->page_idx = page_idx;

    block->step_event_count = num_steps;
    block->initial_rate =
      block->final_rate =
      block->nominal_rate = last_page_step_rate; // steps/s

    block->accelerate_until = 0;
    block->decelerate_after = block->step_event_count;

    // Will be set to last direction later if directional format.
    block->direction_bits = 0;

    #define PAGE_UPDATE_DIR(AXIS) \
      if (!last_page_dir[_AXIS(AXIS)]) SBI(block->direction_bits, _AXIS(AXIS));

    if (!DirectStepping::Config::DIRECTIONAL) {
      PAGE_UPDATE_DIR(X);
      PAGE_UPDATE_DIR(Y);
      PAGE_UPDATE_DIR(Z);
      PAGE_UPDATE_DIR(E);
    }

    // If this is the first added movement, reload the delay, otherwise, cancel it.
    if (block_buffer_head == block_buffer_tail) {
      // If it was the first queued block, restart the 1st block delivery delay, to
      // give the planner an opportunity to queue more movements and plan them
      // As there are no queued movements, the Stepper ISR will not touch this
      // variable, so there is no risk setting this here (but it MUST be done
      // before the following line!!)
      delay_before_delivering = BLOCK_DELAY_FOR_1ST_MOVE;
    }

    // Move buffer head
    block_buffer_head = next_buffer_head;

    enable_all_steppers();
    stepper.wake_up();
  }

#endif // DIRECT_STEPPING

/**
 * Directly set the planner ABC position (and stepper positions)
 * converting mm (or angles for SCARA) into steps.
 *
 * The provided ABC position is in machine units.
 */

void Planner::set_machine_position_mm(const float &a, const float &b, const float &c
  #if LINEAR_AXES >= 4
    , const float &i
  #endif
  #if LINEAR_AXES >= 5
    , const float &j
  #endif
  #if LINEAR_AXES >= 6
    , const float &k
  #endif
  , const float &e) {
  TERN_(DISTINCT_E_FACTORS, last_extruder = active_extruder);
  TERN_(HAS_POSITION_FLOAT, position_float.set(LIST_N(LINEAR_AXES, a, b, c, i, j, k), e));
  position.set(
    LIST_N(LINEAR_AXES,
      LROUND(a * settings.axis_steps_per_mm[A_AXIS]),
      LROUND(b * settings.axis_steps_per_mm[B_AXIS]),
      LROUND(c * settings.axis_steps_per_mm[C_AXIS]),
      LROUND(i * settings.axis_steps_per_mm[I_AXIS]),
      LROUND(j * settings.axis_steps_per_mm[J_AXIS]),
      LROUND(k * settings.axis_steps_per_mm[K_AXIS])
    ),
    LROUND(e * settings.axis_steps_per_mm[E_AXIS_N(active_extruder)])
  );
  if (has_blocks_queued()) {
    //previous_nominal_speed_sqr = 0.0; // Reset planner junction speeds. Assume start from rest.
    //previous_speed.reset();
    buffer_sync_block();
  }
  else
    stepper.set_position(position);
}

void Planner::set_position_mm(const float &rx, const float &ry, const float &rz
  #if LINEAR_AXES >= 4
    , const float &ri
  #endif
  #if LINEAR_AXES >= 5
	  , const float &rj
  #endif
  #if LINEAR_AXES >= 6
    , const float &rk
  #endif
  , const float &e) {
  xyze_pos_t machine = { LIST_N(LINEAR_AXES, rx, ry, rz, ri, rj, rk), e };
  #if HAS_POSITION_MODIFIERS
    apply_modifiers(machine, true);
  #endif
  #if IS_KINEMATIC
    position_cart.set(rx, ry, rz, e);
    inverse_kinematics(machine);
    set_machine_position_mm(delta.a, delta.b, delta.c, machine.e);
  #else
    set_machine_position_mm(machine);
  #endif
}

/**
 * Setters for planner position (also setting stepper position).
 */
void Planner::set_e_position_mm(const float &e) {
  const uint8_t axis_index = E_AXIS_N(active_extruder);
  TERN_(DISTINCT_E_FACTORS, last_extruder = active_extruder);

  const float e_new = e - TERN0(FWRETRACT, fwretract.current_retract[active_extruder]);
  position.e = LROUND(settings.axis_steps_per_mm[axis_index] * e_new);
  TERN_(HAS_POSITION_FLOAT, position_float.e = e_new);
  TERN_(IS_KINEMATIC, position_cart.e = e);

  if (has_blocks_queued())
    buffer_sync_block();
  else
    stepper.set_axis_position(E_AXIS, position.e);
}

// Recalculate the steps/s^2 acceleration rates, based on the mm/s^2
void Planner::reset_acceleration_rates() {
  #if ENABLED(DISTINCT_E_FACTORS)
    #define AXIS_CONDITION (i < E_AXIS || i == E_AXIS_N(active_extruder))
  #else
    #define AXIS_CONDITION true
  #endif
  uint32_t highest_rate = 1;
  LOOP_NUM_AXIS_N(i) {
    max_acceleration_steps_per_s2[i] = settings.max_acceleration_mm_per_s2[i] * settings.axis_steps_per_mm[i];
    if (AXIS_CONDITION) NOLESS(highest_rate, max_acceleration_steps_per_s2[i]);
  }
  cutoff_long = 4294967295UL / highest_rate; // 0xFFFFFFFFUL
  TERN_(HAS_LINEAR_E_JERK, recalculate_max_e_jerk());
}

/**
 * Recalculate 'position' and 'steps_to_mm'.
 * Must be called whenever settings.axis_steps_per_mm changes!
 */
void Planner::refresh_positioning() {
  LOOP_NUM_AXIS_N(i) steps_to_mm[i] = 1.0f / settings.axis_steps_per_mm[i];
  set_position_mm(current_position);
  reset_acceleration_rates();
}

// Apply limits to a variable and give a warning if the value was out of range
inline void limit_and_warn(float &val, const uint8_t axis, PGM_P const setting_name, const xyze_float_t &max_limit) {
  const uint8_t lim_axis = axis > E_AXIS ? E_AXIS : axis;
  const float before = val;
  LIMIT(val, 0.1, max_limit[lim_axis]);
  if (before != val) {
    SERIAL_CHAR(axis_codes[lim_axis]);
    SERIAL_ECHOPGM(" Max ");
    SERIAL_ECHOPGM_P(setting_name);
    SERIAL_ECHOLNPAIR(" limited to ", val);
  }
}

/**
 * For the specified 'axis' set the Maximum Acceleration to the given value (mm/s^2)
 * The value may be limited with warning feedback, if configured.
 * Calls reset_acceleration_rates to precalculate planner terms in steps.
 *
 * This hard limit is applied as a block is being added to the planner queue.
 */
void Planner::set_max_acceleration(const uint8_t axis, float inMaxAccelMMS2) {
  #if ENABLED(LIMITED_MAX_ACCEL_EDITING)
    #ifdef MAX_ACCEL_EDIT_VALUES
      constexpr xyze_float_t max_accel_edit = MAX_ACCEL_EDIT_VALUES;
      const xyze_float_t &max_acc_edit_scaled = max_accel_edit;
    #else
      constexpr xyze_float_t max_accel_edit = DEFAULT_MAX_ACCELERATION;
      const xyze_float_t max_acc_edit_scaled = max_accel_edit * 2;
    #endif
    limit_and_warn(inMaxAccelMMS2, axis, PSTR("Acceleration"), max_acc_edit_scaled);
  #endif
  settings.max_acceleration_mm_per_s2[axis] = inMaxAccelMMS2;

  // Update steps per s2 to agree with the units per s2 (since they are used in the planner)
  reset_acceleration_rates();
}

/**
 * For the specified 'axis' set the Maximum Feedrate to the given value (mm/s)
 * The value may be limited with warning feedback, if configured.
 *
 * This hard limit is applied as a block is being added to the planner queue.
 */
void Planner::set_max_feedrate(const uint8_t axis, float inMaxFeedrateMMS) {
  #if ENABLED(LIMITED_MAX_FR_EDITING)
    #ifdef MAX_FEEDRATE_EDIT_VALUES
      constexpr xyze_float_t max_fr_edit = MAX_FEEDRATE_EDIT_VALUES;
      const xyze_float_t &max_fr_edit_scaled = max_fr_edit;
    #else
      constexpr xyze_float_t max_fr_edit = DEFAULT_MAX_FEEDRATE;
      const xyze_float_t max_fr_edit_scaled = max_fr_edit * 2;
    #endif
    limit_and_warn(inMaxFeedrateMMS, axis, PSTR("Feedrate"), max_fr_edit_scaled);
  #endif
<<<<<<< HEAD

  settings.max_feedrate_mm_s[axis] = targetValue;
=======
  settings.max_feedrate_mm_s[axis] = inMaxFeedrateMMS;
>>>>>>> 10c14bcc
}

#if HAS_CLASSIC_JERK

  /**
   * For the specified 'axis' set the Maximum Jerk (instant change) to the given value (mm/s)
   * The value may be limited with warning feedback, if configured.
   *
   * This hard limit is applied (to the block start speed) as the block is being added to the planner queue.
   */
  void Planner::set_max_jerk(const AxisEnum axis, float inMaxJerkMMS) {
    #if ENABLED(LIMITED_JERK_EDITING)
      constexpr xyze_float_t max_jerk_edit =
        #ifdef MAX_JERK_EDIT_VALUES
          MAX_JERK_EDIT_VALUES
        #else
          { (DEFAULT_XJERK) * 2, (DEFAULT_YJERK) * 2,
            (DEFAULT_ZJERK) * 2, (DEFAULT_EJERK) * 2 }
        #endif
      ;
      limit_and_warn(inMaxJerkMMS, axis, PSTR("Jerk"), max_jerk_edit);
    #endif
    max_jerk[axis] = inMaxJerkMMS;
  }

#endif

#if HAS_WIRED_LCD

  uint16_t Planner::block_buffer_runtime() {
    #ifdef __AVR__
      // Protect the access to the variable. Only required for AVR, as
      //  any 32bit CPU offers atomic access to 32bit variables
      const bool was_enabled = stepper.suspend();
    #endif

    uint32_t bbru = block_buffer_runtime_us;

    #ifdef __AVR__
      // Reenable Stepper ISR
      if (was_enabled) stepper.wake_up();
    #endif

    // To translate µs to ms a division by 1000 would be required.
    // We introduce 2.4% error here by dividing by 1024.
    // Doesn't matter because block_buffer_runtime_us is already too small an estimation.
    bbru >>= 10;
    // limit to about a minute.
    NOMORE(bbru, 0x0000FFFFUL);
    return bbru;
  }

  void Planner::clear_block_buffer_runtime() {
    #ifdef __AVR__
      // Protect the access to the variable. Only required for AVR, as
      //  any 32bit CPU offers atomic access to 32bit variables
      const bool was_enabled = stepper.suspend();
    #endif

    block_buffer_runtime_us = 0;

    #ifdef __AVR__
      // Reenable Stepper ISR
      if (was_enabled) stepper.wake_up();
    #endif
  }

#endif<|MERGE_RESOLUTION|>--- conflicted
+++ resolved
@@ -3274,12 +3274,7 @@
     #endif
     limit_and_warn(inMaxFeedrateMMS, axis, PSTR("Feedrate"), max_fr_edit_scaled);
   #endif
-<<<<<<< HEAD
-
-  settings.max_feedrate_mm_s[axis] = targetValue;
-=======
   settings.max_feedrate_mm_s[axis] = inMaxFeedrateMMS;
->>>>>>> 10c14bcc
 }
 
 #if HAS_CLASSIC_JERK
