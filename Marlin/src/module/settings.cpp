/**
 * Marlin 3D Printer Firmware
 * Copyright (c) 2020 MarlinFirmware [https://github.com/MarlinFirmware/Marlin]
 *
 * Based on Sprinter and grbl.
 * Copyright (c) 2011 Camiel Gubbels / Erik van der Zalm
 *
 * This program is free software: you can redistribute it and/or modify
 * it under the terms of the GNU General Public License as published by
 * the Free Software Foundation, either version 3 of the License, or
 * (at your option) any later version.
 *
 * This program is distributed in the hope that it will be useful,
 * but WITHOUT ANY WARRANTY; without even the implied warranty of
 * MERCHANTABILITY or FITNESS FOR A PARTICULAR PURPOSE.  See the
 * GNU General Public License for more details.
 *
 * You should have received a copy of the GNU General Public License
 * along with this program.  If not, see <https://www.gnu.org/licenses/>.
 *
 */

/**
 * settings.cpp
 *
 * Settings and EEPROM storage
 *
 * IMPORTANT:  Whenever there are changes made to the variables stored in EEPROM
 * in the functions below, also increment the version number. This makes sure that
 * the default values are used whenever there is a change to the data, to prevent
 * wrong data being written to the variables.
 *
 * ALSO: Variables in the Store and Retrieve sections must be in the same order.
 *       If a feature is disabled, some data must still be written that, when read,
 *       either sets a Sane Default, or results in No Change to the existing value.
 */

// Change EEPROM version if the structure changes
#define EEPROM_VERSION "V83"
#define EEPROM_OFFSET 100

// Check the integrity of data offsets.
// Can be disabled for production build.
//#define DEBUG_EEPROM_READWRITE

#include "settings.h"

#include "endstops.h"
#include "planner.h"
#include "stepper.h"
#include "temperature.h"

#include "../lcd/marlinui.h"
#include "../libs/vector_3.h"   // for matrix_3x3
#include "../gcode/gcode.h"
#include "../MarlinCore.h"

#if EITHER(EEPROM_SETTINGS, SD_FIRMWARE_UPDATE)
  #include "../HAL/shared/eeprom_api.h"
#endif

#include "probe.h"

#if HAS_LEVELING
  #include "../feature/bedlevel/bedlevel.h"
#endif

#if ENABLED(Z_STEPPER_AUTO_ALIGN)
  #include "../feature/z_stepper_align.h"
#endif

#if ENABLED(EXTENSIBLE_UI)
  #include "../lcd/extui/ui_api.h"
#endif

#if HAS_SERVOS
  #include "servo.h"
#endif

#if HAS_SERVOS && HAS_SERVO_ANGLES
  #define EEPROM_NUM_SERVOS NUM_SERVOS
#else
  #define EEPROM_NUM_SERVOS NUM_SERVO_PLUGS
#endif

#include "../feature/fwretract.h"

#if ENABLED(POWER_LOSS_RECOVERY)
  #include "../feature/powerloss.h"
#endif

#if HAS_POWER_MONITOR
  #include "../feature/power_monitor.h"
#endif

#include "../feature/pause.h"

#if ENABLED(BACKLASH_COMPENSATION)
  #include "../feature/backlash.h"
#endif

#if HAS_FILAMENT_SENSOR
  #include "../feature/runout.h"
  #ifndef FIL_RUNOUT_ENABLED_DEFAULT
    #define FIL_RUNOUT_ENABLED_DEFAULT true
  #endif
#endif

#if ENABLED(EXTRA_LIN_ADVANCE_K)
  extern float other_extruder_advance_K[EXTRUDERS];
#endif

#if HAS_MULTI_EXTRUDER
  #include "tool_change.h"
  void M217_report(const bool eeprom);
#endif

#if ENABLED(BLTOUCH)
  #include "../feature/bltouch.h"
#endif

#if HAS_TRINAMIC_CONFIG
  #include "stepper/indirection.h"
  #include "../feature/tmc_util.h"
#endif

#if ENABLED(PROBE_TEMP_COMPENSATION)
  #include "../feature/probe_temp_comp.h"
#endif

#include "../feature/controllerfan.h"
#if ENABLED(CONTROLLER_FAN_EDITABLE)
  void M710_report(const bool forReplay);
#endif

#if ENABLED(CASE_LIGHT_ENABLE)
  #include "../feature/caselight.h"
#endif

#if ENABLED(PASSWORD_FEATURE)
  #include "../feature/password/password.h"
#endif

#if ENABLED(TOUCH_SCREEN_CALIBRATION)
  #include "../lcd/tft_io/touch_calibration.h"
#endif

#if HAS_ETHERNET
  #include "../feature/ethernet.h"
#endif

#if ENABLED(SOUND_MENU_ITEM)
  #include "../libs/buzzer.h"
#endif

#if ENABLED(DGUS_LCD_UI_MKS)
  #include "../lcd/extui/dgus/DGUSScreenHandler.h"
  #include "../lcd/extui/dgus/DGUSDisplayDef.h"
#endif

#pragma pack(push, 1) // No padding between variables

#if HAS_ETHERNET
  void ETH0_report();
  void MAC_report();
  void M552_report();
  void M553_report();
  void M554_report();
#endif

typedef struct { uint16_t LIST_N(LINEAR_AXES, X, Y, Z, I, J, K), X2, Y2, Z2, Z3, Z4, E0, E1, E2, E3, E4, E5, E6, E7; } tmc_stepper_current_t;
typedef struct { uint32_t LIST_N(LINEAR_AXES, X, Y, Z, I, J, K), X2, Y2, Z2, Z3, Z4, E0, E1, E2, E3, E4, E5, E6, E7; } tmc_hybrid_threshold_t;
typedef struct {  int16_t LIST_N(LINEAR_AXES, X, Y, Z, I, J, K), X2, Y2, Z2, Z3, Z4;                                 } tmc_sgt_t;
typedef struct { bool LIST_N(LINEAR_AXES, X, Y, Z, I, J, K), X2, Y2, Z2, Z3, Z4, E0, E1, E2, E3, E4, E5, E6, E7; } tmc_stealth_enabled_t;

// Limit an index to an array size
#define ALIM(I,ARR) _MIN(I, (signed)COUNT(ARR) - 1)

// Defaults for reset / fill in on load
static const uint32_t   _DMA[] PROGMEM = DEFAULT_MAX_ACCELERATION;
static const float     _DASU[] PROGMEM = DEFAULT_AXIS_STEPS_PER_UNIT;
static const feedRate_t _DMF[] PROGMEM = DEFAULT_MAX_FEEDRATE;

/**
 * Current EEPROM Layout
 *
 * Keep this data structure up to date so
 * EEPROM size is known at compile time!
 */
typedef struct SettingsDataStruct {
  char      version[4];                                 // Vnn\0
  uint16_t  crc;                                        // Data Checksum

  //
  // DISTINCT_E_FACTORS
  //
  uint8_t   esteppers;                                  // XYZE_N - XYZ

  planner_settings_t planner_settings;

  xyze_float_t planner_max_jerk;                        // M205 XYZE  planner.max_jerk
  float planner_junction_deviation_mm;                  // M205 J     planner.junction_deviation_mm

  xyz_pos_t home_offset;                                // M206 XYZ / M665 TPZ

  #if HAS_HOTEND_OFFSET
    xyz_pos_t hotend_offset[HOTENDS - 1];               // M218 XYZ
  #endif

  //
  // FILAMENT_RUNOUT_SENSOR
  //
  bool runout_sensor_enabled;                           // M412 S
  float runout_distance_mm;                             // M412 D

  //
  // ENABLE_LEVELING_FADE_HEIGHT
  //
  float planner_z_fade_height;                          // M420 Zn  planner.z_fade_height

  //
  // MESH_BED_LEVELING
  //
  float mbl_z_offset;                                   // mbl.z_offset
  uint8_t mesh_num_x, mesh_num_y;                       // GRID_MAX_POINTS_X, GRID_MAX_POINTS_Y
  float mbl_z_values[TERN(MESH_BED_LEVELING, GRID_MAX_POINTS_X, 3)]   // mbl.z_values
                    [TERN(MESH_BED_LEVELING, GRID_MAX_POINTS_Y, 3)];

  //
  // HAS_BED_PROBE
  //

  xyz_pos_t probe_offset;

  //
  // ABL_PLANAR
  //
  matrix_3x3 planner_bed_level_matrix;                  // planner.bed_level_matrix

  //
  // AUTO_BED_LEVELING_BILINEAR
  //
  uint8_t grid_max_x, grid_max_y;                       // GRID_MAX_POINTS_X, GRID_MAX_POINTS_Y
  xy_pos_t bilinear_grid_spacing, bilinear_start;       // G29 L F
  #if ENABLED(AUTO_BED_LEVELING_BILINEAR)
    bed_mesh_t z_values;                                // G29
  #else
    float z_values[3][3];
  #endif

  //
  // AUTO_BED_LEVELING_UBL
  //
  bool planner_leveling_active;                         // M420 S  planner.leveling_active
  int8_t ubl_storage_slot;                              // ubl.storage_slot

  //
  // SERVO_ANGLES
  //
  uint16_t servo_angles[EEPROM_NUM_SERVOS][2];          // M281 P L U

  //
  // Temperature first layer compensation values
  //
  #if ENABLED(PROBE_TEMP_COMPENSATION)
    int16_t z_offsets_probe[COUNT(temp_comp.z_offsets_probe)], // M871 P I V
            z_offsets_bed[COUNT(temp_comp.z_offsets_bed)]      // M871 B I V
            #if ENABLED(USE_TEMP_EXT_COMPENSATION)
              , z_offsets_ext[COUNT(temp_comp.z_offsets_ext)]  // M871 E I V
            #endif
            ;
  #endif

  //
  // BLTOUCH
  //
  bool bltouch_last_written_mode;

  //
  // DELTA / [XYZ]_DUAL_ENDSTOPS
  //
  #if ENABLED(DELTA)
    float delta_height;                                 // M666 H
    abc_float_t delta_endstop_adj;                      // M666 X Y Z
    float delta_radius,                                 // M665 R
          delta_diagonal_rod,                           // M665 L
          segments_per_second;                          // M665 S
    abc_float_t delta_tower_angle_trim,                 // M665 X Y Z
                delta_diagonal_rod_trim;                // M665 A B C
  #elif HAS_EXTRA_ENDSTOPS
    float x2_endstop_adj,                               // M666 X
          y2_endstop_adj,                               // M666 Y
          z2_endstop_adj,                               // M666 (S2) Z
          z3_endstop_adj,                               // M666 (S3) Z
          z4_endstop_adj;                               // M666 (S4) Z
  #endif

  //
  // Z_STEPPER_AUTO_ALIGN, Z_STEPPER_ALIGN_KNOWN_STEPPER_POSITIONS
  //
  #if ENABLED(Z_STEPPER_AUTO_ALIGN)
    xy_pos_t z_stepper_align_xy[NUM_Z_STEPPER_DRIVERS];             // M422 S X Y
    #if ENABLED(Z_STEPPER_ALIGN_KNOWN_STEPPER_POSITIONS)
      xy_pos_t z_stepper_align_stepper_xy[NUM_Z_STEPPER_DRIVERS];   // M422 W X Y
    #endif
  #endif

  //
  // Material Presets
  //
  #if PREHEAT_COUNT
    preheat_t ui_material_preset[PREHEAT_COUNT];        // M145 S0 H B F
  #endif

  //
  // PIDTEMP
  //
  PIDCF_t hotendPID[HOTENDS];                           // M301 En PIDCF / M303 En U
  int16_t lpq_len;                                      // M301 L

  //
  // PIDTEMPBED
  //
  PID_t bedPID;                                         // M304 PID / M303 E-1 U

  //
  // PIDTEMPCHAMBER
  //
  PID_t chamberPID;                                     // M309 PID / M303 E-2 U

  //
  // User-defined Thermistors
  //
  #if HAS_USER_THERMISTORS
    user_thermistor_t user_thermistor[USER_THERMISTORS]; // M305 P0 R4700 T100000 B3950
  #endif

  //
  // Power monitor
  //
  uint8_t power_monitor_flags;                          // M430 I V W

  //
  // HAS_LCD_CONTRAST
  //
  int16_t lcd_contrast;                                 // M250 C

  //
  // Controller fan settings
  //
  controllerFan_settings_t controllerFan_settings;      // M710

  //
  // POWER_LOSS_RECOVERY
  //
  bool recovery_enabled;                                // M413 S

  //
  // FWRETRACT
  //
  fwretract_settings_t fwretract_settings;              // M207 S F Z W, M208 S F W R
  bool autoretract_enabled;                             // M209 S

  //
  // !NO_VOLUMETRIC
  //
  bool parser_volumetric_enabled;                       // M200 S  parser.volumetric_enabled
  float planner_filament_size[EXTRUDERS];               // M200 T D  planner.filament_size[]
  float planner_volumetric_extruder_limit[EXTRUDERS];   // M200 T L  planner.volumetric_extruder_limit[]

  //
  // HAS_TRINAMIC_CONFIG
  //
  tmc_stepper_current_t tmc_stepper_current;            // M906 X Y Z X2 Y2 Z2 Z3 Z4 E0 E1 E2 E3 E4 E5
  tmc_hybrid_threshold_t tmc_hybrid_threshold;          // M913 X Y Z X2 Y2 Z2 Z3 Z4 E0 E1 E2 E3 E4 E5
  tmc_sgt_t tmc_sgt;                                    // M914 X Y Z X2 Y2 Z2 Z3 Z4
  tmc_stealth_enabled_t tmc_stealth_enabled;            // M569 X Y Z X2 Y2 Z2 Z3 Z4 E0 E1 E2 E3 E4 E5

  //
  // LIN_ADVANCE
  //
  float planner_extruder_advance_K[_MAX(EXTRUDERS, 1)]; // M900 K  planner.extruder_advance_K

  //
  // HAS_MOTOR_CURRENT_PWM
  //
  #ifndef MOTOR_CURRENT_COUNT
    #define MOTOR_CURRENT_COUNT LINEAR_AXES
  #endif
  uint32_t motor_current_setting[MOTOR_CURRENT_COUNT];  // M907 X Z E ...

  //
  // CNC_COORDINATE_SYSTEMS
  //
  xyz_pos_t coordinate_system[MAX_COORDINATE_SYSTEMS];  // G54-G59.3

  //
  // SKEW_CORRECTION
  //
  skew_factor_t planner_skew_factor;                    // M852 I J K  planner.skew_factor

  //
  // ADVANCED_PAUSE_FEATURE
  //
  #if EXTRUDERS
    fil_change_settings_t fc_settings[EXTRUDERS];       // M603 T U L
  #endif

  //
  // Tool-change settings
  //
  #if HAS_MULTI_EXTRUDER
    toolchange_settings_t toolchange_settings;          // M217 S P R
  #endif

  //
  // BACKLASH_COMPENSATION
  //
  xyz_float_t backlash_distance_mm;                     // M425 X Y Z
  uint8_t backlash_correction;                          // M425 F
  float backlash_smoothing_mm;                          // M425 S

  //
  // EXTENSIBLE_UI
  //
  #if ENABLED(EXTENSIBLE_UI)
    // This is a significant hardware change; don't reserve space when not present
    uint8_t extui_data[ExtUI::eeprom_data_size];
  #endif

  //
  // CASELIGHT_USES_BRIGHTNESS
  //
  #if CASELIGHT_USES_BRIGHTNESS
    uint8_t caselight_brightness;                        // M355 P
  #endif

  //
  // PASSWORD_FEATURE
  //
  #if ENABLED(PASSWORD_FEATURE)
    bool password_is_set;
    uint32_t password_value;
  #endif

  //
  // TOUCH_SCREEN_CALIBRATION
  //
  #if ENABLED(TOUCH_SCREEN_CALIBRATION)
    touch_calibration_t touch_calibration_data;
  #endif

  // Ethernet settings
  #if HAS_ETHERNET
    bool ethernet_hardware_enabled;                     // M552 S
    uint32_t ethernet_ip,                               // M552 P
             ethernet_dns,
             ethernet_gateway,                          // M553 P
             ethernet_subnet;                           // M554 P
  #endif

  //
  // Buzzer enable/disable
  //
  #if ENABLED(SOUND_MENU_ITEM)
    bool buzzer_enabled;
  #endif

  //
  // MKS UI controller
  //
  #if ENABLED(DGUS_LCD_UI_MKS)
    uint8_t mks_language_index;                         // Display Language
    xy_int_t mks_corner_offsets[5];                     // Bed Tramming
    xyz_int_t mks_park_pos;                             // Custom Parking (without NOZZLE_PARK)
    celsius_t mks_min_extrusion_temp;                   // Min E Temp (shadow M302 value)
  #endif

  #if HAS_MULTI_LANGUAGE
    uint8_t ui_language;                                // M414 S
  #endif

} SettingsData;

//static_assert(sizeof(SettingsData) <= MARLIN_EEPROM_SIZE, "EEPROM too small to contain SettingsData!");

MarlinSettings settings;

uint16_t MarlinSettings::datasize() { return sizeof(SettingsData); }

/**
 * Post-process after Retrieve or Reset
 */

#if ENABLED(ENABLE_LEVELING_FADE_HEIGHT)
  float new_z_fade_height;
#endif

void MarlinSettings::postprocess() {
  xyze_pos_t oldpos = current_position;

  // steps per s2 needs to be updated to agree with units per s2
  planner.reset_acceleration_rates();

  // Make sure delta kinematics are updated before refreshing the
  // planner position so the stepper counts will be set correctly.
  TERN_(DELTA, recalc_delta_settings());

  TERN_(PIDTEMP, thermalManager.updatePID());

  #if DISABLED(NO_VOLUMETRICS)
    planner.calculate_volumetric_multipliers();
  #elif EXTRUDERS
    for (uint8_t i = COUNT(planner.e_factor); i--;)
      planner.refresh_e_factor(i);
  #endif

  // Software endstops depend on home_offset
  LOOP_LINEAR(i) {
    update_workspace_offset((AxisEnum)i);
    update_software_endstops((AxisEnum)i);
  }

  TERN_(ENABLE_LEVELING_FADE_HEIGHT, set_z_fade_height(new_z_fade_height, false)); // false = no report

  TERN_(AUTO_BED_LEVELING_BILINEAR, refresh_bed_level());

  TERN_(HAS_MOTOR_CURRENT_PWM, stepper.refresh_motor_power());

  TERN_(FWRETRACT, fwretract.refresh_autoretract());

  TERN_(HAS_LINEAR_E_JERK, planner.recalculate_max_e_jerk());

  TERN_(CASELIGHT_USES_BRIGHTNESS, caselight.update_brightness());

  TERN_(EXTENSIBLE_UI, ExtUI::onPostprocessSettings());

  // Refresh steps_to_mm with the reciprocal of axis_steps_per_mm
  // and init stepper.count[], planner.position[] with current_position
  planner.refresh_positioning();

  // Various factors can change the current position
  if (oldpos != current_position)
    report_current_position();
}

#if BOTH(PRINTCOUNTER, EEPROM_SETTINGS)
  #include "printcounter.h"
  static_assert(
    !WITHIN(STATS_EEPROM_ADDRESS, EEPROM_OFFSET, EEPROM_OFFSET + sizeof(SettingsData)) &&
    !WITHIN(STATS_EEPROM_ADDRESS + sizeof(printStatistics), EEPROM_OFFSET, EEPROM_OFFSET + sizeof(SettingsData)),
    "STATS_EEPROM_ADDRESS collides with EEPROM settings storage."
  );
#endif

#if ENABLED(SD_FIRMWARE_UPDATE)

  #if ENABLED(EEPROM_SETTINGS)
    static_assert(
      !WITHIN(SD_FIRMWARE_UPDATE_EEPROM_ADDR, EEPROM_OFFSET, EEPROM_OFFSET + sizeof(SettingsData)),
      "SD_FIRMWARE_UPDATE_EEPROM_ADDR collides with EEPROM settings storage."
    );
  #endif

  bool MarlinSettings::sd_update_status() {
    uint8_t val;
    persistentStore.read_data(SD_FIRMWARE_UPDATE_EEPROM_ADDR, &val);
    return (val == SD_FIRMWARE_UPDATE_ACTIVE_VALUE);
  }

  bool MarlinSettings::set_sd_update_status(const bool enable) {
    if (enable != sd_update_status())
      persistentStore.write_data(
        SD_FIRMWARE_UPDATE_EEPROM_ADDR,
        enable ? SD_FIRMWARE_UPDATE_ACTIVE_VALUE : SD_FIRMWARE_UPDATE_INACTIVE_VALUE
      );
    return true;
  }

#endif // SD_FIRMWARE_UPDATE

#ifdef ARCHIM2_SPI_FLASH_EEPROM_BACKUP_SIZE
  static_assert(EEPROM_OFFSET + sizeof(SettingsData) < ARCHIM2_SPI_FLASH_EEPROM_BACKUP_SIZE,
                "ARCHIM2_SPI_FLASH_EEPROM_BACKUP_SIZE is insufficient to capture all EEPROM data.");
#endif

#define DEBUG_OUT ENABLED(DEBUG_LEVELING_FEATURE)
#include "../core/debug_out.h"

#if ENABLED(EEPROM_SETTINGS)

  #define EEPROM_ASSERT(TST,ERR)  do{ if (!(TST)) { SERIAL_ERROR_MSG(ERR); eeprom_error = true; } }while(0)

  #if ENABLED(DEBUG_EEPROM_READWRITE)
    #define _FIELD_TEST(FIELD) \
      EEPROM_ASSERT( \
        eeprom_error || eeprom_index == offsetof(SettingsData, FIELD) + EEPROM_OFFSET, \
        "Field " STRINGIFY(FIELD) " mismatch." \
      )
  #else
    #define _FIELD_TEST(FIELD) NOOP
  #endif

  const char version[4] = EEPROM_VERSION;

  bool MarlinSettings::eeprom_error, MarlinSettings::validating;
  int MarlinSettings::eeprom_index;
  uint16_t MarlinSettings::working_crc;

  bool MarlinSettings::size_error(const uint16_t size) {
    if (size != datasize()) {
      DEBUG_ERROR_MSG("EEPROM datasize error.");
      return true;
    }
    return false;
  }

  /**
   * M500 - Store Configuration
   */
  bool MarlinSettings::save() {
    float dummyf = 0;
    char ver[4] = "ERR";

    if (!EEPROM_START(EEPROM_OFFSET)) return false;

    eeprom_error = false;

    // Write or Skip version. (Flash doesn't allow rewrite without erase.)
    TERN(FLASH_EEPROM_EMULATION, EEPROM_SKIP, EEPROM_WRITE)(ver);

    EEPROM_SKIP(working_crc); // Skip the checksum slot

    working_crc = 0; // clear before first "real data"

    const uint8_t esteppers = NUM_AXIS_N - LINEAR_AXES;
    _FIELD_TEST(esteppers);
    EEPROM_WRITE(esteppers);

    //
    // Planner Motion
    //
    {
      EEPROM_WRITE(planner.settings);

      #if HAS_CLASSIC_JERK
        EEPROM_WRITE(planner.max_jerk);
        #if HAS_LINEAR_E_JERK
          dummyf = float(DEFAULT_EJERK);
          EEPROM_WRITE(dummyf);
        #endif
      #else
        const xyze_pos_t planner_max_jerk = { LIST_N(LINEAR_AXES, 10, 10, 0.4, 0.4, 0.4, 0.4), float(DEFAULT_EJERK) };
        EEPROM_WRITE(planner_max_jerk);
      #endif

      TERN_(CLASSIC_JERK, dummyf = 0.02f);
      EEPROM_WRITE(TERN(CLASSIC_JERK, dummyf, planner.junction_deviation_mm));
    }

    //
    // Home Offset
    //
    {
      _FIELD_TEST(home_offset);

      #if HAS_SCARA_OFFSET
        EEPROM_WRITE(scara_home_offset);
      #else
        #if !HAS_HOME_OFFSET
          const xyz_pos_t home_offset{0};
        #endif
        EEPROM_WRITE(home_offset);
      #endif
    }

    //
    // Hotend Offsets, if any
    //
    {
      #if HAS_HOTEND_OFFSET
        // Skip hotend 0 which must be 0
        LOOP_S_L_N(e, 1, HOTENDS)
          EEPROM_WRITE(hotend_offset[e]);
      #endif
    }

    //
    // Filament Runout Sensor
    //
    {
      #if HAS_FILAMENT_SENSOR
        const bool &runout_sensor_enabled = runout.enabled;
      #else
        constexpr int8_t runout_sensor_enabled = -1;
      #endif
      _FIELD_TEST(runout_sensor_enabled);
      EEPROM_WRITE(runout_sensor_enabled);

      #if HAS_FILAMENT_RUNOUT_DISTANCE
        const float &runout_distance_mm = runout.runout_distance();
      #else
        constexpr float runout_distance_mm = 0;
      #endif
      EEPROM_WRITE(runout_distance_mm);
    }

    //
    // Global Leveling
    //
    {
      const float zfh = TERN(ENABLE_LEVELING_FADE_HEIGHT, planner.z_fade_height, (DEFAULT_LEVELING_FADE_HEIGHT));
      EEPROM_WRITE(zfh);
    }

    //
    // Mesh Bed Leveling
    //
    {
      #if ENABLED(MESH_BED_LEVELING)
        static_assert(
          sizeof(mbl.z_values) == (GRID_MAX_POINTS) * sizeof(mbl.z_values[0][0]),
          "MBL Z array is the wrong size."
        );
      #else
        dummyf = 0;
      #endif

      const uint8_t mesh_num_x = TERN(MESH_BED_LEVELING, GRID_MAX_POINTS_X, 3),
                    mesh_num_y = TERN(MESH_BED_LEVELING, GRID_MAX_POINTS_Y, 3);

      EEPROM_WRITE(TERN(MESH_BED_LEVELING, mbl.z_offset, dummyf));
      EEPROM_WRITE(mesh_num_x);
      EEPROM_WRITE(mesh_num_y);

      #if ENABLED(MESH_BED_LEVELING)
        EEPROM_WRITE(mbl.z_values);
      #else
        for (uint8_t q = mesh_num_x * mesh_num_y; q--;) EEPROM_WRITE(dummyf);
      #endif
    }

    //
    // Probe XYZ Offsets
    //
    {
      _FIELD_TEST(probe_offset);
      #if HAS_BED_PROBE
        const xyz_pos_t &zpo = probe.offset;
      #else
        constexpr xyz_pos_t zpo{0};
      #endif
      EEPROM_WRITE(zpo);
    }

    //
    // Planar Bed Leveling matrix
    //
    {
      #if ABL_PLANAR
        EEPROM_WRITE(planner.bed_level_matrix);
      #else
        dummyf = 0;
        for (uint8_t q = LINEAR_AXES * 3; q--;) EEPROM_WRITE(dummyf);
      #endif
    }

    //
    // Bilinear Auto Bed Leveling
    //
    {
      #if ENABLED(AUTO_BED_LEVELING_BILINEAR)
        static_assert(
          sizeof(z_values) == (GRID_MAX_POINTS) * sizeof(z_values[0][0]),
          "Bilinear Z array is the wrong size."
        );
      #else
        const xy_pos_t bilinear_start{0}, bilinear_grid_spacing{0};
      #endif

      const uint8_t grid_max_x = TERN(AUTO_BED_LEVELING_BILINEAR, GRID_MAX_POINTS_X, 3),
                    grid_max_y = TERN(AUTO_BED_LEVELING_BILINEAR, GRID_MAX_POINTS_Y, 3);
      EEPROM_WRITE(grid_max_x);
      EEPROM_WRITE(grid_max_y);
      EEPROM_WRITE(bilinear_grid_spacing);
      EEPROM_WRITE(bilinear_start);

      #if ENABLED(AUTO_BED_LEVELING_BILINEAR)
        EEPROM_WRITE(z_values);              // 9-256 floats
      #else
        dummyf = 0;
        for (uint16_t q = grid_max_x * grid_max_y; q--;) EEPROM_WRITE(dummyf);
      #endif
    }

    //
    // Unified Bed Leveling
    //
    {
      _FIELD_TEST(planner_leveling_active);
      const bool ubl_active = TERN(AUTO_BED_LEVELING_UBL, planner.leveling_active, false);
      const int8_t storage_slot = TERN(AUTO_BED_LEVELING_UBL, ubl.storage_slot, -1);
      EEPROM_WRITE(ubl_active);
      EEPROM_WRITE(storage_slot);
    }

    //
    // Servo Angles
    //
    {
      _FIELD_TEST(servo_angles);
      #if !HAS_SERVO_ANGLES
        uint16_t servo_angles[EEPROM_NUM_SERVOS][2] = { { 0, 0 } };
      #endif
      EEPROM_WRITE(servo_angles);
    }

    //
    // Thermal first layer compensation values
    //
    #if ENABLED(PROBE_TEMP_COMPENSATION)
      EEPROM_WRITE(temp_comp.z_offsets_probe);
      EEPROM_WRITE(temp_comp.z_offsets_bed);
      #if ENABLED(USE_TEMP_EXT_COMPENSATION)
        EEPROM_WRITE(temp_comp.z_offsets_ext);
      #endif
    #else
      // No placeholder data for this feature
    #endif

    //
    // BLTOUCH
    //
    {
      _FIELD_TEST(bltouch_last_written_mode);
      const bool bltouch_last_written_mode = TERN(BLTOUCH, bltouch.last_written_mode, false);
      EEPROM_WRITE(bltouch_last_written_mode);
    }

    //
    // DELTA Geometry or Dual Endstops offsets
    //
    {
      #if ENABLED(DELTA)

        _FIELD_TEST(delta_height);

        EEPROM_WRITE(delta_height);              // 1 float
        EEPROM_WRITE(delta_endstop_adj);         // 3 floats
        EEPROM_WRITE(delta_radius);              // 1 float
        EEPROM_WRITE(delta_diagonal_rod);        // 1 float
        EEPROM_WRITE(segments_per_second);       // 1 float
        EEPROM_WRITE(delta_tower_angle_trim);    // 3 floats
        EEPROM_WRITE(delta_diagonal_rod_trim);   // 3 floats

      #elif HAS_EXTRA_ENDSTOPS

        _FIELD_TEST(x2_endstop_adj);

        // Write dual endstops in X, Y, Z order. Unused = 0.0
        dummyf = 0;
        EEPROM_WRITE(TERN(X_DUAL_ENDSTOPS, endstops.x2_endstop_adj, dummyf));   // 1 float
        EEPROM_WRITE(TERN(Y_DUAL_ENDSTOPS, endstops.y2_endstop_adj, dummyf));   // 1 float
        EEPROM_WRITE(TERN(Z_MULTI_ENDSTOPS, endstops.z2_endstop_adj, dummyf));  // 1 float

        #if ENABLED(Z_MULTI_ENDSTOPS) && NUM_Z_STEPPER_DRIVERS >= 3
          EEPROM_WRITE(endstops.z3_endstop_adj);   // 1 float
        #else
          EEPROM_WRITE(dummyf);
        #endif

        #if ENABLED(Z_MULTI_ENDSTOPS) && NUM_Z_STEPPER_DRIVERS >= 4
          EEPROM_WRITE(endstops.z4_endstop_adj);   // 1 float
        #else
          EEPROM_WRITE(dummyf);
        #endif

      #endif
    }

    #if ENABLED(Z_STEPPER_AUTO_ALIGN)
      EEPROM_WRITE(z_stepper_align.xy);
      #if ENABLED(Z_STEPPER_ALIGN_KNOWN_STEPPER_POSITIONS)
        EEPROM_WRITE(z_stepper_align.stepper_xy);
      #endif
    #endif

    //
    // LCD Preheat settings
    //
    #if PREHEAT_COUNT
      _FIELD_TEST(ui_material_preset);
      EEPROM_WRITE(ui.material_preset);
    #endif

    //
    // PIDTEMP
    //
    {
      _FIELD_TEST(hotendPID);
      HOTEND_LOOP() {
        PIDCF_t pidcf = {
          #if DISABLED(PIDTEMP)
            NAN, NAN, NAN,
            NAN, NAN
          #else
                         PID_PARAM(Kp, e),
            unscalePID_i(PID_PARAM(Ki, e)),
            unscalePID_d(PID_PARAM(Kd, e)),
                         PID_PARAM(Kc, e),
                         PID_PARAM(Kf, e)
          #endif
        };
        EEPROM_WRITE(pidcf);
      }

      _FIELD_TEST(lpq_len);
      #if DISABLED(PID_EXTRUSION_SCALING)
        const int16_t lpq_len = 20;
      #endif
      EEPROM_WRITE(TERN(PID_EXTRUSION_SCALING, thermalManager.lpq_len, lpq_len));
    }

    //
    // PIDTEMPBED
    //
    {
      _FIELD_TEST(bedPID);

      const PID_t bed_pid = {
        #if DISABLED(PIDTEMPBED)
          NAN, NAN, NAN
        #else
          // Store the unscaled PID values
          thermalManager.temp_bed.pid.Kp,
          unscalePID_i(thermalManager.temp_bed.pid.Ki),
          unscalePID_d(thermalManager.temp_bed.pid.Kd)
        #endif
      };
      EEPROM_WRITE(bed_pid);
    }

    //
    // PIDTEMPCHAMBER
    //
    {
      _FIELD_TEST(chamberPID);

      const PID_t chamber_pid = {
        #if DISABLED(PIDTEMPCHAMBER)
          NAN, NAN, NAN
        #else
          // Store the unscaled PID values
          thermalManager.temp_chamber.pid.Kp,
          unscalePID_i(thermalManager.temp_chamber.pid.Ki),
          unscalePID_d(thermalManager.temp_chamber.pid.Kd)
        #endif
      };
      EEPROM_WRITE(chamber_pid);
    }

    //
    // User-defined Thermistors
    //
    #if HAS_USER_THERMISTORS
    {
      _FIELD_TEST(user_thermistor);
      EEPROM_WRITE(thermalManager.user_thermistor);
    }
    #endif

    //
    // Power monitor
    //
    {
      #if HAS_POWER_MONITOR
        const uint8_t &power_monitor_flags = power_monitor.flags;
      #else
        constexpr uint8_t power_monitor_flags = 0x00;
      #endif
      _FIELD_TEST(power_monitor_flags);
      EEPROM_WRITE(power_monitor_flags);
    }

    //
    // LCD Contrast
    //
    {
      _FIELD_TEST(lcd_contrast);

      const int16_t lcd_contrast =
        #if HAS_LCD_CONTRAST
          ui.contrast
        #else
          127
        #endif
      ;
      EEPROM_WRITE(lcd_contrast);
    }

    //
    // Controller Fan
    //
    {
      _FIELD_TEST(controllerFan_settings);
      #if ENABLED(USE_CONTROLLER_FAN)
        const controllerFan_settings_t &cfs = controllerFan.settings;
      #else
        controllerFan_settings_t cfs = controllerFan_defaults;
      #endif
      EEPROM_WRITE(cfs);
    }

    //
    // Power-Loss Recovery
    //
    {
      _FIELD_TEST(recovery_enabled);
      const bool recovery_enabled = TERN(POWER_LOSS_RECOVERY, recovery.enabled, ENABLED(PLR_ENABLED_DEFAULT));
      EEPROM_WRITE(recovery_enabled);
    }

    //
    // Firmware Retraction
    //
    {
      _FIELD_TEST(fwretract_settings);
      #if DISABLED(FWRETRACT)
        const fwretract_settings_t autoretract_defaults = { 3, 45, 0, 0, 0, 13, 0, 8 };
      #endif
      EEPROM_WRITE(TERN(FWRETRACT, fwretract.settings, autoretract_defaults));

      #if DISABLED(FWRETRACT_AUTORETRACT)
        const bool autoretract_enabled = false;
      #endif
      EEPROM_WRITE(TERN(FWRETRACT_AUTORETRACT, fwretract.autoretract_enabled, autoretract_enabled));
    }

    //
    // Volumetric & Filament Size
    //
    {
      _FIELD_TEST(parser_volumetric_enabled);

      #if DISABLED(NO_VOLUMETRICS)

        EEPROM_WRITE(parser.volumetric_enabled);
        EEPROM_WRITE(planner.filament_size);
        #if ENABLED(VOLUMETRIC_EXTRUDER_LIMIT)
          EEPROM_WRITE(planner.volumetric_extruder_limit);
        #else
          dummyf = DEFAULT_VOLUMETRIC_EXTRUDER_LIMIT;
          for (uint8_t q = EXTRUDERS; q--;) EEPROM_WRITE(dummyf);
        #endif

      #else

        const bool volumetric_enabled = false;
        EEPROM_WRITE(volumetric_enabled);
        dummyf = DEFAULT_NOMINAL_FILAMENT_DIA;
        for (uint8_t q = EXTRUDERS; q--;) EEPROM_WRITE(dummyf);
        dummyf = DEFAULT_VOLUMETRIC_EXTRUDER_LIMIT;
        for (uint8_t q = EXTRUDERS; q--;) EEPROM_WRITE(dummyf);

      #endif
    }

    //
    // TMC Configuration
    //
    {
      _FIELD_TEST(tmc_stepper_current);

      tmc_stepper_current_t tmc_stepper_current{0};

      #if HAS_TRINAMIC_CONFIG
        #if AXIS_IS_TMC(X)
          tmc_stepper_current.X = stepperX.getMilliamps();
        #endif
        #if AXIS_IS_TMC(Y)
          tmc_stepper_current.Y = stepperY.getMilliamps();
        #endif
        #if AXIS_IS_TMC(Z)
          tmc_stepper_current.Z = stepperZ.getMilliamps();
        #endif
        #if AXIS_IS_TMC(I)
          tmc_stepper_current.I = stepperI.getMilliamps();
        #endif
        #if AXIS_IS_TMC(J)
          tmc_stepper_current.J = stepperJ.getMilliamps();
        #endif
        #if AXIS_IS_TMC(K)
          tmc_stepper_current.K = stepperK.getMilliamps();
        #endif
        #if AXIS_IS_TMC(X2)
          tmc_stepper_current.X2 = stepperX2.getMilliamps();
        #endif
        #if AXIS_IS_TMC(Y2)
          tmc_stepper_current.Y2 = stepperY2.getMilliamps();
        #endif
        #if AXIS_IS_TMC(Z2)
          tmc_stepper_current.Z2 = stepperZ2.getMilliamps();
        #endif
        #if AXIS_IS_TMC(Z3)
          tmc_stepper_current.Z3 = stepperZ3.getMilliamps();
        #endif
        #if AXIS_IS_TMC(Z4)
          tmc_stepper_current.Z4 = stepperZ4.getMilliamps();
        #endif
        #if AXIS_IS_TMC(E0)
          tmc_stepper_current.E0 = stepperE0.getMilliamps();
        #endif
        #if AXIS_IS_TMC(E1)
          tmc_stepper_current.E1 = stepperE1.getMilliamps();
        #endif
        #if AXIS_IS_TMC(E2)
          tmc_stepper_current.E2 = stepperE2.getMilliamps();
        #endif
        #if AXIS_IS_TMC(E3)
          tmc_stepper_current.E3 = stepperE3.getMilliamps();
        #endif
        #if AXIS_IS_TMC(E4)
          tmc_stepper_current.E4 = stepperE4.getMilliamps();
        #endif
        #if AXIS_IS_TMC(E5)
          tmc_stepper_current.E5 = stepperE5.getMilliamps();
        #endif
        #if AXIS_IS_TMC(E6)
          tmc_stepper_current.E6 = stepperE6.getMilliamps();
        #endif
        #if AXIS_IS_TMC(E7)
          tmc_stepper_current.E7 = stepperE7.getMilliamps();
        #endif
      #endif
      EEPROM_WRITE(tmc_stepper_current);
    }

    //
    // TMC Hybrid Threshold, and placeholder values
    //
    {
      _FIELD_TEST(tmc_hybrid_threshold);

      #if ENABLED(HYBRID_THRESHOLD)
        tmc_hybrid_threshold_t tmc_hybrid_threshold{0};
        #if AXIS_HAS_STEALTHCHOP(X)
          tmc_hybrid_threshold.X = stepperX.get_pwm_thrs();
        #endif
        #if AXIS_HAS_STEALTHCHOP(Y)
          tmc_hybrid_threshold.Y = stepperY.get_pwm_thrs();
        #endif
        #if AXIS_HAS_STEALTHCHOP(Z)
          tmc_hybrid_threshold.Z = stepperZ.get_pwm_thrs();
        #endif
        #if AXIS_HAS_STEALTHCHOP(I)
          tmc_hybrid_threshold.I = stepperI.get_pwm_thrs();
        #endif
        #if AXIS_HAS_STEALTHCHOP(J)
          tmc_hybrid_threshold.J = stepperJ.get_pwm_thrs();
        #endif
        #if AXIS_HAS_STEALTHCHOP(K)
          tmc_hybrid_threshold.K = stepperK.get_pwm_thrs();
        #endif
        #if AXIS_HAS_STEALTHCHOP(X2)
          tmc_hybrid_threshold.X2 = stepperX2.get_pwm_thrs();
        #endif
        #if AXIS_HAS_STEALTHCHOP(Y2)
          tmc_hybrid_threshold.Y2 = stepperY2.get_pwm_thrs();
        #endif
        #if AXIS_HAS_STEALTHCHOP(Z2)
          tmc_hybrid_threshold.Z2 = stepperZ2.get_pwm_thrs();
        #endif
        #if AXIS_HAS_STEALTHCHOP(Z3)
          tmc_hybrid_threshold.Z3 = stepperZ3.get_pwm_thrs();
        #endif
        #if AXIS_HAS_STEALTHCHOP(Z4)
          tmc_hybrid_threshold.Z4 = stepperZ4.get_pwm_thrs();
        #endif
        #if AXIS_HAS_STEALTHCHOP(E0)
          tmc_hybrid_threshold.E0 = stepperE0.get_pwm_thrs();
        #endif
        #if AXIS_HAS_STEALTHCHOP(E1)
          tmc_hybrid_threshold.E1 = stepperE1.get_pwm_thrs();
        #endif
        #if AXIS_HAS_STEALTHCHOP(E2)
          tmc_hybrid_threshold.E2 = stepperE2.get_pwm_thrs();
        #endif
        #if AXIS_HAS_STEALTHCHOP(E3)
          tmc_hybrid_threshold.E3 = stepperE3.get_pwm_thrs();
        #endif
        #if AXIS_HAS_STEALTHCHOP(E4)
          tmc_hybrid_threshold.E4 = stepperE4.get_pwm_thrs();
        #endif
        #if AXIS_HAS_STEALTHCHOP(E5)
          tmc_hybrid_threshold.E5 = stepperE5.get_pwm_thrs();
        #endif
        #if AXIS_HAS_STEALTHCHOP(E6)
          tmc_hybrid_threshold.E6 = stepperE6.get_pwm_thrs();
        #endif
        #if AXIS_HAS_STEALTHCHOP(E7)
          tmc_hybrid_threshold.E7 = stepperE7.get_pwm_thrs();
        #endif
      #else
        const tmc_hybrid_threshold_t tmc_hybrid_threshold = {
          LIST_N(LINEAR_AXES, .X = 100, .Y = 100, .Z = 3, .I = 3, .J = 3, .K = 3),
          .X2 = 100, .Y2 = 100, .Z2 =   3, .Z3 =   3, .Z4 = 3,
          .E0 =  30, .E1 =  30, .E2 =  30,
          .E3 =  30, .E4 =  30, .E5 =  30
        };
      #endif
      EEPROM_WRITE(tmc_hybrid_threshold);
    }

    //
    // TMC StallGuard threshold
    //
    {
      tmc_sgt_t tmc_sgt{0};
      #if USE_SENSORLESS
        TERN_(X_SENSORLESS,  tmc_sgt.X  = stepperX.homing_threshold());
        TERN_(X2_SENSORLESS, tmc_sgt.X2 = stepperX2.homing_threshold());
        TERN_(Y_SENSORLESS,  tmc_sgt.Y  = stepperY.homing_threshold());
        TERN_(Y2_SENSORLESS, tmc_sgt.Y2 = stepperY2.homing_threshold());
        TERN_(Z_SENSORLESS,  tmc_sgt.Z  = stepperZ.homing_threshold());
        TERN_(Z2_SENSORLESS, tmc_sgt.Z2 = stepperZ2.homing_threshold());
        TERN_(Z3_SENSORLESS, tmc_sgt.Z3 = stepperZ3.homing_threshold());
        TERN_(Z4_SENSORLESS, tmc_sgt.Z4 = stepperZ4.homing_threshold());
        TERN_(I_SENSORLESS,  tmc_sgt.I  = stepperI.homing_threshold());
        TERN_(J_SENSORLESS,  tmc_sgt.J  = stepperJ.homing_threshold());
        TERN_(K_SENSORLESS,  tmc_sgt.K  = stepperK.homing_threshold());
      #endif
      EEPROM_WRITE(tmc_sgt);
    }

    //
    // TMC stepping mode
    //
    {
      _FIELD_TEST(tmc_stealth_enabled);

      tmc_stealth_enabled_t tmc_stealth_enabled = { false };
      #if AXIS_HAS_STEALTHCHOP(X)
        tmc_stealth_enabled.X = stepperX.get_stored_stealthChop();
      #endif
      #if AXIS_HAS_STEALTHCHOP(Y)
        tmc_stealth_enabled.Y = stepperY.get_stored_stealthChop();
      #endif
      #if AXIS_HAS_STEALTHCHOP(Z)
        tmc_stealth_enabled.Z = stepperZ.get_stored_stealthChop();
      #endif
      #if AXIS_HAS_STEALTHCHOP(I)
        tmc_stealth_enabled.I = stepperI.get_stealthChop_status();
      #endif
      #if AXIS_HAS_STEALTHCHOP(J)
        tmc_stealth_enabled.J = stepperJ.get_stealthChop_status();
      #endif
      #if AXIS_HAS_STEALTHCHOP(K)
        tmc_stealth_enabled.K = stepperK.get_stealthChop_status();
      #endif
      #if AXIS_HAS_STEALTHCHOP(X2)
        tmc_stealth_enabled.X2 = stepperX2.get_stored_stealthChop();
      #endif
      #if AXIS_HAS_STEALTHCHOP(Y2)
        tmc_stealth_enabled.Y2 = stepperY2.get_stored_stealthChop();
      #endif
      #if AXIS_HAS_STEALTHCHOP(Z2)
        tmc_stealth_enabled.Z2 = stepperZ2.get_stored_stealthChop();
      #endif
      #if AXIS_HAS_STEALTHCHOP(Z3)
        tmc_stealth_enabled.Z3 = stepperZ3.get_stored_stealthChop();
      #endif
      #if AXIS_HAS_STEALTHCHOP(Z4)
        tmc_stealth_enabled.Z4 = stepperZ4.get_stored_stealthChop();
      #endif
      #if AXIS_HAS_STEALTHCHOP(E0)
        tmc_stealth_enabled.E0 = stepperE0.get_stored_stealthChop();
      #endif
      #if AXIS_HAS_STEALTHCHOP(E1)
        tmc_stealth_enabled.E1 = stepperE1.get_stored_stealthChop();
      #endif
      #if AXIS_HAS_STEALTHCHOP(E2)
        tmc_stealth_enabled.E2 = stepperE2.get_stored_stealthChop();
      #endif
      #if AXIS_HAS_STEALTHCHOP(E3)
        tmc_stealth_enabled.E3 = stepperE3.get_stored_stealthChop();
      #endif
      #if AXIS_HAS_STEALTHCHOP(E4)
        tmc_stealth_enabled.E4 = stepperE4.get_stored_stealthChop();
      #endif
      #if AXIS_HAS_STEALTHCHOP(E5)
        tmc_stealth_enabled.E5 = stepperE5.get_stored_stealthChop();
      #endif
      #if AXIS_HAS_STEALTHCHOP(E6)
        tmc_stealth_enabled.E6 = stepperE6.get_stored_stealthChop();
      #endif
      #if AXIS_HAS_STEALTHCHOP(E7)
        tmc_stealth_enabled.E7 = stepperE7.get_stored_stealthChop();
      #endif
      EEPROM_WRITE(tmc_stealth_enabled);
    }

    //
    // Linear Advance
    //
    {
      _FIELD_TEST(planner_extruder_advance_K);

      #if ENABLED(LIN_ADVANCE)
        EEPROM_WRITE(planner.extruder_advance_K);
      #else
        dummyf = 0;
        for (uint8_t q = _MAX(EXTRUDERS, 1); q--;) EEPROM_WRITE(dummyf);
      #endif
    }

    //
    // Motor Current PWM
    //
    {
      _FIELD_TEST(motor_current_setting);

      #if HAS_MOTOR_CURRENT_SPI || HAS_MOTOR_CURRENT_PWM
        EEPROM_WRITE(stepper.motor_current_setting);
      #else
        const uint32_t no_current[MOTOR_CURRENT_COUNT] = { 0 };
        EEPROM_WRITE(no_current);
      #endif
    }

    //
    // CNC Coordinate Systems
    //

    _FIELD_TEST(coordinate_system);

    #if DISABLED(CNC_COORDINATE_SYSTEMS)
      const xyz_pos_t coordinate_system[MAX_COORDINATE_SYSTEMS] = { { 0 } };
    #endif
    EEPROM_WRITE(TERN(CNC_COORDINATE_SYSTEMS, gcode.coordinate_system, coordinate_system));

    //
    // Skew correction factors
    //
    _FIELD_TEST(planner_skew_factor);
    EEPROM_WRITE(planner.skew_factor);

    //
    // Advanced Pause filament load & unload lengths
    //
    #if EXTRUDERS
    {
      #if DISABLED(ADVANCED_PAUSE_FEATURE)
        const fil_change_settings_t fc_settings[EXTRUDERS] = { 0, 0 };
      #endif
      _FIELD_TEST(fc_settings);
      EEPROM_WRITE(fc_settings);
    }
    #endif

    //
    // Multiple Extruders
    //

    #if HAS_MULTI_EXTRUDER
      _FIELD_TEST(toolchange_settings);
      EEPROM_WRITE(toolchange_settings);
    #endif

    //
    // Backlash Compensation
    //
    {
      #if ENABLED(BACKLASH_GCODE)
        const xyz_float_t &backlash_distance_mm = backlash.distance_mm;
        const uint8_t &backlash_correction = backlash.correction;
      #else
        const xyz_float_t backlash_distance_mm{0};
        const uint8_t backlash_correction = 0;
      #endif
      #if ENABLED(BACKLASH_GCODE) && defined(BACKLASH_SMOOTHING_MM)
        const float &backlash_smoothing_mm = backlash.smoothing_mm;
      #else
        const float backlash_smoothing_mm = 3;
      #endif
      _FIELD_TEST(backlash_distance_mm);
      EEPROM_WRITE(backlash_distance_mm);
      EEPROM_WRITE(backlash_correction);
      EEPROM_WRITE(backlash_smoothing_mm);
    }

    //
    // Extensible UI User Data
    //
    #if ENABLED(EXTENSIBLE_UI)
      {
        char extui_data[ExtUI::eeprom_data_size] = { 0 };
        ExtUI::onStoreSettings(extui_data);
        _FIELD_TEST(extui_data);
        EEPROM_WRITE(extui_data);
      }
    #endif

    //
    // Case Light Brightness
    //
    #if CASELIGHT_USES_BRIGHTNESS
      EEPROM_WRITE(caselight.brightness);
    #endif

    //
    // Password feature
    //
    #if ENABLED(PASSWORD_FEATURE)
      EEPROM_WRITE(password.is_set);
      EEPROM_WRITE(password.value);
    #endif

    //
    // TOUCH_SCREEN_CALIBRATION
    //
    #if ENABLED(TOUCH_SCREEN_CALIBRATION)
      EEPROM_WRITE(touch_calibration.calibration);
    #endif

    //
    // Ethernet network info
    //
    #if HAS_ETHERNET
    {
      _FIELD_TEST(ethernet_hardware_enabled);
      const bool ethernet_hardware_enabled = ethernet.hardware_enabled;
      const uint32_t ethernet_ip      = ethernet.ip,
                     ethernet_dns     = ethernet.myDns,
                     ethernet_gateway = ethernet.gateway,
                     ethernet_subnet  = ethernet.subnet;
      EEPROM_WRITE(ethernet_hardware_enabled);
      EEPROM_WRITE(ethernet_ip);
      EEPROM_WRITE(ethernet_dns);
      EEPROM_WRITE(ethernet_gateway);
      EEPROM_WRITE(ethernet_subnet);
    }
    #endif

    //
    // Buzzer enable/disable
    //
    #if ENABLED(SOUND_MENU_ITEM)
      EEPROM_WRITE(ui.buzzer_enabled);
    #endif

    //
    // MKS UI controller
    //
    #if ENABLED(DGUS_LCD_UI_MKS)
      EEPROM_WRITE(mks_language_index);
      EEPROM_WRITE(mks_corner_offsets);
      EEPROM_WRITE(mks_park_pos);
      EEPROM_WRITE(mks_min_extrusion_temp);
    #endif

    //
    // Selected LCD language
    //
    #if HAS_MULTI_LANGUAGE
      EEPROM_WRITE(ui.language);
    #endif

    //
    // Report final CRC and Data Size
    //
    if (!eeprom_error) {
      const uint16_t eeprom_size = eeprom_index - (EEPROM_OFFSET),
                     final_crc = working_crc;

      // Write the EEPROM header
      eeprom_index = EEPROM_OFFSET;

      EEPROM_WRITE(version);
      EEPROM_WRITE(final_crc);

      // Report storage size
      DEBUG_ECHO_START();
      DEBUG_ECHOLNPAIR("Settings Stored (", eeprom_size, " bytes; crc ", (uint32_t)final_crc, ")");

      eeprom_error |= size_error(eeprom_size);
    }
    EEPROM_FINISH();

    //
    // UBL Mesh
    //
    #if ENABLED(UBL_SAVE_ACTIVE_ON_M500)
      if (ubl.storage_slot >= 0)
        store_mesh(ubl.storage_slot);
    #endif

    if (!eeprom_error) LCD_MESSAGEPGM(MSG_SETTINGS_STORED);

    TERN_(EXTENSIBLE_UI, ExtUI::onConfigurationStoreWritten(!eeprom_error));

    return !eeprom_error;
  }

  /**
   * M501 - Retrieve Configuration
   */
  bool MarlinSettings::_load() {
    if (!EEPROM_START(EEPROM_OFFSET)) return false;

    char stored_ver[4];
    EEPROM_READ_ALWAYS(stored_ver);

    uint16_t stored_crc;
    EEPROM_READ_ALWAYS(stored_crc);

    // Version has to match or defaults are used
    if (strncmp(version, stored_ver, 3) != 0) {
      if (stored_ver[3] != '\0') {
        stored_ver[0] = '?';
        stored_ver[1] = '\0';
      }
      DEBUG_ECHO_START();
      DEBUG_ECHOLNPAIR("EEPROM version mismatch (EEPROM=", stored_ver, " Marlin=" EEPROM_VERSION ")");
      IF_DISABLED(EEPROM_AUTO_INIT, ui.eeprom_alert_version());
      eeprom_error = true;
    }
    else {
      float dummyf = 0;
      working_crc = 0;  // Init to 0. Accumulated by EEPROM_READ

      _FIELD_TEST(esteppers);

      // Number of esteppers may change
      uint8_t esteppers;
      EEPROM_READ_ALWAYS(esteppers);

      //
      // Planner Motion
      //
      {
        // Get only the number of E stepper parameters previously stored
        // Any steppers added later are set to their defaults
        uint32_t tmp1[LINEAR_AXES + esteppers];
        float tmp2[LINEAR_AXES + esteppers];
        feedRate_t tmp3[LINEAR_AXES + esteppers];
        EEPROM_READ((uint8_t *)tmp1, sizeof(tmp1)); // max_acceleration_mm_per_s2
        EEPROM_READ(planner.settings.min_segment_time_us);
        EEPROM_READ((uint8_t *)tmp2, sizeof(tmp2)); // axis_steps_per_mm
        EEPROM_READ((uint8_t *)tmp3, sizeof(tmp3)); // max_feedrate_mm_s

        if (!validating) LOOP_NUM_AXIS_N(i) {
          const bool in = (i < LINEAR_AXES + esteppers);
            planner.settings.max_acceleration_mm_per_s2[i] = in ? tmp1[i] : pgm_read_dword(&_DMA[ALIM(i, _DMA)]);
            planner.settings.axis_steps_per_mm[i]          = in ? tmp2[i] : pgm_read_float(&_DASU[ALIM(i, _DASU)]);
            planner.settings.max_feedrate_mm_s[i]          = in ? tmp3[i] : pgm_read_float(&_DMF[ALIM(i, _DMF)]);
        }
        EEPROM_READ(planner.settings.acceleration);
        EEPROM_READ(planner.settings.retract_acceleration);
        EEPROM_READ(planner.settings.travel_acceleration);
        EEPROM_READ(planner.settings.min_feedrate_mm_s);
        EEPROM_READ(planner.settings.min_travel_feedrate_mm_s);

        #if HAS_CLASSIC_JERK
          EEPROM_READ(planner.max_jerk);
          #if HAS_LINEAR_E_JERK
            EEPROM_READ(dummyf);
          #endif
        #else
<<<<<<< HEAD
          for (uint8_t q = NUM_AXIS; q--;) EEPROM_READ(dummyf);
=======
          for (uint8_t q = XYZE; q--;) EEPROM_READ(dummyf);
>>>>>>> 75dadcc6
        #endif

        EEPROM_READ(TERN(CLASSIC_JERK, dummyf, planner.junction_deviation_mm));
      }

      //
      // Home Offset (M206 / M665)
      //
      {
        _FIELD_TEST(home_offset);

        #if HAS_SCARA_OFFSET
          EEPROM_READ(scara_home_offset);
        #else
          #if !HAS_HOME_OFFSET
            xyz_pos_t home_offset;
          #endif
          EEPROM_READ(home_offset);
        #endif
      }

      //
      // Hotend Offsets, if any
      //
      {
        #if HAS_HOTEND_OFFSET
          // Skip hotend 0 which must be 0
          LOOP_S_L_N(e, 1, HOTENDS)
            EEPROM_READ(hotend_offset[e]);
        #endif
      }

      //
      // Filament Runout Sensor
      //
      {
        int8_t runout_sensor_enabled;
        _FIELD_TEST(runout_sensor_enabled);
        EEPROM_READ(runout_sensor_enabled);
        #if HAS_FILAMENT_SENSOR
          runout.enabled = runout_sensor_enabled < 0 ? FIL_RUNOUT_ENABLED_DEFAULT : runout_sensor_enabled;
        #endif

        TERN_(HAS_FILAMENT_SENSOR, if (runout.enabled) runout.reset());

        float runout_distance_mm;
        EEPROM_READ(runout_distance_mm);
        #if HAS_FILAMENT_RUNOUT_DISTANCE
          if (!validating) runout.set_runout_distance(runout_distance_mm);
        #endif
      }

      //
      // Global Leveling
      //
      EEPROM_READ(TERN(ENABLE_LEVELING_FADE_HEIGHT, new_z_fade_height, dummyf));

      //
      // Mesh (Manual) Bed Leveling
      //
      {
        uint8_t mesh_num_x, mesh_num_y;
        EEPROM_READ(dummyf);
        EEPROM_READ_ALWAYS(mesh_num_x);
        EEPROM_READ_ALWAYS(mesh_num_y);

        #if ENABLED(MESH_BED_LEVELING)
          if (!validating) mbl.z_offset = dummyf;
          if (mesh_num_x == (GRID_MAX_POINTS_X) && mesh_num_y == (GRID_MAX_POINTS_Y)) {
            // EEPROM data fits the current mesh
            EEPROM_READ(mbl.z_values);
          }
          else {
            // EEPROM data is stale
            if (!validating) mbl.reset();
            for (uint16_t q = mesh_num_x * mesh_num_y; q--;) EEPROM_READ(dummyf);
          }
        #else
          // MBL is disabled - skip the stored data
          for (uint16_t q = mesh_num_x * mesh_num_y; q--;) EEPROM_READ(dummyf);
        #endif // MESH_BED_LEVELING
      }

      //
      // Probe Z Offset
      //
      {
        _FIELD_TEST(probe_offset);
        #if HAS_BED_PROBE
          const xyz_pos_t &zpo = probe.offset;
        #else
          xyz_pos_t zpo;
        #endif
        EEPROM_READ(zpo);
      }

      //
      // Planar Bed Leveling matrix
      //
      {
        #if ABL_PLANAR
          EEPROM_READ(planner.bed_level_matrix);
        #else
          for (uint8_t q = LINEAR_AXES * 3; q--;) EEPROM_READ(dummyf);
        #endif
      }

      //
      // Bilinear Auto Bed Leveling
      //
      {
        uint8_t grid_max_x, grid_max_y;
        EEPROM_READ_ALWAYS(grid_max_x);                // 1 byte
        EEPROM_READ_ALWAYS(grid_max_y);                // 1 byte
        #if ENABLED(AUTO_BED_LEVELING_BILINEAR)
          if (grid_max_x == (GRID_MAX_POINTS_X) && grid_max_y == (GRID_MAX_POINTS_Y)) {
            if (!validating) set_bed_leveling_enabled(false);
            EEPROM_READ(bilinear_grid_spacing);        // 2 ints
            EEPROM_READ(bilinear_start);               // 2 ints
            EEPROM_READ(z_values);                     // 9 to 256 floats
          }
          else // EEPROM data is stale
        #endif // AUTO_BED_LEVELING_BILINEAR
          {
            // Skip past disabled (or stale) Bilinear Grid data
            xy_pos_t bgs, bs;
            EEPROM_READ(bgs);
            EEPROM_READ(bs);
            for (uint16_t q = grid_max_x * grid_max_y; q--;) EEPROM_READ(dummyf);
          }
      }

      //
      // Unified Bed Leveling active state
      //
      {
        _FIELD_TEST(planner_leveling_active);
        #if ENABLED(AUTO_BED_LEVELING_UBL)
          const bool &planner_leveling_active = planner.leveling_active;
          const int8_t &ubl_storage_slot = ubl.storage_slot;
        #else
          bool planner_leveling_active;
          int8_t ubl_storage_slot;
        #endif
        EEPROM_READ(planner_leveling_active);
        EEPROM_READ(ubl_storage_slot);
      }

      //
      // SERVO_ANGLES
      //
      {
        _FIELD_TEST(servo_angles);
        #if ENABLED(EDITABLE_SERVO_ANGLES)
          uint16_t (&servo_angles_arr)[EEPROM_NUM_SERVOS][2] = servo_angles;
        #else
          uint16_t servo_angles_arr[EEPROM_NUM_SERVOS][2];
        #endif
        EEPROM_READ(servo_angles_arr);
      }

      //
      // Thermal first layer compensation values
      //
      #if ENABLED(PROBE_TEMP_COMPENSATION)
        EEPROM_READ(temp_comp.z_offsets_probe);
        EEPROM_READ(temp_comp.z_offsets_bed);
        #if ENABLED(USE_TEMP_EXT_COMPENSATION)
          EEPROM_READ(temp_comp.z_offsets_ext);
        #endif
        temp_comp.reset_index();
      #else
        // No placeholder data for this feature
      #endif

      //
      // BLTOUCH
      //
      {
        _FIELD_TEST(bltouch_last_written_mode);
        #if ENABLED(BLTOUCH)
          const bool &bltouch_last_written_mode = bltouch.last_written_mode;
        #else
          bool bltouch_last_written_mode;
        #endif
        EEPROM_READ(bltouch_last_written_mode);
      }

      //
      // DELTA Geometry or Dual Endstops offsets
      //
      {
        #if ENABLED(DELTA)

          _FIELD_TEST(delta_height);

          EEPROM_READ(delta_height);              // 1 float
          EEPROM_READ(delta_endstop_adj);         // 3 floats
          EEPROM_READ(delta_radius);              // 1 float
          EEPROM_READ(delta_diagonal_rod);        // 1 float
          EEPROM_READ(segments_per_second);       // 1 float
          EEPROM_READ(delta_tower_angle_trim);    // 3 floats
          EEPROM_READ(delta_diagonal_rod_trim);   // 3 floats

        #elif HAS_EXTRA_ENDSTOPS

          _FIELD_TEST(x2_endstop_adj);

          EEPROM_READ(TERN(X_DUAL_ENDSTOPS, endstops.x2_endstop_adj, dummyf));  // 1 float
          EEPROM_READ(TERN(Y_DUAL_ENDSTOPS, endstops.y2_endstop_adj, dummyf));  // 1 float
          EEPROM_READ(TERN(Z_MULTI_ENDSTOPS, endstops.z2_endstop_adj, dummyf)); // 1 float

          #if ENABLED(Z_MULTI_ENDSTOPS) && NUM_Z_STEPPER_DRIVERS >= 3
            EEPROM_READ(endstops.z3_endstop_adj); // 1 float
          #else
            EEPROM_READ(dummyf);
          #endif
          #if ENABLED(Z_MULTI_ENDSTOPS) && NUM_Z_STEPPER_DRIVERS >= 4
            EEPROM_READ(endstops.z4_endstop_adj); // 1 float
          #else
            EEPROM_READ(dummyf);
          #endif

        #endif
      }

      #if ENABLED(Z_STEPPER_AUTO_ALIGN)
        EEPROM_READ(z_stepper_align.xy);
        #if ENABLED(Z_STEPPER_ALIGN_KNOWN_STEPPER_POSITIONS)
          EEPROM_READ(z_stepper_align.stepper_xy);
        #endif
      #endif

      //
      // LCD Preheat settings
      //
      #if PREHEAT_COUNT
        _FIELD_TEST(ui_material_preset);
        EEPROM_READ(ui.material_preset);
      #endif

      //
      // Hotend PID
      //
      {
        HOTEND_LOOP() {
          PIDCF_t pidcf;
          EEPROM_READ(pidcf);
          #if ENABLED(PIDTEMP)
            if (!validating && !isnan(pidcf.Kp)) {
              // Scale PID values since EEPROM values are unscaled
              PID_PARAM(Kp, e) = pidcf.Kp;
              PID_PARAM(Ki, e) = scalePID_i(pidcf.Ki);
              PID_PARAM(Kd, e) = scalePID_d(pidcf.Kd);
              TERN_(PID_EXTRUSION_SCALING, PID_PARAM(Kc, e) = pidcf.Kc);
              TERN_(PID_FAN_SCALING, PID_PARAM(Kf, e) = pidcf.Kf);
            }
          #endif
        }
      }

      //
      // PID Extrusion Scaling
      //
      {
        _FIELD_TEST(lpq_len);
        #if ENABLED(PID_EXTRUSION_SCALING)
          const int16_t &lpq_len = thermalManager.lpq_len;
        #else
          int16_t lpq_len;
        #endif
        EEPROM_READ(lpq_len);
      }

      //
      // Heated Bed PID
      //
      {
        PID_t pid;
        EEPROM_READ(pid);
        #if ENABLED(PIDTEMPBED)
          if (!validating && !isnan(pid.Kp)) {
            // Scale PID values since EEPROM values are unscaled
            thermalManager.temp_bed.pid.Kp = pid.Kp;
            thermalManager.temp_bed.pid.Ki = scalePID_i(pid.Ki);
            thermalManager.temp_bed.pid.Kd = scalePID_d(pid.Kd);
          }
        #endif
      }

      //
      // Heated Chamber PID
      //
      {
        PID_t pid;
        EEPROM_READ(pid);
        #if ENABLED(PIDTEMPCHAMBER)
          if (!validating && !isnan(pid.Kp)) {
            // Scale PID values since EEPROM values are unscaled
            thermalManager.temp_chamber.pid.Kp = pid.Kp;
            thermalManager.temp_chamber.pid.Ki = scalePID_i(pid.Ki);
            thermalManager.temp_chamber.pid.Kd = scalePID_d(pid.Kd);
          }
        #endif
      }

      //
      // User-defined Thermistors
      //
      #if HAS_USER_THERMISTORS
      {
        _FIELD_TEST(user_thermistor);
        EEPROM_READ(thermalManager.user_thermistor);
      }
      #endif

      //
      // Power monitor
      //
      {
        #if HAS_POWER_MONITOR
          uint8_t &power_monitor_flags = power_monitor.flags;
        #else
          uint8_t power_monitor_flags;
        #endif
        _FIELD_TEST(power_monitor_flags);
        EEPROM_READ(power_monitor_flags);
      }

      //
      // LCD Contrast
      //
      {
        _FIELD_TEST(lcd_contrast);
        int16_t lcd_contrast;
        EEPROM_READ(lcd_contrast);
        if (!validating) {
          TERN_(HAS_LCD_CONTRAST, ui.set_contrast(lcd_contrast));
        }
      }

      //
      // Controller Fan
      //
      {
        _FIELD_TEST(controllerFan_settings);
        #if ENABLED(CONTROLLER_FAN_EDITABLE)
          const controllerFan_settings_t &cfs = controllerFan.settings;
        #else
          controllerFan_settings_t cfs = { 0 };
        #endif
        EEPROM_READ(cfs);
      }

      //
      // Power-Loss Recovery
      //
      {
        _FIELD_TEST(recovery_enabled);
        #if ENABLED(POWER_LOSS_RECOVERY)
          const bool &recovery_enabled = recovery.enabled;
        #else
          bool recovery_enabled;
        #endif
        EEPROM_READ(recovery_enabled);
      }

      //
      // Firmware Retraction
      //
      {
        _FIELD_TEST(fwretract_settings);

        #if ENABLED(FWRETRACT)
          EEPROM_READ(fwretract.settings);
        #else
          fwretract_settings_t fwretract_settings;
          EEPROM_READ(fwretract_settings);
        #endif
        #if BOTH(FWRETRACT, FWRETRACT_AUTORETRACT)
          EEPROM_READ(fwretract.autoretract_enabled);
        #else
          bool autoretract_enabled;
          EEPROM_READ(autoretract_enabled);
        #endif
      }

      //
      // Volumetric & Filament Size
      //
      {
        struct {
          bool volumetric_enabled;
          float filament_size[EXTRUDERS];
          float volumetric_extruder_limit[EXTRUDERS];
        } storage;

        _FIELD_TEST(parser_volumetric_enabled);
        EEPROM_READ(storage);

        #if DISABLED(NO_VOLUMETRICS)
          if (!validating) {
            parser.volumetric_enabled = storage.volumetric_enabled;
            COPY(planner.filament_size, storage.filament_size);
            #if ENABLED(VOLUMETRIC_EXTRUDER_LIMIT)
              COPY(planner.volumetric_extruder_limit, storage.volumetric_extruder_limit);
            #endif
          }
        #endif
      }

      //
      // TMC Stepper Settings
      //

      if (!validating) reset_stepper_drivers();

      // TMC Stepper Current
      {
        _FIELD_TEST(tmc_stepper_current);

        tmc_stepper_current_t currents;
        EEPROM_READ(currents);

        #if HAS_TRINAMIC_CONFIG

          #define SET_CURR(Q) stepper##Q.rms_current(currents.Q ? currents.Q : Q##_CURRENT)
          if (!validating) {
            #if AXIS_IS_TMC(X)
              SET_CURR(X);
            #endif
            #if AXIS_IS_TMC(Y)
              SET_CURR(Y);
            #endif
            #if AXIS_IS_TMC(Z)
              SET_CURR(Z);
            #endif
            #if AXIS_IS_TMC(X2)
              SET_CURR(X2);
            #endif
            #if AXIS_IS_TMC(Y2)
              SET_CURR(Y2);
            #endif
            #if AXIS_IS_TMC(Z2)
              SET_CURR(Z2);
            #endif
            #if AXIS_IS_TMC(Z3)
              SET_CURR(Z3);
            #endif
            #if AXIS_IS_TMC(Z4)
              SET_CURR(Z4);
            #endif
            #if AXIS_IS_TMC(I)
              SET_CURR(I);
            #endif
            #if AXIS_IS_TMC(J)
              SET_CURR(J);
            #endif
            #if AXIS_IS_TMC(K)
              SET_CURR(K);
            #endif
            #if AXIS_IS_TMC(E0)
              SET_CURR(E0);
            #endif
            #if AXIS_IS_TMC(E1)
              SET_CURR(E1);
            #endif
            #if AXIS_IS_TMC(E2)
              SET_CURR(E2);
            #endif
            #if AXIS_IS_TMC(E3)
              SET_CURR(E3);
            #endif
            #if AXIS_IS_TMC(E4)
              SET_CURR(E4);
            #endif
            #if AXIS_IS_TMC(E5)
              SET_CURR(E5);
            #endif
            #if AXIS_IS_TMC(E6)
              SET_CURR(E6);
            #endif
            #if AXIS_IS_TMC(E7)
              SET_CURR(E7);
            #endif
          }
        #endif
      }

      // TMC Hybrid Threshold
      {
        tmc_hybrid_threshold_t tmc_hybrid_threshold;
        _FIELD_TEST(tmc_hybrid_threshold);
        EEPROM_READ(tmc_hybrid_threshold);

        #if ENABLED(HYBRID_THRESHOLD)
          if (!validating) {
            #if AXIS_HAS_STEALTHCHOP(X)
              stepperX.set_pwm_thrs(tmc_hybrid_threshold.X);
            #endif
            #if AXIS_HAS_STEALTHCHOP(Y)
              stepperY.set_pwm_thrs(tmc_hybrid_threshold.Y);
            #endif
            #if AXIS_HAS_STEALTHCHOP(Z)
              stepperZ.set_pwm_thrs(tmc_hybrid_threshold.Z);
            #endif
            #if AXIS_HAS_STEALTHCHOP(X2)
              stepperX2.set_pwm_thrs(tmc_hybrid_threshold.X2);
            #endif
            #if AXIS_HAS_STEALTHCHOP(Y2)
              stepperY2.set_pwm_thrs(tmc_hybrid_threshold.Y2);
            #endif
            #if AXIS_HAS_STEALTHCHOP(Z2)
              stepperZ2.set_pwm_thrs(tmc_hybrid_threshold.Z2);
            #endif
            #if AXIS_HAS_STEALTHCHOP(Z3)
              stepperZ3.set_pwm_thrs(tmc_hybrid_threshold.Z3);
            #endif
            #if AXIS_HAS_STEALTHCHOP(Z4)
              stepperZ4.set_pwm_thrs(tmc_hybrid_threshold.Z4);
            #endif
            #if AXIS_HAS_STEALTHCHOP(I)
              stepperI.set_pwm_thrs(tmc_hybrid_threshold.I);
            #endif
            #if AXIS_HAS_STEALTHCHOP(J)
              stepperJ.set_pwm_thrs(tmc_hybrid_threshold.J);
            #endif
            #if AXIS_HAS_STEALTHCHOP(K)
              stepperK.set_pwm_thrs(tmc_hybrid_threshold.K);
            #endif
            #if AXIS_HAS_STEALTHCHOP(E0)
              stepperE0.set_pwm_thrs(tmc_hybrid_threshold.E0);
            #endif
            #if AXIS_HAS_STEALTHCHOP(E1)
              stepperE1.set_pwm_thrs(tmc_hybrid_threshold.E1);
            #endif
            #if AXIS_HAS_STEALTHCHOP(E2)
              stepperE2.set_pwm_thrs(tmc_hybrid_threshold.E2);
            #endif
            #if AXIS_HAS_STEALTHCHOP(E3)
              stepperE3.set_pwm_thrs(tmc_hybrid_threshold.E3);
            #endif
            #if AXIS_HAS_STEALTHCHOP(E4)
              stepperE4.set_pwm_thrs(tmc_hybrid_threshold.E4);
            #endif
            #if AXIS_HAS_STEALTHCHOP(E5)
              stepperE5.set_pwm_thrs(tmc_hybrid_threshold.E5);
            #endif
            #if AXIS_HAS_STEALTHCHOP(E6)
              stepperE6.set_pwm_thrs(tmc_hybrid_threshold.E6);
            #endif
            #if AXIS_HAS_STEALTHCHOP(E7)
              stepperE7.set_pwm_thrs(tmc_hybrid_threshold.E7);
            #endif
          }
        #endif
      }

      //
      // TMC StallGuard threshold.
      //
      {
        tmc_sgt_t tmc_sgt;
        _FIELD_TEST(tmc_sgt);
        EEPROM_READ(tmc_sgt);
        #if USE_SENSORLESS
          if (!validating) {
            TERN_(X_SENSORLESS,  stepperX.homing_threshold(tmc_sgt.X));
            TERN_(X2_SENSORLESS, stepperX2.homing_threshold(tmc_sgt.X2));
            TERN_(Y_SENSORLESS,  stepperY.homing_threshold(tmc_sgt.Y));
            TERN_(Y2_SENSORLESS, stepperY2.homing_threshold(tmc_sgt.Y2));
            TERN_(Z_SENSORLESS,  stepperZ.homing_threshold(tmc_sgt.Z));
            TERN_(Z2_SENSORLESS, stepperZ2.homing_threshold(tmc_sgt.Z2));
            TERN_(Z3_SENSORLESS, stepperZ3.homing_threshold(tmc_sgt.Z3));
            TERN_(Z4_SENSORLESS, stepperZ4.homing_threshold(tmc_sgt.Z4));
            TERN_(I_SENSORLESS,  stepperI.homing_threshold(tmc_sgt.I));
            TERN_(J_SENSORLESS,  stepperJ.homing_threshold(tmc_sgt.J));
            TERN_(K_SENSORLESS,  stepperK.homing_threshold(tmc_sgt.K));
          }
        #endif
      }

      // TMC stepping mode
      {
        _FIELD_TEST(tmc_stealth_enabled);

        tmc_stealth_enabled_t tmc_stealth_enabled;
        EEPROM_READ(tmc_stealth_enabled);

        #if HAS_TRINAMIC_CONFIG

          #define SET_STEPPING_MODE(ST) stepper##ST.stored.stealthChop_enabled = tmc_stealth_enabled.ST; stepper##ST.refresh_stepping_mode();
          if (!validating) {
            #if AXIS_HAS_STEALTHCHOP(X)
              SET_STEPPING_MODE(X);
            #endif
            #if AXIS_HAS_STEALTHCHOP(Y)
              SET_STEPPING_MODE(Y);
            #endif
            #if AXIS_HAS_STEALTHCHOP(Z)
              SET_STEPPING_MODE(Z);
            #endif
            #if AXIS_HAS_STEALTHCHOP(X2)
              SET_STEPPING_MODE(X2);
            #endif
            #if AXIS_HAS_STEALTHCHOP(Y2)
              SET_STEPPING_MODE(Y2);
            #endif
            #if AXIS_HAS_STEALTHCHOP(Z2)
              SET_STEPPING_MODE(Z2);
            #endif
            #if AXIS_HAS_STEALTHCHOP(Z3)
              SET_STEPPING_MODE(Z3);
            #endif
            #if AXIS_HAS_STEALTHCHOP(Z4)
              SET_STEPPING_MODE(Z4);
            #endif
            #if AXIS_HAS_STEALTHCHOP(I)
              SET_STEPPING_MODE(I);
            #endif
            #if AXIS_HAS_STEALTHCHOP(J)
              SET_STEPPING_MODE(J);
            #endif
            #if AXIS_HAS_STEALTHCHOP(K)
              SET_STEPPING_MODE(K);
            #endif
            #if AXIS_HAS_STEALTHCHOP(E0)
              SET_STEPPING_MODE(E0);
            #endif
            #if AXIS_HAS_STEALTHCHOP(E1)
              SET_STEPPING_MODE(E1);
            #endif
            #if AXIS_HAS_STEALTHCHOP(E2)
              SET_STEPPING_MODE(E2);
            #endif
            #if AXIS_HAS_STEALTHCHOP(E3)
              SET_STEPPING_MODE(E3);
            #endif
            #if AXIS_HAS_STEALTHCHOP(E4)
              SET_STEPPING_MODE(E4);
            #endif
            #if AXIS_HAS_STEALTHCHOP(E5)
              SET_STEPPING_MODE(E5);
            #endif
            #if AXIS_HAS_STEALTHCHOP(E6)
              SET_STEPPING_MODE(E6);
            #endif
            #if AXIS_HAS_STEALTHCHOP(E7)
              SET_STEPPING_MODE(E7);
            #endif
          }
        #endif
      }

      //
      // Linear Advance
      //
      {
        float extruder_advance_K[_MAX(EXTRUDERS, 1)];
        _FIELD_TEST(planner_extruder_advance_K);
        EEPROM_READ(extruder_advance_K);
        #if ENABLED(LIN_ADVANCE)
          if (!validating)
            COPY(planner.extruder_advance_K, extruder_advance_K);
        #endif
      }

      //
      // Motor Current PWM
      //
      {
        _FIELD_TEST(motor_current_setting);
        uint32_t motor_current_setting[MOTOR_CURRENT_COUNT]
          #if HAS_MOTOR_CURRENT_SPI
             = DIGIPOT_MOTOR_CURRENT
          #endif
        ;
        DEBUG_ECHOLNPGM("DIGIPOTS Loading");
        EEPROM_READ(motor_current_setting);
        DEBUG_ECHOLNPGM("DIGIPOTS Loaded");
        #if HAS_MOTOR_CURRENT_SPI || HAS_MOTOR_CURRENT_PWM
          if (!validating)
            COPY(stepper.motor_current_setting, motor_current_setting);
        #endif
      }

      //
      // CNC Coordinate System
      //
      {
        _FIELD_TEST(coordinate_system);
        #if ENABLED(CNC_COORDINATE_SYSTEMS)
          if (!validating) (void)gcode.select_coordinate_system(-1); // Go back to machine space
          EEPROM_READ(gcode.coordinate_system);
        #else
          xyz_pos_t coordinate_system[MAX_COORDINATE_SYSTEMS];
          EEPROM_READ(coordinate_system);
        #endif
      }

      //
      // Skew correction factors
      //
      {
        skew_factor_t skew_factor;
        _FIELD_TEST(planner_skew_factor);
        EEPROM_READ(skew_factor);
        #if ENABLED(SKEW_CORRECTION_GCODE)
          if (!validating) {
            planner.skew_factor.xy = skew_factor.xy;
            #if ENABLED(SKEW_CORRECTION_FOR_Z)
              planner.skew_factor.xz = skew_factor.xz;
              planner.skew_factor.yz = skew_factor.yz;
            #endif
          }
        #endif
      }

      //
      // Advanced Pause filament load & unload lengths
      //
      #if EXTRUDERS
      {
        #if DISABLED(ADVANCED_PAUSE_FEATURE)
          fil_change_settings_t fc_settings[EXTRUDERS];
        #endif
        _FIELD_TEST(fc_settings);
        EEPROM_READ(fc_settings);
      }
      #endif

      //
      // Tool-change settings
      //
      #if HAS_MULTI_EXTRUDER
        _FIELD_TEST(toolchange_settings);
        EEPROM_READ(toolchange_settings);
      #endif

      //
      // Backlash Compensation
      //
      {
        #if ENABLED(BACKLASH_GCODE)
          const xyz_float_t &backlash_distance_mm = backlash.distance_mm;
          const uint8_t &backlash_correction = backlash.correction;
        #else
          xyz_float_t backlash_distance_mm;
          uint8_t backlash_correction;
        #endif
        #if ENABLED(BACKLASH_GCODE) && defined(BACKLASH_SMOOTHING_MM)
          const float &backlash_smoothing_mm = backlash.smoothing_mm;
        #else
          float backlash_smoothing_mm;
        #endif
        _FIELD_TEST(backlash_distance_mm);
        EEPROM_READ(backlash_distance_mm);
        EEPROM_READ(backlash_correction);
        EEPROM_READ(backlash_smoothing_mm);
      }

      //
      // Extensible UI User Data
      //
      #if ENABLED(EXTENSIBLE_UI)
        // This is a significant hardware change; don't reserve EEPROM space when not present
        {
          const char extui_data[ExtUI::eeprom_data_size] = { 0 };
          _FIELD_TEST(extui_data);
          EEPROM_READ(extui_data);
          if (!validating) ExtUI::onLoadSettings(extui_data);
        }
      #endif

      //
      // Case Light Brightness
      //
      #if CASELIGHT_USES_BRIGHTNESS
        _FIELD_TEST(caselight_brightness);
        EEPROM_READ(caselight.brightness);
      #endif

      //
      // Password feature
      //
      #if ENABLED(PASSWORD_FEATURE)
        _FIELD_TEST(password_is_set);
        EEPROM_READ(password.is_set);
        EEPROM_READ(password.value);
      #endif

      //
      // TOUCH_SCREEN_CALIBRATION
      //
      #if ENABLED(TOUCH_SCREEN_CALIBRATION)
        _FIELD_TEST(touch_calibration_data);
        EEPROM_READ(touch_calibration.calibration);
      #endif

      //
      // Ethernet network info
      //
      #if HAS_ETHERNET
        _FIELD_TEST(ethernet_hardware_enabled);
        uint32_t ethernet_ip, ethernet_dns, ethernet_gateway, ethernet_subnet;
        EEPROM_READ(ethernet.hardware_enabled);
        EEPROM_READ(ethernet_ip);      ethernet.ip      = ethernet_ip;
        EEPROM_READ(ethernet_dns);     ethernet.myDns   = ethernet_dns;
        EEPROM_READ(ethernet_gateway); ethernet.gateway = ethernet_gateway;
        EEPROM_READ(ethernet_subnet);  ethernet.subnet  = ethernet_subnet;
      #endif

      //
      // Buzzer enable/disable
      //
      #if ENABLED(SOUND_MENU_ITEM)
        _FIELD_TEST(buzzer_enabled);
        EEPROM_READ(ui.buzzer_enabled);
      #endif

      //
      // MKS UI controller
      //
      #if ENABLED(DGUS_LCD_UI_MKS)
        _FIELD_TEST(mks_language_index);
        EEPROM_READ(mks_language_index);
        EEPROM_READ(mks_corner_offsets);
        EEPROM_READ(mks_park_pos);
        EEPROM_READ(mks_min_extrusion_temp);
      #endif

      //
      // Selected LCD language
      //
      #if HAS_MULTI_LANGUAGE
      {
        uint8_t ui_language;
        EEPROM_READ(ui_language);
        if (ui_language >= NUM_LANGUAGES) ui_language = 0;
        ui.set_language(ui_language);
      }
      #endif

      //
      // Validate Final Size and CRC
      //
      eeprom_error = size_error(eeprom_index - (EEPROM_OFFSET));
      if (eeprom_error) {
        DEBUG_ECHO_START();
        DEBUG_ECHOLNPAIR("Index: ", eeprom_index - (EEPROM_OFFSET), " Size: ", datasize());
        IF_DISABLED(EEPROM_AUTO_INIT, ui.eeprom_alert_index());
      }
      else if (working_crc != stored_crc) {
        eeprom_error = true;
        DEBUG_ERROR_START();
        DEBUG_ECHOLNPAIR("EEPROM CRC mismatch - (stored) ", stored_crc, " != ", working_crc, " (calculated)!");
        IF_DISABLED(EEPROM_AUTO_INIT, ui.eeprom_alert_crc());
      }
      else if (!validating) {
        DEBUG_ECHO_START();
        DEBUG_ECHO(version);
        DEBUG_ECHOLNPAIR(" stored settings retrieved (", eeprom_index - (EEPROM_OFFSET), " bytes; crc ", (uint32_t)working_crc, ")");
      }

      if (!validating && !eeprom_error) postprocess();

      #if ENABLED(AUTO_BED_LEVELING_UBL)
        if (!validating) {
          ubl.report_state();

          if (!ubl.sanity_check()) {
            SERIAL_EOL();
            #if BOTH(EEPROM_CHITCHAT, DEBUG_LEVELING_FEATURE)
              ubl.echo_name();
              DEBUG_ECHOLNPGM(" initialized.\n");
            #endif
          }
          else {
            eeprom_error = true;
            #if BOTH(EEPROM_CHITCHAT, DEBUG_LEVELING_FEATURE)
              DEBUG_ECHOPGM("?Can't enable ");
              ubl.echo_name();
              DEBUG_ECHOLNPGM(".");
            #endif
            ubl.reset();
          }

          if (ubl.storage_slot >= 0) {
            load_mesh(ubl.storage_slot);
            DEBUG_ECHOLNPAIR("Mesh ", ubl.storage_slot, " loaded from storage.");
          }
          else {
            ubl.reset();
            DEBUG_ECHOLNPGM("UBL reset");
          }
        }
      #endif
    }

    #if ENABLED(EEPROM_CHITCHAT) && DISABLED(DISABLE_M503)
      // Report the EEPROM settings
      if (!validating && TERN1(EEPROM_BOOT_SILENT, IsRunning())) report();
    #endif

    EEPROM_FINISH();

    return !eeprom_error;
  }

  #ifdef ARCHIM2_SPI_FLASH_EEPROM_BACKUP_SIZE
    extern bool restoreEEPROM();
  #endif

  bool MarlinSettings::validate() {
    validating = true;
    #ifdef ARCHIM2_SPI_FLASH_EEPROM_BACKUP_SIZE
      bool success = _load();
      if (!success && restoreEEPROM()) {
        SERIAL_ECHOLNPGM("Recovered backup EEPROM settings from SPI Flash");
        success = _load();
      }
    #else
      const bool success = _load();
    #endif
    validating = false;
    return success;
  }

  bool MarlinSettings::load() {
    if (validate()) {
      const bool success = _load();
      TERN_(EXTENSIBLE_UI, ExtUI::onConfigurationStoreRead(success));
      return success;
    }
    reset();
    #if ENABLED(EEPROM_AUTO_INIT)
      (void)save();
      SERIAL_ECHO_MSG("EEPROM Initialized");
    #endif
    return false;
  }

  #if ENABLED(AUTO_BED_LEVELING_UBL)

    inline void ubl_invalid_slot(const int s) {
      #if BOTH(EEPROM_CHITCHAT, DEBUG_OUT)
        DEBUG_ECHOLNPGM("?Invalid slot.");
        DEBUG_ECHO(s);
        DEBUG_ECHOLNPGM(" mesh slots available.");
      #else
        UNUSED(s);
      #endif
    }

    const uint16_t MarlinSettings::meshes_end = persistentStore.capacity() - 129; // 128 (+1 because of the change to capacity rather than last valid address)
                                                                                  // is a placeholder for the size of the MAT; the MAT will always
                                                                                  // live at the very end of the eeprom

    uint16_t MarlinSettings::meshes_start_index() {
      return (datasize() + EEPROM_OFFSET + 32) & 0xFFF8;  // Pad the end of configuration data so it can float up
                                                          // or down a little bit without disrupting the mesh data
    }

    #define MESH_STORE_SIZE sizeof(TERN(OPTIMIZED_MESH_STORAGE, mesh_store_t, ubl.z_values))

    uint16_t MarlinSettings::calc_num_meshes() {
      return (meshes_end - meshes_start_index()) / MESH_STORE_SIZE;
    }

    int MarlinSettings::mesh_slot_offset(const int8_t slot) {
      return meshes_end - (slot + 1) * MESH_STORE_SIZE;
    }

    void MarlinSettings::store_mesh(const int8_t slot) {

      #if ENABLED(AUTO_BED_LEVELING_UBL)
        const int16_t a = calc_num_meshes();
        if (!WITHIN(slot, 0, a - 1)) {
          ubl_invalid_slot(a);
          DEBUG_ECHOLNPAIR("E2END=", persistentStore.capacity() - 1, " meshes_end=", meshes_end, " slot=", slot);
          DEBUG_EOL();
          return;
        }

        int pos = mesh_slot_offset(slot);
        uint16_t crc = 0;

        #if ENABLED(OPTIMIZED_MESH_STORAGE)
          int16_t z_mesh_store[GRID_MAX_POINTS_X][GRID_MAX_POINTS_Y];
          ubl.set_store_from_mesh(ubl.z_values, z_mesh_store);
          uint8_t * const src = (uint8_t*)&z_mesh_store;
        #else
          uint8_t * const src = (uint8_t*)&ubl.z_values;
        #endif

        // Write crc to MAT along with other data, or just tack on to the beginning or end
        persistentStore.access_start();
        const bool status = persistentStore.write_data(pos, src, MESH_STORE_SIZE, &crc);
        persistentStore.access_finish();

        if (status) SERIAL_ECHOLNPGM("?Unable to save mesh data.");
        else        DEBUG_ECHOLNPAIR("Mesh saved in slot ", slot);

      #else

        // Other mesh types

      #endif
    }

    void MarlinSettings::load_mesh(const int8_t slot, void * const into/*=nullptr*/) {

      #if ENABLED(AUTO_BED_LEVELING_UBL)

        const int16_t a = settings.calc_num_meshes();

        if (!WITHIN(slot, 0, a - 1)) {
          ubl_invalid_slot(a);
          return;
        }

        int pos = mesh_slot_offset(slot);
        uint16_t crc = 0;
        #if ENABLED(OPTIMIZED_MESH_STORAGE)
          int16_t z_mesh_store[GRID_MAX_POINTS_X][GRID_MAX_POINTS_Y];
          uint8_t * const dest = (uint8_t*)&z_mesh_store;
        #else
          uint8_t * const dest = into ? (uint8_t*)into : (uint8_t*)&ubl.z_values;
        #endif

        persistentStore.access_start();
        const uint16_t status = persistentStore.read_data(pos, dest, MESH_STORE_SIZE, &crc);
        persistentStore.access_finish();

        #if ENABLED(OPTIMIZED_MESH_STORAGE)
          if (into) {
            float z_values[GRID_MAX_POINTS_X][GRID_MAX_POINTS_Y];
            ubl.set_mesh_from_store(z_mesh_store, z_values);
            memcpy(into, z_values, sizeof(z_values));
          }
          else
            ubl.set_mesh_from_store(z_mesh_store, ubl.z_values);
        #endif

        if (status) SERIAL_ECHOLNPGM("?Unable to load mesh data.");
        else        DEBUG_ECHOLNPAIR("Mesh loaded from slot ", slot);

        EEPROM_FINISH();

      #else

        // Other mesh types

      #endif
    }

    //void MarlinSettings::delete_mesh() { return; }
    //void MarlinSettings::defrag_meshes() { return; }

  #endif // AUTO_BED_LEVELING_UBL

#else // !EEPROM_SETTINGS

  bool MarlinSettings::save() {
    DEBUG_ERROR_MSG("EEPROM disabled");
    return false;
  }

#endif // !EEPROM_SETTINGS

/**
 * M502 - Reset Configuration
 */
void MarlinSettings::reset() {
  LOOP_NUM_AXIS_N(i) {
    planner.settings.max_acceleration_mm_per_s2[i] = pgm_read_dword(&_DMA[ALIM(i, _DMA)]);
    planner.settings.axis_steps_per_mm[i] = pgm_read_float(&_DASU[ALIM(i, _DASU)]);
    planner.settings.max_feedrate_mm_s[i] = pgm_read_float(&_DMF[ALIM(i, _DMF)]);
  }

  planner.settings.min_segment_time_us = DEFAULT_MINSEGMENTTIME;
  planner.settings.acceleration = DEFAULT_ACCELERATION;
  planner.settings.retract_acceleration = DEFAULT_RETRACT_ACCELERATION;
  planner.settings.travel_acceleration = DEFAULT_TRAVEL_ACCELERATION;
  planner.settings.min_feedrate_mm_s = feedRate_t(DEFAULT_MINIMUMFEEDRATE);
  planner.settings.min_travel_feedrate_mm_s = feedRate_t(DEFAULT_MINTRAVELFEEDRATE);

  #if HAS_CLASSIC_JERK
    #ifndef DEFAULT_XJERK
      #define DEFAULT_XJERK 0
    #endif
    #ifndef DEFAULT_YJERK
      #define DEFAULT_YJERK 0
    #endif
    #ifndef DEFAULT_ZJERK
      #define DEFAULT_ZJERK 0
    #endif
    #if LINEAR_AXES >= 4 && !defined(DEFAULT_IJERK)
      #define DEFAULT_IJERK 0
    #endif
    #if LINEAR_AXES >= 5 && !defined(DEFAULT_JJERK)
      #define DEFAULT_JJERK 0
    #endif
    #if LINEAR_AXES >= 6 && !defined(DEFAULT_KJERK)
      #define DEFAULT_KJERK 0
    #endif
    planner.max_jerk.set(
      LIST_N(LINEAR_AXES, DEFAULT_XJERK, DEFAULT_YJERK, DEFAULT_ZJERK, DEFAULT_IJERK, DEFAULT_JJERK, DEFAULT_KJERK)
    );
    TERN_(HAS_CLASSIC_E_JERK, planner.max_jerk.e = DEFAULT_EJERK;);
  #endif

  #if HAS_JUNCTION_DEVIATION
    planner.junction_deviation_mm = float(JUNCTION_DEVIATION_MM);
  #endif

  #if HAS_SCARA_OFFSET
    scara_home_offset.reset();
  #elif HAS_HOME_OFFSET
    home_offset.reset();
  #endif

  TERN_(HAS_HOTEND_OFFSET, reset_hotend_offsets());

  //
  // Filament Runout Sensor
  //

  #if HAS_FILAMENT_SENSOR
    runout.enabled = FIL_RUNOUT_ENABLED_DEFAULT;
    runout.reset();
    TERN_(HAS_FILAMENT_RUNOUT_DISTANCE, runout.set_runout_distance(FILAMENT_RUNOUT_DISTANCE_MM));
  #endif

  //
  // Tool-change Settings
  //

  #if HAS_MULTI_EXTRUDER
    #if ENABLED(TOOLCHANGE_FILAMENT_SWAP)
      toolchange_settings.swap_length     = TOOLCHANGE_FS_LENGTH;
      toolchange_settings.extra_resume    = TOOLCHANGE_FS_EXTRA_RESUME_LENGTH;
      toolchange_settings.retract_speed   = TOOLCHANGE_FS_RETRACT_SPEED;
      toolchange_settings.unretract_speed = TOOLCHANGE_FS_UNRETRACT_SPEED;
      toolchange_settings.extra_prime     = TOOLCHANGE_FS_EXTRA_PRIME;
      toolchange_settings.prime_speed     = TOOLCHANGE_FS_PRIME_SPEED;
      toolchange_settings.fan_speed       = TOOLCHANGE_FS_FAN_SPEED;
      toolchange_settings.fan_time        = TOOLCHANGE_FS_FAN_TIME;
    #endif

    #if ENABLED(TOOLCHANGE_FS_PRIME_FIRST_USED)
      enable_first_prime = false;
    #endif

    #if ENABLED(TOOLCHANGE_PARK)
      constexpr xyz_pos_t tpxy = TOOLCHANGE_PARK_XY;
      toolchange_settings.enable_park = true;
      toolchange_settings.change_point = tpxy;
    #endif

    toolchange_settings.z_raise = TOOLCHANGE_ZRAISE;

    #if ENABLED(TOOLCHANGE_MIGRATION_FEATURE)
      migration = migration_defaults;
    #endif

  #endif

  #if ENABLED(BACKLASH_GCODE)
    backlash.correction = (BACKLASH_CORRECTION) * 255;
    constexpr xyz_float_t tmp = BACKLASH_DISTANCE_MM;
    backlash.distance_mm = tmp;
    #ifdef BACKLASH_SMOOTHING_MM
      backlash.smoothing_mm = BACKLASH_SMOOTHING_MM;
    #endif
  #endif

  TERN_(EXTENSIBLE_UI, ExtUI::onFactoryReset());

  //
  // Case Light Brightness
  //
  TERN_(CASELIGHT_USES_BRIGHTNESS, caselight.brightness = CASE_LIGHT_DEFAULT_BRIGHTNESS);

  //
  // TOUCH_SCREEN_CALIBRATION
  //
  TERN_(TOUCH_SCREEN_CALIBRATION, touch_calibration.calibration_reset());

  //
  // Buzzer enable/disable
  //
  TERN_(SOUND_MENU_ITEM, ui.buzzer_enabled = true);

  //
  // Magnetic Parking Extruder
  //
  TERN_(MAGNETIC_PARKING_EXTRUDER, mpe_settings_init());

  //
  // Global Leveling
  //
  TERN_(ENABLE_LEVELING_FADE_HEIGHT, new_z_fade_height = (DEFAULT_LEVELING_FADE_HEIGHT));
  TERN_(HAS_LEVELING, reset_bed_level());

  #if HAS_BED_PROBE
    constexpr float dpo[] = NOZZLE_TO_PROBE_OFFSET;
    static_assert(COUNT(dpo) == 3, "NOZZLE_TO_PROBE_OFFSET must contain offsets for X, Y, and Z.");
    #if HAS_PROBE_XY_OFFSET
      LOOP_XYZ(a) probe.offset[a] = dpo[a];
    #else
      probe.offset.set(0, 0, dpo[Z_AXIS]);
    #endif
  #endif

  //
  // Z Stepper Auto-alignment points
  //
  TERN_(Z_STEPPER_AUTO_ALIGN, z_stepper_align.reset_to_default());

  //
  // Servo Angles
  //
  TERN_(EDITABLE_SERVO_ANGLES, COPY(servo_angles, base_servo_angles)); // When not editable only one copy of servo angles exists

  //
  // BLTOUCH
  //
  //#if ENABLED(BLTOUCH)
  //  bltouch.last_written_mode;
  //#endif

  //
  // Endstop Adjustments
  //

  #if ENABLED(DELTA)
    const abc_float_t adj = DELTA_ENDSTOP_ADJ, dta = DELTA_TOWER_ANGLE_TRIM, ddr = DELTA_DIAGONAL_ROD_TRIM_TOWER;
    delta_height = DELTA_HEIGHT;
    delta_endstop_adj = adj;
    delta_radius = DELTA_RADIUS;
    delta_diagonal_rod = DELTA_DIAGONAL_ROD;
    segments_per_second = DELTA_SEGMENTS_PER_SECOND;
    delta_tower_angle_trim = dta;
    delta_diagonal_rod_trim = ddr;
  #endif

  #if ENABLED(X_DUAL_ENDSTOPS)
    #ifndef X2_ENDSTOP_ADJUSTMENT
      #define X2_ENDSTOP_ADJUSTMENT 0
    #endif
    endstops.x2_endstop_adj = X2_ENDSTOP_ADJUSTMENT;
  #endif

  #if ENABLED(Y_DUAL_ENDSTOPS)
    #ifndef Y2_ENDSTOP_ADJUSTMENT
      #define Y2_ENDSTOP_ADJUSTMENT 0
    #endif
    endstops.y2_endstop_adj = Y2_ENDSTOP_ADJUSTMENT;
  #endif

  #if ENABLED(Z_MULTI_ENDSTOPS)
    #ifndef Z2_ENDSTOP_ADJUSTMENT
      #define Z2_ENDSTOP_ADJUSTMENT 0
    #endif
    endstops.z2_endstop_adj = Z2_ENDSTOP_ADJUSTMENT;
    #if NUM_Z_STEPPER_DRIVERS >= 3
      #ifndef Z3_ENDSTOP_ADJUSTMENT
        #define Z3_ENDSTOP_ADJUSTMENT 0
      #endif
      endstops.z3_endstop_adj = Z3_ENDSTOP_ADJUSTMENT;
    #endif
    #if NUM_Z_STEPPER_DRIVERS >= 4
      #ifndef Z4_ENDSTOP_ADJUSTMENT
        #define Z4_ENDSTOP_ADJUSTMENT 0
      #endif
      endstops.z4_endstop_adj = Z4_ENDSTOP_ADJUSTMENT;
    #endif
  #endif

  //
  // Preheat parameters
  //
  #if PREHEAT_COUNT
    #define _PITEM(N,T) PREHEAT_##N##_##T,
    #if HAS_HOTEND
      constexpr uint16_t hpre[] = { REPEAT2_S(1, INCREMENT(PREHEAT_COUNT), _PITEM, TEMP_HOTEND) };
    #endif
    #if HAS_HEATED_BED
      constexpr uint16_t bpre[] = { REPEAT2_S(1, INCREMENT(PREHEAT_COUNT), _PITEM, TEMP_BED) };
    #endif
    #if HAS_FAN
      constexpr uint8_t fpre[] = { REPEAT2_S(1, INCREMENT(PREHEAT_COUNT), _PITEM, FAN_SPEED) };
    #endif
    LOOP_L_N(i, PREHEAT_COUNT) {
      TERN_(HAS_HOTEND,     ui.material_preset[i].hotend_temp = hpre[i]);
      TERN_(HAS_HEATED_BED, ui.material_preset[i].bed_temp = bpre[i]);
      TERN_(HAS_FAN,        ui.material_preset[i].fan_speed = fpre[i]);
    }
  #endif

  //
  // Hotend PID
  //

  #if ENABLED(PIDTEMP)
    #if ENABLED(PID_PARAMS_PER_HOTEND)
      constexpr float defKp[] =
        #ifdef DEFAULT_Kp_LIST
          DEFAULT_Kp_LIST
        #else
          ARRAY_BY_HOTENDS1(DEFAULT_Kp)
        #endif
      , defKi[] =
        #ifdef DEFAULT_Ki_LIST
          DEFAULT_Ki_LIST
        #else
          ARRAY_BY_HOTENDS1(DEFAULT_Ki)
        #endif
      , defKd[] =
        #ifdef DEFAULT_Kd_LIST
          DEFAULT_Kd_LIST
        #else
          ARRAY_BY_HOTENDS1(DEFAULT_Kd)
        #endif
      ;
      static_assert(WITHIN(COUNT(defKp), 1, HOTENDS), "DEFAULT_Kp_LIST must have between 1 and HOTENDS items.");
      static_assert(WITHIN(COUNT(defKi), 1, HOTENDS), "DEFAULT_Ki_LIST must have between 1 and HOTENDS items.");
      static_assert(WITHIN(COUNT(defKd), 1, HOTENDS), "DEFAULT_Kd_LIST must have between 1 and HOTENDS items.");
      #if ENABLED(PID_EXTRUSION_SCALING)
        constexpr float defKc[] =
          #ifdef DEFAULT_Kc_LIST
            DEFAULT_Kc_LIST
          #else
            ARRAY_BY_HOTENDS1(DEFAULT_Kc)
          #endif
        ;
        static_assert(WITHIN(COUNT(defKc), 1, HOTENDS), "DEFAULT_Kc_LIST must have between 1 and HOTENDS items.");
      #endif
      #if ENABLED(PID_FAN_SCALING)
        constexpr float defKf[] =
          #ifdef DEFAULT_Kf_LIST
            DEFAULT_Kf_LIST
          #else
            ARRAY_BY_HOTENDS1(DEFAULT_Kf)
          #endif
        ;
        static_assert(WITHIN(COUNT(defKf), 1, HOTENDS), "DEFAULT_Kf_LIST must have between 1 and HOTENDS items.");
      #endif
      #define PID_DEFAULT(N,E) def##N[E]
    #else
      #define PID_DEFAULT(N,E) DEFAULT_##N
    #endif
    HOTEND_LOOP() {
      PID_PARAM(Kp, e) =      float(PID_DEFAULT(Kp, ALIM(e, defKp)));
      PID_PARAM(Ki, e) = scalePID_i(PID_DEFAULT(Ki, ALIM(e, defKi)));
      PID_PARAM(Kd, e) = scalePID_d(PID_DEFAULT(Kd, ALIM(e, defKd)));
      TERN_(PID_EXTRUSION_SCALING, PID_PARAM(Kc, e) = float(PID_DEFAULT(Kc, ALIM(e, defKc))));
      TERN_(PID_FAN_SCALING, PID_PARAM(Kf, e) = float(PID_DEFAULT(Kf, ALIM(e, defKf))));
    }
  #endif

  //
  // PID Extrusion Scaling
  //
  TERN_(PID_EXTRUSION_SCALING, thermalManager.lpq_len = 20); // Default last-position-queue size

  //
  // Heated Bed PID
  //

  #if ENABLED(PIDTEMPBED)
    thermalManager.temp_bed.pid.Kp = DEFAULT_bedKp;
    thermalManager.temp_bed.pid.Ki = scalePID_i(DEFAULT_bedKi);
    thermalManager.temp_bed.pid.Kd = scalePID_d(DEFAULT_bedKd);
  #endif

  //
  // Heated Chamber PID
  //

  #if ENABLED(PIDTEMPCHAMBER)
    thermalManager.temp_chamber.pid.Kp = DEFAULT_chamberKp;
    thermalManager.temp_chamber.pid.Ki = scalePID_i(DEFAULT_chamberKi);
    thermalManager.temp_chamber.pid.Kd = scalePID_d(DEFAULT_chamberKd);
  #endif

  //
  // User-Defined Thermistors
  //
  TERN_(HAS_USER_THERMISTORS, thermalManager.reset_user_thermistors());

  //
  // Power Monitor
  //
  TERN_(POWER_MONITOR, power_monitor.reset());

  //
  // LCD Contrast
  //
  TERN_(HAS_LCD_CONTRAST, ui.set_contrast(DEFAULT_LCD_CONTRAST));

  //
  // Controller Fan
  //
  TERN_(USE_CONTROLLER_FAN, controllerFan.reset());

  //
  // Power-Loss Recovery
  //
  TERN_(POWER_LOSS_RECOVERY, recovery.enable(ENABLED(PLR_ENABLED_DEFAULT)));

  //
  // Firmware Retraction
  //
  TERN_(FWRETRACT, fwretract.reset());

  //
  // Volumetric & Filament Size
  //

  #if DISABLED(NO_VOLUMETRICS)
    parser.volumetric_enabled = ENABLED(VOLUMETRIC_DEFAULT_ON);
    LOOP_L_N(q, COUNT(planner.filament_size))
      planner.filament_size[q] = DEFAULT_NOMINAL_FILAMENT_DIA;
    #if ENABLED(VOLUMETRIC_EXTRUDER_LIMIT)
      LOOP_L_N(q, COUNT(planner.volumetric_extruder_limit))
        planner.volumetric_extruder_limit[q] = DEFAULT_VOLUMETRIC_EXTRUDER_LIMIT;
    #endif
  #endif

  endstops.enable_globally(ENABLED(ENDSTOPS_ALWAYS_ON_DEFAULT));

  reset_stepper_drivers();

  //
  // Linear Advance
  //

  #if ENABLED(LIN_ADVANCE)
    LOOP_L_N(i, EXTRUDERS) {
      planner.extruder_advance_K[i] = LIN_ADVANCE_K;
      TERN_(EXTRA_LIN_ADVANCE_K, other_extruder_advance_K[i] = LIN_ADVANCE_K);
    }
  #endif

  //
  // Motor Current PWM
  //

  #if HAS_MOTOR_CURRENT_PWM
    constexpr uint32_t tmp_motor_current_setting[MOTOR_CURRENT_COUNT] = PWM_MOTOR_CURRENT;
    LOOP_L_N(q, MOTOR_CURRENT_COUNT)
      stepper.set_digipot_current(q, (stepper.motor_current_setting[q] = tmp_motor_current_setting[q]));
  #endif

  //
  // DIGIPOTS
  //
  #if HAS_MOTOR_CURRENT_SPI
    static constexpr uint32_t tmp_motor_current_setting[] = DIGIPOT_MOTOR_CURRENT;
    DEBUG_ECHOLNPGM("Writing Digipot");
    LOOP_L_N(q, COUNT(tmp_motor_current_setting))
      stepper.set_digipot_current(q, tmp_motor_current_setting[q]);
    DEBUG_ECHOLNPGM("Digipot Written");
  #endif

  //
  // CNC Coordinate System
  //
  TERN_(CNC_COORDINATE_SYSTEMS, (void)gcode.select_coordinate_system(-1)); // Go back to machine space

  //
  // Skew Correction
  //
  #if ENABLED(SKEW_CORRECTION_GCODE)
    planner.skew_factor.xy = XY_SKEW_FACTOR;
    #if ENABLED(SKEW_CORRECTION_FOR_Z)
      planner.skew_factor.xz = XZ_SKEW_FACTOR;
      planner.skew_factor.yz = YZ_SKEW_FACTOR;
    #endif
  #endif

  //
  // Advanced Pause filament load & unload lengths
  //
  #if ENABLED(ADVANCED_PAUSE_FEATURE)
    LOOP_L_N(e, EXTRUDERS) {
      fc_settings[e].unload_length = FILAMENT_CHANGE_UNLOAD_LENGTH;
      fc_settings[e].load_length = FILAMENT_CHANGE_FAST_LOAD_LENGTH;
    }
  #endif

  #if ENABLED(PASSWORD_FEATURE)
    #ifdef PASSWORD_DEFAULT_VALUE
      password.is_set = true;
      password.value = PASSWORD_DEFAULT_VALUE;
    #else
      password.is_set = false;
    #endif
  #endif

  //
  // MKS UI controller
  //
  TERN_(DGUS_LCD_UI_MKS, MKS_reset_settings());

  postprocess();

  DEBUG_ECHO_START();
  DEBUG_ECHOLNPGM("Hardcoded Default Settings Loaded");

  TERN_(EXTENSIBLE_UI, ExtUI::onFactoryReset());
}

#if DISABLED(DISABLE_M503)

  static void config_heading(const bool repl, PGM_P const pstr, const bool eol=true) {
    if (!repl) {
      SERIAL_ECHO_START();
      SERIAL_ECHOPGM("; ");
      SERIAL_ECHOPGM_P(pstr);
      if (eol) SERIAL_EOL();
    }
  }

  #define CONFIG_ECHO_START()       do{ if (!forReplay) SERIAL_ECHO_START(); }while(0)
  #define CONFIG_ECHO_MSG(V...)     do{ CONFIG_ECHO_START(); SERIAL_ECHOLNPAIR(V); }while(0)
  #define CONFIG_ECHO_HEADING(STR)  config_heading(forReplay, PSTR(STR))

  #if HAS_TRINAMIC_CONFIG
    inline void say_M906(const bool forReplay) { CONFIG_ECHO_START(); SERIAL_ECHOPGM("  M906"); }
    #if HAS_STEALTHCHOP
      void say_M569(const bool forReplay, const char * const etc=nullptr, const bool newLine = false) {
        CONFIG_ECHO_START();
        SERIAL_ECHOPGM("  M569 S1");
        if (etc) {
          SERIAL_CHAR(' ');
          SERIAL_ECHOPGM_P(etc);
        }
        if (newLine) SERIAL_EOL();
      }
    #endif
    #if ENABLED(HYBRID_THRESHOLD)
      inline void say_M913(const bool forReplay) { CONFIG_ECHO_START(); SERIAL_ECHOPGM("  M913"); }
    #endif
    #if USE_SENSORLESS
      inline void say_M914() { SERIAL_ECHOPGM("  M914"); }
    #endif
  #endif

  #if ENABLED(ADVANCED_PAUSE_FEATURE)
    inline void say_M603(const bool forReplay) { CONFIG_ECHO_START(); SERIAL_ECHOPGM("  M603 "); }
  #endif

  inline void say_units(const bool colon) {
    SERIAL_ECHOPGM_P(
      #if ENABLED(INCH_MODE_SUPPORT)
        parser.linear_unit_factor != 1.0 ? PSTR(" (in)") :
      #endif
      PSTR(" (mm)")
    );
    if (colon) SERIAL_ECHOLNPGM(":");
  }

  void report_M92(const bool echo=true, const int8_t e=-1);

  /**
   * M503 - Report current settings in RAM
   *
   * Unless specifically disabled, M503 is available even without EEPROM
   */
  void MarlinSettings::report(const bool forReplay) {
    /**
     * Announce current units, in case inches are being displayed
     */
    CONFIG_ECHO_START();
    #if ENABLED(INCH_MODE_SUPPORT)
      SERIAL_ECHOPGM("  G2");
      SERIAL_CHAR(parser.linear_unit_factor == 1.0 ? '1' : '0');
      SERIAL_ECHOPGM(" ;");
      say_units(false);
    #else
      SERIAL_ECHOPGM("  G21    ; Units in mm");
      say_units(false);
    #endif
    SERIAL_EOL();

    #if HAS_LCD_MENU

      // Temperature units - for Ultipanel temperature options

      CONFIG_ECHO_START();
      #if ENABLED(TEMPERATURE_UNITS_SUPPORT)
        SERIAL_ECHOPGM("  M149 ");
        SERIAL_CHAR(parser.temp_units_code());
        SERIAL_ECHOPGM(" ; Units in ");
        SERIAL_ECHOPGM_P(parser.temp_units_name());
      #else
        SERIAL_ECHOLNPGM("  M149 C ; Units in Celsius");
      #endif

    #endif

    SERIAL_EOL();

    #if EXTRUDERS && DISABLED(NO_VOLUMETRICS)

      /**
       * Volumetric extrusion M200
       */
      if (!forReplay) {
        config_heading(forReplay, PSTR("Filament settings:"), false);
        if (parser.volumetric_enabled)
          SERIAL_EOL();
        else
          SERIAL_ECHOLNPGM(" Disabled");
      }

      #if EXTRUDERS == 1
        CONFIG_ECHO_MSG("  M200 S", parser.volumetric_enabled
                            , " D", LINEAR_UNIT(planner.filament_size[0])
                            #if ENABLED(VOLUMETRIC_EXTRUDER_LIMIT)
                              , " L", LINEAR_UNIT(planner.volumetric_extruder_limit[0])
                            #endif
                       );
      #else
        LOOP_L_N(i, EXTRUDERS) {
          CONFIG_ECHO_MSG("  M200 T", i
                              , " D", LINEAR_UNIT(planner.filament_size[i])
                              #if ENABLED(VOLUMETRIC_EXTRUDER_LIMIT)
                                , " L", LINEAR_UNIT(planner.volumetric_extruder_limit[i])
                              #endif
                         );
        }
        CONFIG_ECHO_MSG("  M200 S", parser.volumetric_enabled);
      #endif

    #endif // EXTRUDERS && !NO_VOLUMETRICS

    CONFIG_ECHO_HEADING("Steps per unit:");
    report_M92(!forReplay);

    CONFIG_ECHO_HEADING("Maximum feedrates (units/s):");
    CONFIG_ECHO_START();
    SERIAL_ECHOLNPAIR_P(
      LIST_N(DOUBLE(LINEAR_AXES),
        PSTR("  M203 X"), LINEAR_UNIT(planner.settings.max_feedrate_mm_s[X_AXIS]),
        SP_Y_STR, LINEAR_UNIT(planner.settings.max_feedrate_mm_s[Y_AXIS]),
        SP_Z_STR, LINEAR_UNIT(planner.settings.max_feedrate_mm_s[Z_AXIS]),
        SP_I_STR, LINEAR_UNIT(planner.settings.max_feedrate_mm_s[I_AXIS]),
        SP_J_STR, LINEAR_UNIT(planner.settings.max_feedrate_mm_s[J_AXIS]),
        SP_K_STR, LINEAR_UNIT(planner.settings.max_feedrate_mm_s[K_AXIS])
      )
      #if DISABLED(DISTINCT_E_FACTORS)
        , SP_E_STR, VOLUMETRIC_UNIT(planner.settings.max_feedrate_mm_s[E_AXIS])
      #endif
    );
    #if ENABLED(DISTINCT_E_FACTORS)
      LOOP_L_N(i, E_STEPPERS) {
        CONFIG_ECHO_START();
        SERIAL_ECHOLNPAIR_P(
            PSTR("  M203 T"), i
          , SP_E_STR, VOLUMETRIC_UNIT(planner.settings.max_feedrate_mm_s[E_AXIS_N(i)])
        );
      }
    #endif

    CONFIG_ECHO_HEADING("Maximum Acceleration (units/s2):");
    CONFIG_ECHO_START();
    SERIAL_ECHOLNPAIR_P(
      LIST_N(DOUBLE(LINEAR_AXES),
        PSTR("  M201 X"), LINEAR_UNIT(planner.settings.max_acceleration_mm_per_s2[X_AXIS]),
        SP_Y_STR, LINEAR_UNIT(planner.settings.max_acceleration_mm_per_s2[Y_AXIS]),
        SP_Z_STR, LINEAR_UNIT(planner.settings.max_acceleration_mm_per_s2[Z_AXIS]),
        SP_I_STR, LINEAR_UNIT(planner.settings.max_acceleration_mm_per_s2[I_AXIS]),
        SP_J_STR, LINEAR_UNIT(planner.settings.max_acceleration_mm_per_s2[J_AXIS]),
        SP_K_STR, LINEAR_UNIT(planner.settings.max_acceleration_mm_per_s2[K_AXIS])
      )
      #if DISABLED(DISTINCT_E_FACTORS)
        , SP_E_STR, VOLUMETRIC_UNIT(planner.settings.max_acceleration_mm_per_s2[E_AXIS])
      #endif
    );
    #if ENABLED(DISTINCT_E_FACTORS)
      LOOP_L_N(i, E_STEPPERS) {
        CONFIG_ECHO_START();
        SERIAL_ECHOLNPAIR_P(
            PSTR("  M201 T"), i
          , SP_E_STR, VOLUMETRIC_UNIT(planner.settings.max_acceleration_mm_per_s2[E_AXIS_N(i)])
        );
      }
    #endif

    CONFIG_ECHO_HEADING("Acceleration (units/s2): P<print_accel> R<retract_accel> T<travel_accel>");
    CONFIG_ECHO_START();
    SERIAL_ECHOLNPAIR_P(
        PSTR("  M204 P"), LINEAR_UNIT(planner.settings.acceleration)
      , PSTR(" R"), LINEAR_UNIT(planner.settings.retract_acceleration)
      , SP_T_STR, LINEAR_UNIT(planner.settings.travel_acceleration)
    );

    CONFIG_ECHO_HEADING(
      "Advanced: B<min_segment_time_us> S<min_feedrate> T<min_travel_feedrate>"
      #if HAS_JUNCTION_DEVIATION
        " J<junc_dev>"
      #endif
      #if HAS_CLASSIC_JERK
        " X<max_x_jerk> Y<max_y_jerk> Z<max_z_jerk>"
        TERN_(HAS_CLASSIC_E_JERK, " E<max_e_jerk>")
      #endif
    );
    CONFIG_ECHO_START();
    SERIAL_ECHOLNPAIR_P(
        PSTR("  M205 B"), LINEAR_UNIT(planner.settings.min_segment_time_us)
      , PSTR(" S"), LINEAR_UNIT(planner.settings.min_feedrate_mm_s)
      , SP_T_STR, LINEAR_UNIT(planner.settings.min_travel_feedrate_mm_s)
      #if HAS_JUNCTION_DEVIATION
        , PSTR(" J"), LINEAR_UNIT(planner.junction_deviation_mm)
      #endif
      #if HAS_CLASSIC_JERK
        , SP_X_STR, LINEAR_UNIT(planner.max_jerk.x)
        , SP_Y_STR, LINEAR_UNIT(planner.max_jerk.y)
        , SP_Z_STR, LINEAR_UNIT(planner.max_jerk.z)
        #if LINEAR_AXES >= 4
          , SP_I_STR, LINEAR_UNIT(planner.max_jerk.i)
        #endif
        #if LINEAR_AXES >= 5
          , SP_J_STR, LINEAR_UNIT(planner.max_jerk.j)
        #endif
        #if LINEAR_AXES >= 6
          , SP_K_STR, LINEAR_UNIT(planner.max_jerk.k)
        #endif
        #if HAS_CLASSIC_E_JERK
          , SP_E_STR, LINEAR_UNIT(planner.max_jerk.e)
        #endif
      #endif
    );

    #if HAS_M206_COMMAND
      CONFIG_ECHO_HEADING("Home offset:");
      CONFIG_ECHO_START();
      SERIAL_ECHOLNPAIR_P(
        #if IS_CARTESIAN
            PSTR("  M206 X"), LINEAR_UNIT(home_offset.x)
          , SP_Y_STR, LINEAR_UNIT(home_offset.y)
          , SP_Z_STR
        #else
          PSTR("  M206 Z")
        #endif
        , LINEAR_UNIT(home_offset.z)
        #if LINEAR_AXES >= 4
          , SP_I_STR, LINEAR_UNIT(home_offset.i)
        #endif
        #if LINEAR_AXES >= 5
          , SP_J_STR, LINEAR_UNIT(home_offset.j)
        #endif
        #if LINEAR_AXES >= 6
          , SP_K_STR, LINEAR_UNIT(home_offset.k)
        #endif
      );
    #endif

    #if HAS_HOTEND_OFFSET
      CONFIG_ECHO_HEADING("Hotend offsets:");
      CONFIG_ECHO_START();
      LOOP_S_L_N(e, 1, HOTENDS) {
        SERIAL_ECHOPAIR_P(
          PSTR("  M218 T"), e,
          SP_X_STR, LINEAR_UNIT(hotend_offset[e].x),
          SP_Y_STR, LINEAR_UNIT(hotend_offset[e].y)
        );
        SERIAL_ECHOLNPAIR_F_P(SP_Z_STR, LINEAR_UNIT(hotend_offset[e].z), 3);
      }
    #endif

    /**
     * Bed Leveling
     */
    #if HAS_LEVELING

      #if ENABLED(MESH_BED_LEVELING)

        CONFIG_ECHO_HEADING("Mesh Bed Leveling:");

      #elif ENABLED(AUTO_BED_LEVELING_UBL)

        config_heading(forReplay, NUL_STR, false);
        if (!forReplay) {
          ubl.echo_name();
          SERIAL_CHAR(':');
          SERIAL_EOL();
        }

      #elif HAS_ABL_OR_UBL

        CONFIG_ECHO_HEADING("Auto Bed Leveling:");

      #endif

      CONFIG_ECHO_START();
      SERIAL_ECHOLNPAIR_P(
        PSTR("  M420 S"), planner.leveling_active
        #if ENABLED(ENABLE_LEVELING_FADE_HEIGHT)
          , SP_Z_STR, LINEAR_UNIT(planner.z_fade_height)
        #endif
      );

      #if ENABLED(MESH_BED_LEVELING)

        if (leveling_is_valid()) {
          LOOP_L_N(py, GRID_MAX_POINTS_Y) {
            LOOP_L_N(px, GRID_MAX_POINTS_X) {
              CONFIG_ECHO_START();
              SERIAL_ECHOPAIR("  G29 S3 I", px, " J", py);
              SERIAL_ECHOLNPAIR_F_P(SP_Z_STR, LINEAR_UNIT(mbl.z_values[px][py]), 5);
            }
          }
          CONFIG_ECHO_START();
          SERIAL_ECHOLNPAIR_F("  G29 S4 Z", LINEAR_UNIT(mbl.z_offset), 5);
        }

      #elif ENABLED(AUTO_BED_LEVELING_UBL)

        if (!forReplay) {
          SERIAL_EOL();
          ubl.report_state();
          SERIAL_EOL();
          config_heading(false, PSTR("Active Mesh Slot: "), false);
          SERIAL_ECHOLN(ubl.storage_slot);
          config_heading(false, PSTR("EEPROM can hold "), false);
          SERIAL_ECHO(calc_num_meshes());
          SERIAL_ECHOLNPGM(" meshes.\n");
        }

       //ubl.report_current_mesh();   // This is too verbose for large meshes. A better (more terse)
                                                  // solution needs to be found.
      #elif ENABLED(AUTO_BED_LEVELING_BILINEAR)

        if (leveling_is_valid()) {
          LOOP_L_N(py, GRID_MAX_POINTS_Y) {
            LOOP_L_N(px, GRID_MAX_POINTS_X) {
              CONFIG_ECHO_START();
              SERIAL_ECHOPAIR("  G29 W I", px, " J", py);
              SERIAL_ECHOLNPAIR_F_P(SP_Z_STR, LINEAR_UNIT(z_values[px][py]), 5);
            }
          }
        }

      #endif

    #endif // HAS_LEVELING

    #if ENABLED(EDITABLE_SERVO_ANGLES)

      CONFIG_ECHO_HEADING("Servo Angles:");
      LOOP_L_N(i, NUM_SERVOS) {
        switch (i) {
          #if ENABLED(SWITCHING_EXTRUDER)
            case SWITCHING_EXTRUDER_SERVO_NR:
            #if EXTRUDERS > 3
              case SWITCHING_EXTRUDER_E23_SERVO_NR:
            #endif
          #elif ENABLED(SWITCHING_NOZZLE)
            case SWITCHING_NOZZLE_SERVO_NR:
          #elif ENABLED(BLTOUCH) || (HAS_Z_SERVO_PROBE && defined(Z_SERVO_ANGLES))
            case Z_PROBE_SERVO_NR:
          #endif
            CONFIG_ECHO_MSG("  M281 P", i, " L", servo_angles[i][0], " U", servo_angles[i][1]);
          default: break;
        }
      }

    #endif // EDITABLE_SERVO_ANGLES

    #if HAS_SCARA_OFFSET

      CONFIG_ECHO_HEADING("SCARA settings: S<seg-per-sec> P<theta-psi-offset> T<theta-offset>");
      CONFIG_ECHO_START();
      SERIAL_ECHOLNPAIR_P(
          PSTR("  M665 S"), segments_per_second
        , SP_P_STR, scara_home_offset.a
        , SP_T_STR, scara_home_offset.b
        , SP_Z_STR, LINEAR_UNIT(scara_home_offset.z)
      );

    #elif ENABLED(DELTA)

      CONFIG_ECHO_HEADING("Endstop adjustment:");
      CONFIG_ECHO_START();
      SERIAL_ECHOLNPAIR_P(
          PSTR("  M666 X"), LINEAR_UNIT(delta_endstop_adj.a)
        , SP_Y_STR, LINEAR_UNIT(delta_endstop_adj.b)
        , SP_Z_STR, LINEAR_UNIT(delta_endstop_adj.c)
      );

      CONFIG_ECHO_HEADING("Delta settings: L<diagonal rod> R<radius> H<height> S<segments per sec> XYZ<tower angle trim> ABC<rod trim>");
      CONFIG_ECHO_START();
      SERIAL_ECHOLNPAIR_P(
          PSTR("  M665 L"), LINEAR_UNIT(delta_diagonal_rod)
        , PSTR(" R"), LINEAR_UNIT(delta_radius)
        , PSTR(" H"), LINEAR_UNIT(delta_height)
        , PSTR(" S"), segments_per_second
        , SP_X_STR, LINEAR_UNIT(delta_tower_angle_trim.a)
        , SP_Y_STR, LINEAR_UNIT(delta_tower_angle_trim.b)
        , SP_Z_STR, LINEAR_UNIT(delta_tower_angle_trim.c)
        , PSTR(" A"), LINEAR_UNIT(delta_diagonal_rod_trim.a)
        , PSTR(" B"), LINEAR_UNIT(delta_diagonal_rod_trim.b)
        , PSTR(" C"), LINEAR_UNIT(delta_diagonal_rod_trim.c)
      );

    #elif HAS_EXTRA_ENDSTOPS

      CONFIG_ECHO_HEADING("Endstop adjustment:");
      CONFIG_ECHO_START();
      SERIAL_ECHOPGM("  M666");
      #if ENABLED(X_DUAL_ENDSTOPS)
        SERIAL_ECHOLNPAIR_P(SP_X_STR, LINEAR_UNIT(endstops.x2_endstop_adj));
      #endif
      #if ENABLED(Y_DUAL_ENDSTOPS)
        SERIAL_ECHOLNPAIR_P(SP_Y_STR, LINEAR_UNIT(endstops.y2_endstop_adj));
      #endif
      #if ENABLED(Z_MULTI_ENDSTOPS)
        #if NUM_Z_STEPPER_DRIVERS >= 3
          SERIAL_ECHOPAIR(" S2 Z", LINEAR_UNIT(endstops.z3_endstop_adj));
          CONFIG_ECHO_START();
          SERIAL_ECHOPAIR("  M666 S3 Z", LINEAR_UNIT(endstops.z3_endstop_adj));
          #if NUM_Z_STEPPER_DRIVERS >= 4
            CONFIG_ECHO_START();
            SERIAL_ECHOPAIR("  M666 S4 Z", LINEAR_UNIT(endstops.z4_endstop_adj));
          #endif
        #else
          SERIAL_ECHOLNPAIR_P(SP_Z_STR, LINEAR_UNIT(endstops.z2_endstop_adj));
        #endif
      #endif

    #endif // [XYZ]_DUAL_ENDSTOPS

    #if PREHEAT_COUNT

      CONFIG_ECHO_HEADING("Material heatup parameters:");
      LOOP_L_N(i, PREHEAT_COUNT) {
        CONFIG_ECHO_START();
        SERIAL_ECHOLNPAIR_P(
          PSTR("  M145 S"), i
          #if HAS_HOTEND
            , PSTR(" H"), parser.to_temp_units(ui.material_preset[i].hotend_temp)
          #endif
          #if HAS_HEATED_BED
            , SP_B_STR, parser.to_temp_units(ui.material_preset[i].bed_temp)
          #endif
          #if HAS_FAN
            , PSTR(" F"), ui.material_preset[i].fan_speed
          #endif
        );
      }

    #endif

    #if HAS_PID_HEATING

      CONFIG_ECHO_HEADING("PID settings:");

      #if ENABLED(PIDTEMP)
        HOTEND_LOOP() {
          CONFIG_ECHO_START();
          SERIAL_ECHOPAIR_P(
            #if ENABLED(PID_PARAMS_PER_HOTEND)
              PSTR("  M301 E"), e,
              SP_P_STR
            #else
              PSTR("  M301 P")
            #endif
                        , PID_PARAM(Kp, e)
            , PSTR(" I"), unscalePID_i(PID_PARAM(Ki, e))
            , PSTR(" D"), unscalePID_d(PID_PARAM(Kd, e))
          );
          #if ENABLED(PID_EXTRUSION_SCALING)
            SERIAL_ECHOPAIR_P(SP_C_STR, PID_PARAM(Kc, e));
            if (e == 0) SERIAL_ECHOPAIR(" L", thermalManager.lpq_len);
          #endif
          #if ENABLED(PID_FAN_SCALING)
            SERIAL_ECHOPAIR(" F", PID_PARAM(Kf, e));
          #endif
          SERIAL_EOL();
        }
      #endif // PIDTEMP

      #if ENABLED(PIDTEMPBED)
        CONFIG_ECHO_MSG(
            "  M304 P", thermalManager.temp_bed.pid.Kp
          , " I", unscalePID_i(thermalManager.temp_bed.pid.Ki)
          , " D", unscalePID_d(thermalManager.temp_bed.pid.Kd)
        );
      #endif

      #if ENABLED(PIDTEMPCHAMBER)
        CONFIG_ECHO_START();
        SERIAL_ECHOLNPAIR(
            "  M309 P", thermalManager.temp_chamber.pid.Kp
          , " I", unscalePID_i(thermalManager.temp_chamber.pid.Ki)
          , " D", unscalePID_d(thermalManager.temp_chamber.pid.Kd)
        );
      #endif

    #endif // PIDTEMP || PIDTEMPBED || PIDTEMPCHAMBER

    #if HAS_USER_THERMISTORS
      CONFIG_ECHO_HEADING("User thermistors:");
      LOOP_L_N(i, USER_THERMISTORS)
        thermalManager.log_user_thermistor(i, true);
    #endif

    #if HAS_LCD_CONTRAST
      CONFIG_ECHO_HEADING("LCD Contrast:");
      CONFIG_ECHO_MSG("  M250 C", ui.contrast);
    #endif

    TERN_(CONTROLLER_FAN_EDITABLE, M710_report(forReplay));

    #if ENABLED(POWER_LOSS_RECOVERY)
      CONFIG_ECHO_HEADING("Power-Loss Recovery:");
      CONFIG_ECHO_MSG("  M413 S", recovery.enabled);
    #endif

    #if ENABLED(FWRETRACT)
      fwretract.M207_report(forReplay);
      fwretract.M208_report(forReplay);
      TERN_(FWRETRACT_AUTORETRACT, fwretract.M209_report(forReplay));
    #endif

    /**
     * Probe Offset
     */
    #if HAS_BED_PROBE
      config_heading(forReplay, PSTR("Z-Probe Offset"), false);
      if (!forReplay) say_units(true);
      CONFIG_ECHO_START();
      SERIAL_ECHOLNPAIR_P(
        #if HAS_PROBE_XY_OFFSET
          PSTR("  M851 X"), LINEAR_UNIT(probe.offset_xy.x),
                  SP_Y_STR, LINEAR_UNIT(probe.offset_xy.y),
                  SP_Z_STR
        #else
          PSTR("  M851 X0 Y0 Z")
        #endif
        , LINEAR_UNIT(probe.offset.z)
      );
    #endif

    /**
     * Bed Skew Correction
     */
    #if ENABLED(SKEW_CORRECTION_GCODE)
      CONFIG_ECHO_HEADING("Skew Factor: ");
      CONFIG_ECHO_START();
      #if ENABLED(SKEW_CORRECTION_FOR_Z)
        SERIAL_ECHOPAIR_F("  M852 I", LINEAR_UNIT(planner.skew_factor.xy), 6);
        SERIAL_ECHOPAIR_F(" J", LINEAR_UNIT(planner.skew_factor.xz), 6);
        SERIAL_ECHOLNPAIR_F(" K", LINEAR_UNIT(planner.skew_factor.yz), 6);
      #else
        SERIAL_ECHOLNPAIR_F("  M852 S", LINEAR_UNIT(planner.skew_factor.xy), 6);
      #endif
    #endif

    #if HAS_TRINAMIC_CONFIG

      /**
       * TMC stepper driver current
       */
      CONFIG_ECHO_HEADING("Stepper driver current:");
      #if AXIS_IS_TMC(X) || AXIS_IS_TMC(Y) || AXIS_IS_TMC(Z)
        say_M906(forReplay);
        #if AXIS_IS_TMC(X)
          SERIAL_ECHOPAIR_P(SP_X_STR, stepperX.getMilliamps());
        #endif
        #if AXIS_IS_TMC(Y)
          SERIAL_ECHOPAIR_P(SP_Y_STR, stepperY.getMilliamps());
        #endif
        #if AXIS_IS_TMC(Z)
          SERIAL_ECHOPAIR_P(SP_Z_STR, stepperZ.getMilliamps());
        #endif
        SERIAL_EOL();
      #endif

      #if AXIS_IS_TMC(X2) || AXIS_IS_TMC(Y2) || AXIS_IS_TMC(Z2)
        say_M906(forReplay);
        SERIAL_ECHOPGM(" I1");
        #if AXIS_IS_TMC(X2)
          SERIAL_ECHOPAIR_P(SP_X_STR, stepperX2.getMilliamps());
        #endif
        #if AXIS_IS_TMC(Y2)
          SERIAL_ECHOPAIR_P(SP_Y_STR, stepperY2.getMilliamps());
        #endif
        #if AXIS_IS_TMC(Z2)
          SERIAL_ECHOPAIR_P(SP_Z_STR, stepperZ2.getMilliamps());
        #endif
        SERIAL_EOL();
      #endif

      #if AXIS_IS_TMC(Z3)
        say_M906(forReplay);
        SERIAL_ECHOLNPAIR(" I2 Z", stepperZ3.getMilliamps());
      #endif

      #if AXIS_IS_TMC(Z4)
        say_M906(forReplay);
        SERIAL_ECHOLNPAIR(" I3 Z", stepperZ4.getMilliamps());
      #endif

      #if AXIS_IS_TMC(I)
        say_M906(forReplay);
        SERIAL_ECHOLNPAIR_P(SP_I_STR, stepperI.getMilliamps());
      #endif
      #if AXIS_IS_TMC(J)
        say_M906(forReplay);
        SERIAL_ECHOLNPAIR_P(SP_J_STR, stepperJ.getMilliamps());
      #endif
      #if AXIS_IS_TMC(K)
        say_M906(forReplay);
        SERIAL_ECHOLNPAIR_P(SP_K_STR, stepperK.getMilliamps());
      #endif

      #if AXIS_IS_TMC(E0)
        say_M906(forReplay);
        SERIAL_ECHOLNPAIR(" T0 E", stepperE0.getMilliamps());
      #endif
      #if AXIS_IS_TMC(E1)
        say_M906(forReplay);
        SERIAL_ECHOLNPAIR(" T1 E", stepperE1.getMilliamps());
      #endif
      #if AXIS_IS_TMC(E2)
        say_M906(forReplay);
        SERIAL_ECHOLNPAIR(" T2 E", stepperE2.getMilliamps());
      #endif
      #if AXIS_IS_TMC(E3)
        say_M906(forReplay);
        SERIAL_ECHOLNPAIR(" T3 E", stepperE3.getMilliamps());
      #endif
      #if AXIS_IS_TMC(E4)
        say_M906(forReplay);
        SERIAL_ECHOLNPAIR(" T4 E", stepperE4.getMilliamps());
      #endif
      #if AXIS_IS_TMC(E5)
        say_M906(forReplay);
        SERIAL_ECHOLNPAIR(" T5 E", stepperE5.getMilliamps());
      #endif
      #if AXIS_IS_TMC(E6)
        say_M906(forReplay);
        SERIAL_ECHOLNPAIR(" T6 E", stepperE6.getMilliamps());
      #endif
      #if AXIS_IS_TMC(E7)
        say_M906(forReplay);
        SERIAL_ECHOLNPAIR(" T7 E", stepperE7.getMilliamps());
      #endif
      SERIAL_EOL();

      /**
       * TMC Hybrid Threshold
       */
      #if ENABLED(HYBRID_THRESHOLD)
        CONFIG_ECHO_HEADING("Hybrid Threshold:");
        #if AXIS_HAS_STEALTHCHOP(X) || AXIS_HAS_STEALTHCHOP(Y) || AXIS_HAS_STEALTHCHOP(Z)
          say_M913(forReplay);
          #if AXIS_HAS_STEALTHCHOP(X)
            SERIAL_ECHOPAIR_P(SP_X_STR, stepperX.get_pwm_thrs());
          #endif
          #if AXIS_HAS_STEALTHCHOP(Y)
            SERIAL_ECHOPAIR_P(SP_Y_STR, stepperY.get_pwm_thrs());
          #endif
          #if AXIS_HAS_STEALTHCHOP(Z)
            SERIAL_ECHOPAIR_P(SP_Z_STR, stepperZ.get_pwm_thrs());
          #endif
          SERIAL_EOL();
        #endif

        #if AXIS_HAS_STEALTHCHOP(X2) || AXIS_HAS_STEALTHCHOP(Y2) || AXIS_HAS_STEALTHCHOP(Z2)
          say_M913(forReplay);
          SERIAL_ECHOPGM(" I1");
          #if AXIS_HAS_STEALTHCHOP(X2)
            SERIAL_ECHOPAIR_P(SP_X_STR, stepperX2.get_pwm_thrs());
          #endif
          #if AXIS_HAS_STEALTHCHOP(Y2)
            SERIAL_ECHOPAIR_P(SP_Y_STR, stepperY2.get_pwm_thrs());
          #endif
          #if AXIS_HAS_STEALTHCHOP(Z2)
            SERIAL_ECHOPAIR_P(SP_Z_STR, stepperZ2.get_pwm_thrs());
          #endif
          SERIAL_EOL();
        #endif

        #if AXIS_HAS_STEALTHCHOP(Z3)
          say_M913(forReplay);
          SERIAL_ECHOLNPAIR(" I2 Z", stepperZ3.get_pwm_thrs());
        #endif

        #if AXIS_HAS_STEALTHCHOP(Z4)
          say_M913(forReplay);
          SERIAL_ECHOLNPAIR(" I3 Z", stepperZ4.get_pwm_thrs());
        #endif

        #if AXIS_HAS_STEALTHCHOP(I)
          say_M913(forReplay);
          SERIAL_ECHOLNPAIR_P(SP_I_STR, stepperI.get_pwm_thrs());
        #endif
        #if AXIS_HAS_STEALTHCHOP(J)
          say_M913(forReplay);
          SERIAL_ECHOLNPAIR_P(SP_J_STR, stepperJ.get_pwm_thrs());
        #endif
        #if AXIS_HAS_STEALTHCHOP(K)
          say_M913(forReplay);
          SERIAL_ECHOLNPAIR_P(SP_K_STR, stepperK.get_pwm_thrs());
        #endif

        #if AXIS_HAS_STEALTHCHOP(E0)
          say_M913(forReplay);
          SERIAL_ECHOLNPAIR(" T0 E", stepperE0.get_pwm_thrs());
        #endif
        #if AXIS_HAS_STEALTHCHOP(E1)
          say_M913(forReplay);
          SERIAL_ECHOLNPAIR(" T1 E", stepperE1.get_pwm_thrs());
        #endif
        #if AXIS_HAS_STEALTHCHOP(E2)
          say_M913(forReplay);
          SERIAL_ECHOLNPAIR(" T2 E", stepperE2.get_pwm_thrs());
        #endif
        #if AXIS_HAS_STEALTHCHOP(E3)
          say_M913(forReplay);
          SERIAL_ECHOLNPAIR(" T3 E", stepperE3.get_pwm_thrs());
        #endif
        #if AXIS_HAS_STEALTHCHOP(E4)
          say_M913(forReplay);
          SERIAL_ECHOLNPAIR(" T4 E", stepperE4.get_pwm_thrs());
        #endif
        #if AXIS_HAS_STEALTHCHOP(E5)
          say_M913(forReplay);
          SERIAL_ECHOLNPAIR(" T5 E", stepperE5.get_pwm_thrs());
        #endif
        #if AXIS_HAS_STEALTHCHOP(E6)
          say_M913(forReplay);
          SERIAL_ECHOLNPAIR(" T6 E", stepperE6.get_pwm_thrs());
        #endif
        #if AXIS_HAS_STEALTHCHOP(E7)
          say_M913(forReplay);
          SERIAL_ECHOLNPAIR(" T7 E", stepperE7.get_pwm_thrs());
        #endif
        SERIAL_EOL();
      #endif // HYBRID_THRESHOLD

      /**
       * TMC Sensorless homing thresholds
       */
      #if USE_SENSORLESS
        CONFIG_ECHO_HEADING("StallGuard threshold:");
        #if X_SENSORLESS || Y_SENSORLESS || Z_SENSORLESS
          CONFIG_ECHO_START();
          say_M914();
          #if X_SENSORLESS
            SERIAL_ECHOPAIR_P(SP_X_STR, stepperX.homing_threshold());
          #endif
          #if Y_SENSORLESS
            SERIAL_ECHOPAIR_P(SP_Y_STR, stepperY.homing_threshold());
          #endif
          #if Z_SENSORLESS
            SERIAL_ECHOPAIR_P(SP_Z_STR, stepperZ.homing_threshold());
          #endif
          SERIAL_EOL();
        #endif

        #if X2_SENSORLESS || Y2_SENSORLESS || Z2_SENSORLESS
          CONFIG_ECHO_START();
          say_M914();
          SERIAL_ECHOPGM(" I1");
          #if X2_SENSORLESS
            SERIAL_ECHOPAIR_P(SP_X_STR, stepperX2.homing_threshold());
          #endif
          #if Y2_SENSORLESS
            SERIAL_ECHOPAIR_P(SP_Y_STR, stepperY2.homing_threshold());
          #endif
          #if Z2_SENSORLESS
            SERIAL_ECHOPAIR_P(SP_Z_STR, stepperZ2.homing_threshold());
          #endif
          SERIAL_EOL();
        #endif

        #if Z3_SENSORLESS
          CONFIG_ECHO_START();
          say_M914();
          SERIAL_ECHOLNPAIR(" I2 Z", stepperZ3.homing_threshold());
        #endif

        #if Z4_SENSORLESS
          CONFIG_ECHO_START();
          say_M914();
          SERIAL_ECHOLNPAIR(" I3 Z", stepperZ4.homing_threshold());
        #endif

        #if I_SENSORLESS
          CONFIG_ECHO_START();
          say_M914();
          SERIAL_ECHOLNPAIR_P(SP_I_STR, stepperI.homing_threshold());
        #endif
        #if J_SENSORLESS
          CONFIG_ECHO_START();
          say_M914();
          SERIAL_ECHOLNPAIR_P(SP_J_STR, stepperJ.homing_threshold());
        #endif
        #if K_SENSORLESS
          CONFIG_ECHO_START();
          say_M914();
          SERIAL_ECHOLNPAIR_P(SP_K_STR, stepperK.homing_threshold());
        #endif

      #endif // USE_SENSORLESS

      /**
       * TMC stepping mode
       */
      #if HAS_STEALTHCHOP
        CONFIG_ECHO_HEADING("Driver stepping mode:");
        #if AXIS_HAS_STEALTHCHOP(X)
          const bool chop_x = stepperX.get_stored_stealthChop();
        #else
          constexpr bool chop_x = false;
        #endif
        #if AXIS_HAS_STEALTHCHOP(Y)
          const bool chop_y = stepperY.get_stored_stealthChop();
        #else
          constexpr bool chop_y = false;
        #endif
        #if AXIS_HAS_STEALTHCHOP(Z)
          const bool chop_z = stepperZ.get_stored_stealthChop();
        #else
          constexpr bool chop_z = false;
        #endif
        #if AXIS_HAS_STEALTHCHOP(I)
          const bool chop_i = stepperI.get_stealthChop_status();
        #else
          constexpr bool chop_i = false;
        #endif
        #if AXIS_HAS_STEALTHCHOP(J)
          const bool chop_j = stepperJ.get_stealthChop_status();
        #else
          constexpr bool chop_j = false;
        #endif
        #if AXIS_HAS_STEALTHCHOP(K)
          const bool chop_k = stepperK.get_stealthChop_status();
        #else
          constexpr bool chop_k = false;
        #endif

        if (chop_x || chop_y || chop_z || chop_i || chop_j || chop_k) {
          say_M569(forReplay);
          if (chop_x) SERIAL_ECHOPGM_P(SP_X_STR);
          if (chop_y) SERIAL_ECHOPGM_P(SP_Y_STR);
          if (chop_z) SERIAL_ECHOPGM_P(SP_Z_STR);
          if (chop_i) SERIAL_ECHOPGM_P(SP_I_STR);
          if (chop_j) SERIAL_ECHOPGM_P(SP_J_STR);
          if (chop_k) SERIAL_ECHOPGM_P(SP_K_STR);
          SERIAL_EOL();
        }

        #if AXIS_HAS_STEALTHCHOP(X2)
          const bool chop_x2 = stepperX2.get_stored_stealthChop();
        #else
          constexpr bool chop_x2 = false;
        #endif
        #if AXIS_HAS_STEALTHCHOP(Y2)
          const bool chop_y2 = stepperY2.get_stored_stealthChop();
        #else
          constexpr bool chop_y2 = false;
        #endif
        #if AXIS_HAS_STEALTHCHOP(Z2)
          const bool chop_z2 = stepperZ2.get_stored_stealthChop();
        #else
          constexpr bool chop_z2 = false;
        #endif

        if (chop_x2 || chop_y2 || chop_z2) {
          say_M569(forReplay, PSTR("I1"));
          if (chop_x2) SERIAL_ECHOPGM_P(SP_X_STR);
          if (chop_y2) SERIAL_ECHOPGM_P(SP_Y_STR);
          if (chop_z2) SERIAL_ECHOPGM_P(SP_Z_STR);
          SERIAL_EOL();
        }

        #if AXIS_HAS_STEALTHCHOP(Z3)
          if (stepperZ3.get_stored_stealthChop()) { say_M569(forReplay, PSTR("I2 Z"), true); }
        #endif

        #if AXIS_HAS_STEALTHCHOP(Z4)
          if (stepperZ4.get_stored_stealthChop()) { say_M569(forReplay, PSTR("I3 Z"), true); }
        #endif

        #if AXIS_HAS_STEALTHCHOP(I)
          if (stepperI.get_stealthChop_status()) { say_M569(forReplay, SP_I_STR, true); }
        #endif
        #if AXIS_HAS_STEALTHCHOP(J)
          if (stepperJ.get_stealthChop_status()) { say_M569(forReplay, SP_J_STR, true); }
        #endif
        #if AXIS_HAS_STEALTHCHOP(K)
          if (stepperK.get_stealthChop_status()) { say_M569(forReplay, SP_K_STR, true); }
        #endif

        #if AXIS_HAS_STEALTHCHOP(E0)
          if (stepperE0.get_stored_stealthChop()) { say_M569(forReplay, PSTR("T0 E"), true); }
        #endif
        #if AXIS_HAS_STEALTHCHOP(E1)
          if (stepperE1.get_stored_stealthChop()) { say_M569(forReplay, PSTR("T1 E"), true); }
        #endif
        #if AXIS_HAS_STEALTHCHOP(E2)
          if (stepperE2.get_stored_stealthChop()) { say_M569(forReplay, PSTR("T2 E"), true); }
        #endif
        #if AXIS_HAS_STEALTHCHOP(E3)
          if (stepperE3.get_stored_stealthChop()) { say_M569(forReplay, PSTR("T3 E"), true); }
        #endif
        #if AXIS_HAS_STEALTHCHOP(E4)
          if (stepperE4.get_stored_stealthChop()) { say_M569(forReplay, PSTR("T4 E"), true); }
        #endif
        #if AXIS_HAS_STEALTHCHOP(E5)
          if (stepperE5.get_stored_stealthChop()) { say_M569(forReplay, PSTR("T5 E"), true); }
        #endif
        #if AXIS_HAS_STEALTHCHOP(E6)
          if (stepperE6.get_stored_stealthChop()) { say_M569(forReplay, PSTR("T6 E"), true); }
        #endif
        #if AXIS_HAS_STEALTHCHOP(E7)
          if (stepperE7.get_stored_stealthChop()) { say_M569(forReplay, PSTR("T7 E"), true); }
        #endif

      #endif // HAS_STEALTHCHOP

    #endif // HAS_TRINAMIC_CONFIG

    /**
     * Linear Advance
     */
    #if ENABLED(LIN_ADVANCE)
      CONFIG_ECHO_HEADING("Linear Advance:");
      #if EXTRUDERS < 2
        CONFIG_ECHO_MSG("  M900 K", planner.extruder_advance_K[0]);
      #else
        LOOP_L_N(i, EXTRUDERS)
          CONFIG_ECHO_MSG("  M900 T", i, " K", planner.extruder_advance_K[i]);
      #endif
    #endif

    #if EITHER(HAS_MOTOR_CURRENT_SPI, HAS_MOTOR_CURRENT_PWM)
      CONFIG_ECHO_HEADING("Stepper motor currents:");
      CONFIG_ECHO_START();
      #if HAS_MOTOR_CURRENT_PWM
        SERIAL_ECHOLNPAIR_P(                                   // PWM-based has 3 values:
            PSTR("  M907 X"), stepper.motor_current_setting[0] // X and Y
                  , SP_Z_STR, stepper.motor_current_setting[1] // Z
                  , SP_E_STR, stepper.motor_current_setting[2] // E
        );
      #elif HAS_MOTOR_CURRENT_SPI
        SERIAL_ECHOPGM("  M907");                              // SPI-based has 5 values:
        LOOP_NUM_AXIS(q) {                                     // X Y Z (I J K) E (map to X Y Z (I J K) E0 by default)
          SERIAL_CHAR(' ', axis_codes[q]);
          SERIAL_ECHO(stepper.motor_current_setting[q]);
        }
        SERIAL_CHAR(' ', 'B');                                 // B (maps to E1 by default)
        SERIAL_ECHOLN(stepper.motor_current_setting[4]);
      #endif
    #elif ENABLED(HAS_MOTOR_CURRENT_I2C)                       // i2c-based has any number of values
      // Values sent over i2c are not stored.
      // Indexes map directly to drivers, not axes.
    #elif ENABLED(HAS_MOTOR_CURRENT_DAC)                       // DAC-based has 4 values, for X Y Z (I J K) E
      // Values sent over i2c are not stored. Uses indirect mapping.
    #endif

    /**
     * Advanced Pause filament load & unload lengths
     */
    #if ENABLED(ADVANCED_PAUSE_FEATURE)
      CONFIG_ECHO_HEADING("Filament load/unload lengths:");
      #if EXTRUDERS == 1
        say_M603(forReplay);
        SERIAL_ECHOLNPAIR("L", LINEAR_UNIT(fc_settings[0].load_length), " U", LINEAR_UNIT(fc_settings[0].unload_length));
      #else
        auto echo_603 = [](const bool f, const uint8_t n) { say_M603(f); SERIAL_ECHOLNPAIR("T", n, " L", LINEAR_UNIT(fc_settings[n].load_length), " U", LINEAR_UNIT(fc_settings[n].unload_length)); };
        LOOP_L_N(i, EXTRUDERS) echo_603(forReplay, i);
      #endif
    #endif

    #if HAS_MULTI_EXTRUDER
      CONFIG_ECHO_HEADING("Tool-changing:");
      CONFIG_ECHO_START();
      M217_report(true);
    #endif

    #if ENABLED(BACKLASH_GCODE)
      CONFIG_ECHO_HEADING("Backlash compensation:");
      CONFIG_ECHO_START();
      SERIAL_ECHOLNPAIR_P(
          PSTR("  M425 F"), backlash.get_correction()
        , SP_X_STR, LINEAR_UNIT(backlash.distance_mm.x)
        , SP_Y_STR, LINEAR_UNIT(backlash.distance_mm.y)
        , SP_Z_STR, LINEAR_UNIT(backlash.distance_mm.z)
        #if LINEAR_AXES >= 4
          , SP_I_STR, LINEAR_UNIT(backlash.distance_mm.i)
          #if LINEAR_AXES >= 5
            , SP_J_STR, LINEAR_UNIT(backlash.distance_mm.j)
            #if LINEAR_AXES >= 6
              , SP_K_STR, LINEAR_UNIT(backlash.distance_mm.k)
            #endif
          #endif
        #endif
        #ifdef BACKLASH_SMOOTHING_MM
          , PSTR(" S"), LINEAR_UNIT(backlash.smoothing_mm)
        #endif
      );
    #endif

    #if HAS_FILAMENT_SENSOR
      CONFIG_ECHO_HEADING("Filament runout sensor:");
      CONFIG_ECHO_MSG(
        "  M412 S", runout.enabled
        #if HAS_FILAMENT_RUNOUT_DISTANCE
          , " D", LINEAR_UNIT(runout.runout_distance())
        #endif
      );
    #endif

    #if HAS_ETHERNET
      CONFIG_ECHO_HEADING("Ethernet:");
      if (!forReplay) { CONFIG_ECHO_START(); ETH0_report(); }
      CONFIG_ECHO_START(); SERIAL_ECHO_SP(2); MAC_report();
      CONFIG_ECHO_START(); SERIAL_ECHO_SP(2); M552_report();
      CONFIG_ECHO_START(); SERIAL_ECHO_SP(2); M553_report();
      CONFIG_ECHO_START(); SERIAL_ECHO_SP(2); M554_report();
    #endif

    #if HAS_MULTI_LANGUAGE
      CONFIG_ECHO_HEADING("UI Language:");
      SERIAL_ECHO_MSG("  M414 S", ui.language);
    #endif
  }

#endif // !DISABLE_M503

#pragma pack(pop)<|MERGE_RESOLUTION|>--- conflicted
+++ resolved
@@ -1566,11 +1566,7 @@
             EEPROM_READ(dummyf);
           #endif
         #else
-<<<<<<< HEAD
           for (uint8_t q = NUM_AXIS; q--;) EEPROM_READ(dummyf);
-=======
-          for (uint8_t q = XYZE; q--;) EEPROM_READ(dummyf);
->>>>>>> 75dadcc6
         #endif
 
         EEPROM_READ(TERN(CLASSIC_JERK, dummyf, planner.junction_deviation_mm));
