/**
 * Marlin 3D Printer Firmware
 * Copyright (c) 2020 MarlinFirmware [https://github.com/MarlinFirmware/Marlin]
 *
 * Based on Sprinter and grbl.
 * Copyright (c) 2011 Camiel Gubbels / Erik van der Zalm
 *
 * This program is free software: you can redistribute it and/or modify
 * it under the terms of the GNU General Public License as published by
 * the Free Software Foundation, either version 3 of the License, or
 * (at your option) any later version.
 *
 * This program is distributed in the hope that it will be useful,
 * but WITHOUT ANY WARRANTY; without even the implied warranty of
 * MERCHANTABILITY or FITNESS FOR A PARTICULAR PURPOSE.  See the
 * GNU General Public License for more details.
 *
 * You should have received a copy of the GNU General Public License
 * along with this program.  If not, see <https://www.gnu.org/licenses/>.
 *
 */

/**
 * settings.cpp
 *
 * Settings and EEPROM storage
 *
 * IMPORTANT:  Whenever there are changes made to the variables stored in EEPROM
 * in the functions below, also increment the version number. This makes sure that
 * the default values are used whenever there is a change to the data, to prevent
 * wrong data being written to the variables.
 *
 * ALSO: Variables in the Store and Retrieve sections must be in the same order.
 *       If a feature is disabled, some data must still be written that, when read,
 *       either sets a Sane Default, or results in No Change to the existing value.
 */

// Change EEPROM version if the structure changes
<<<<<<< HEAD
#define EEPROM_VERSION "V91"
=======
#define EEPROM_VERSION "V83"
>>>>>>> 04b83d50
#define EEPROM_OFFSET 100

// Check the integrity of data offsets.
// Can be disabled for production build.
//#define DEBUG_EEPROM_READWRITE

#include "settings.h"

#include "endstops.h"
#include "planner.h"
#include "stepper.h"
#include "temperature.h"

#include "../lcd/marlinui.h"
#include "../libs/vector_3.h"   // for matrix_3x3
#include "../gcode/gcode.h"
#include "../MarlinCore.h"

#if EITHER(EEPROM_SETTINGS, SD_FIRMWARE_UPDATE)
  #include "../HAL/shared/eeprom_api.h"
#endif

#include "probe.h"

#if HAS_LEVELING
  #include "../feature/bedlevel/bedlevel.h"
#endif

#if ENABLED(Z_STEPPER_AUTO_ALIGN)
  #include "../feature/z_stepper_align.h"
#endif

#if ENABLED(EXTENSIBLE_UI)
  #include "../lcd/extui/ui_api.h"
#endif

#if HAS_SERVOS
  #include "servo.h"
#endif

#if HAS_SERVOS && HAS_SERVO_ANGLES
  #define EEPROM_NUM_SERVOS NUM_SERVOS
#else
  #define EEPROM_NUM_SERVOS NUM_SERVO_PLUGS
#endif

#include "../feature/fwretract.h"

#if ENABLED(POWER_LOSS_RECOVERY)
  #include "../feature/powerloss.h"
#endif

#if HAS_POWER_MONITOR
  #include "../feature/power_monitor.h"
#endif

#include "../feature/pause.h"

#if ENABLED(BACKLASH_COMPENSATION)
  #include "../feature/backlash.h"
#endif

#if HAS_FILAMENT_SENSOR
  #include "../feature/runout.h"
  #ifndef FIL_RUNOUT_ENABLED_DEFAULT
    #define FIL_RUNOUT_ENABLED_DEFAULT true
  #endif
#endif

#if ENABLED(EXTRA_LIN_ADVANCE_K)
  extern float other_extruder_advance_K[EXTRUDERS];
#endif

#if HAS_MULTI_EXTRUDER
  #include "tool_change.h"
  void M217_report(const bool eeprom);
#endif

#if ENABLED(BLTOUCH)
  #include "../feature/bltouch.h"
#endif

#if HAS_TRINAMIC_CONFIG
  #include "stepper/indirection.h"
  #include "../feature/tmc_util.h"
#endif

#if ENABLED(PROBE_TEMP_COMPENSATION)
  #include "../feature/probe_temp_comp.h"
#endif

#include "../feature/controllerfan.h"
#if ENABLED(CONTROLLER_FAN_EDITABLE)
  void M710_report(const bool forReplay);
#endif

#if ENABLED(CASE_LIGHT_ENABLE)
  #include "../feature/caselight.h"
#endif

#if ENABLED(PASSWORD_FEATURE)
  #include "../feature/password/password.h"
#endif

#if ENABLED(TOUCH_SCREEN_CALIBRATION)
  #include "../lcd/tft_io/touch_calibration.h"
#endif

#if HAS_ETHERNET
  #include "../feature/ethernet.h"
#endif

#if ENABLED(SOUND_MENU_ITEM)
  #include "../libs/buzzer.h"
#endif

#pragma pack(push, 1) // No padding between variables

#if HAS_ETHERNET
  void ETH0_report();
  void MAC_report();
  void M552_report();
  void M553_report();
  void M554_report();
#endif

typedef struct { uint16_t LIST_N(LINEAR_AXES, X, Y, Z, I, J, K), X2, Y2, Z2, Z3, Z4, E0, E1, E2, E3, E4, E5, E6, E7; } tmc_stepper_current_t;
typedef struct { uint32_t LIST_N(LINEAR_AXES, X, Y, Z, I, J, K), X2, Y2, Z2, Z3, Z4, E0, E1, E2, E3, E4, E5, E6, E7; } tmc_hybrid_threshold_t;
typedef struct {  int16_t LIST_N(LINEAR_AXES, X, Y, Z, I, J, K), X2, Y2, Z2, Z3, Z4;                                 } tmc_sgt_t;
typedef struct { bool LIST_N(LINEAR_AXES, X, Y, Z, I, J, K), X2, Y2, Z2, Z3, Z4, E0, E1, E2, E3, E4, E5, E6, E7; } tmc_stealth_enabled_t;

// Limit an index to an array size
#define ALIM(I,ARR) _MIN(I, (signed)COUNT(ARR) - 1)

// Defaults for reset / fill in on load
static const uint32_t   _DMA[] PROGMEM = DEFAULT_MAX_ACCELERATION;
static const float     _DASU[] PROGMEM = DEFAULT_AXIS_STEPS_PER_UNIT;
static const feedRate_t _DMF[] PROGMEM = DEFAULT_MAX_FEEDRATE;

<<<<<<< HEAD
extern const char SP_X_STR[], SP_Y_STR[], SP_Z_STR[], SP_I_STR[], SP_J_STR[], SP_K_STR[], SP_E_STR[];

=======
>>>>>>> 04b83d50
/**
 * Current EEPROM Layout
 *
 * Keep this data structure up to date so
 * EEPROM size is known at compile time!
 */
typedef struct SettingsDataStruct {
  char      version[4];                                 // Vnn\0
  uint16_t  crc;                                        // Data Checksum

  //
  // DISTINCT_E_FACTORS
  //
  uint8_t   esteppers;                                  // XYZE_N - XYZ

  planner_settings_t planner_settings;

  xyze_float_t planner_max_jerk;                        // M205 XYZE  planner.max_jerk
  float planner_junction_deviation_mm;                  // M205 J     planner.junction_deviation_mm

  xyz_pos_t home_offset;                                // M206 XYZ / M665 TPZ

  #if HAS_HOTEND_OFFSET
    xyz_pos_t hotend_offset[HOTENDS - 1];               // M218 XYZ
  #endif

  //
  // FILAMENT_RUNOUT_SENSOR
  //
  bool runout_sensor_enabled;                           // M412 S
  float runout_distance_mm;                             // M412 D

  //
  // ENABLE_LEVELING_FADE_HEIGHT
  //
  float planner_z_fade_height;                          // M420 Zn  planner.z_fade_height

  //
  // MESH_BED_LEVELING
  //
  float mbl_z_offset;                                   // mbl.z_offset
  uint8_t mesh_num_x, mesh_num_y;                       // GRID_MAX_POINTS_X, GRID_MAX_POINTS_Y
  float mbl_z_values[TERN(MESH_BED_LEVELING, GRID_MAX_POINTS_X, 3)]   // mbl.z_values
                    [TERN(MESH_BED_LEVELING, GRID_MAX_POINTS_Y, 3)];

  //
  // HAS_BED_PROBE
  //

  xyz_pos_t probe_offset;

  //
  // ABL_PLANAR
  //
  matrix_3x3 planner_bed_level_matrix;                  // planner.bed_level_matrix

  //
  // AUTO_BED_LEVELING_BILINEAR
  //
  uint8_t grid_max_x, grid_max_y;                       // GRID_MAX_POINTS_X, GRID_MAX_POINTS_Y
  xy_pos_t bilinear_grid_spacing, bilinear_start;       // G29 L F
  #if ENABLED(AUTO_BED_LEVELING_BILINEAR)
    bed_mesh_t z_values;                                // G29
  #else
    float z_values[3][3];
  #endif

  //
  // AUTO_BED_LEVELING_UBL
  //
  bool planner_leveling_active;                         // M420 S  planner.leveling_active
  int8_t ubl_storage_slot;                              // ubl.storage_slot

  //
  // SERVO_ANGLES
  //
  uint16_t servo_angles[EEPROM_NUM_SERVOS][2];          // M281 P L U

  //
  // Temperature first layer compensation values
  //
  #if ENABLED(PROBE_TEMP_COMPENSATION)
    int16_t z_offsets_probe[COUNT(temp_comp.z_offsets_probe)], // M871 P I V
            z_offsets_bed[COUNT(temp_comp.z_offsets_bed)]      // M871 B I V
            #if ENABLED(USE_TEMP_EXT_COMPENSATION)
              , z_offsets_ext[COUNT(temp_comp.z_offsets_ext)]  // M871 E I V
            #endif
            ;
  #endif

  //
  // BLTOUCH
  //
  bool bltouch_last_written_mode;

  //
  // DELTA / [XYZ]_DUAL_ENDSTOPS
  //
  #if ENABLED(DELTA)
    float delta_height;                                 // M666 H
    abc_float_t delta_endstop_adj;                      // M666 X Y Z
    float delta_radius,                                 // M665 R
          delta_diagonal_rod,                           // M665 L
          delta_segments_per_second;                    // M665 S
    abc_float_t delta_tower_angle_trim,                 // M665 X Y Z
                delta_diagonal_rod_trim;                // M665 A B C
  #elif HAS_EXTRA_ENDSTOPS
    float x2_endstop_adj,                               // M666 X
          y2_endstop_adj,                               // M666 Y
          z2_endstop_adj,                               // M666 (S2) Z
          z3_endstop_adj,                               // M666 (S3) Z
          z4_endstop_adj;                               // M666 (S4) Z
  #endif

  //
  // Z_STEPPER_AUTO_ALIGN, Z_STEPPER_ALIGN_KNOWN_STEPPER_POSITIONS
  //
  #if ENABLED(Z_STEPPER_AUTO_ALIGN)
    xy_pos_t z_stepper_align_xy[NUM_Z_STEPPER_DRIVERS];             // M422 S X Y
    #if ENABLED(Z_STEPPER_ALIGN_KNOWN_STEPPER_POSITIONS)
      xy_pos_t z_stepper_align_stepper_xy[NUM_Z_STEPPER_DRIVERS];   // M422 W X Y
    #endif
  #endif

  //
  // Material Presets
  //
  #if PREHEAT_COUNT
    preheat_t ui_material_preset[PREHEAT_COUNT];        // M145 S0 H B F
  #endif

  //
  // PIDTEMP
  //
  PIDCF_t hotendPID[HOTENDS];                           // M301 En PIDCF / M303 En U
  int16_t lpq_len;                                      // M301 L

  //
  // PIDTEMPBED
  //
  PID_t bedPID;                                         // M304 PID / M303 E-1 U

  //
  // PIDTEMPCHAMBER
  //
  PID_t chamberPID;                                     // M309 PID / M303 E-2 U

  //
  // User-defined Thermistors
  //
  #if HAS_USER_THERMISTORS
    user_thermistor_t user_thermistor[USER_THERMISTORS]; // M305 P0 R4700 T100000 B3950
  #endif

  //
  // Power monitor
  //
  uint8_t power_monitor_flags;                          // M430 I V W

  //
  // HAS_LCD_CONTRAST
  //
  int16_t lcd_contrast;                                 // M250 C

  //
  // Controller fan settings
  //
  controllerFan_settings_t controllerFan_settings;      // M710

  //
  // POWER_LOSS_RECOVERY
  //
  bool recovery_enabled;                                // M413 S

  //
  // FWRETRACT
  //
  fwretract_settings_t fwretract_settings;              // M207 S F Z W, M208 S F W R
  bool autoretract_enabled;                             // M209 S

  //
  // !NO_VOLUMETRIC
  //
  bool parser_volumetric_enabled;                       // M200 S  parser.volumetric_enabled
  float planner_filament_size[EXTRUDERS];               // M200 T D  planner.filament_size[]
  float planner_volumetric_extruder_limit[EXTRUDERS];   // M200 T L  planner.volumetric_extruder_limit[]

  //
  // HAS_TRINAMIC_CONFIG
  //
  tmc_stepper_current_t tmc_stepper_current;            // M906 X Y Z X2 Y2 Z2 Z3 Z4 E0 E1 E2 E3 E4 E5
  tmc_hybrid_threshold_t tmc_hybrid_threshold;          // M913 X Y Z X2 Y2 Z2 Z3 Z4 E0 E1 E2 E3 E4 E5
  tmc_sgt_t tmc_sgt;                                    // M914 X Y Z X2 Y2 Z2 Z3 Z4
  tmc_stealth_enabled_t tmc_stealth_enabled;            // M569 X Y Z X2 Y2 Z2 Z3 Z4 E0 E1 E2 E3 E4 E5

  //
  // LIN_ADVANCE
  //
  float planner_extruder_advance_K[_MAX(EXTRUDERS, 1)]; // M900 K  planner.extruder_advance_K

  //
  // HAS_MOTOR_CURRENT_PWM
  //
  #ifndef MOTOR_CURRENT_COUNT
    #define MOTOR_CURRENT_COUNT LINEAR_AXES
  #endif
  uint32_t motor_current_setting[MOTOR_CURRENT_COUNT];  // M907 X Z E ...

  //
  // CNC_COORDINATE_SYSTEMS
  //
  xyz_pos_t coordinate_system[MAX_COORDINATE_SYSTEMS];  // G54-G59.3

  //
  // SKEW_CORRECTION
  //
  skew_factor_t planner_skew_factor;                    // M852 I J K  planner.skew_factor

  //
  // ADVANCED_PAUSE_FEATURE
  //
  #if EXTRUDERS
    fil_change_settings_t fc_settings[EXTRUDERS];       // M603 T U L
  #endif

  //
  // Tool-change settings
  //
  #if HAS_MULTI_EXTRUDER
    toolchange_settings_t toolchange_settings;          // M217 S P R
  #endif

  //
  // BACKLASH_COMPENSATION
  //
  xyz_float_t backlash_distance_mm;                     // M425 X Y Z
  uint8_t backlash_correction;                          // M425 F
  float backlash_smoothing_mm;                          // M425 S

  //
  // EXTENSIBLE_UI
  //
  #if ENABLED(EXTENSIBLE_UI)
    // This is a significant hardware change; don't reserve space when not present
    uint8_t extui_data[ExtUI::eeprom_data_size];
  #endif

  //
  // CASELIGHT_USES_BRIGHTNESS
  //
  #if CASELIGHT_USES_BRIGHTNESS
    uint8_t caselight_brightness;                        // M355 P
  #endif

  //
  // PASSWORD_FEATURE
  //
  #if ENABLED(PASSWORD_FEATURE)
    bool password_is_set;
    uint32_t password_value;
  #endif

  //
  // TOUCH_SCREEN_CALIBRATION
  //
  #if ENABLED(TOUCH_SCREEN_CALIBRATION)
    touch_calibration_t touch_calibration_data;
  #endif

  // Ethernet settings
  #if HAS_ETHERNET
    bool ethernet_hardware_enabled;                     // M552 S
    uint32_t ethernet_ip,                               // M552 P
             ethernet_dns,
             ethernet_gateway,                          // M553 P
             ethernet_subnet;                           // M554 P
  #endif

  //
  // Buzzer enable/disable
  //
  #if ENABLED(SOUND_MENU_ITEM)
    bool buzzer_enabled;
  #endif

  #if HAS_MULTI_LANGUAGE
    uint8_t ui_language;                                // M414 S
  #endif

} SettingsData;

//static_assert(sizeof(SettingsData) <= MARLIN_EEPROM_SIZE, "EEPROM too small to contain SettingsData!");

MarlinSettings settings;

uint16_t MarlinSettings::datasize() { return sizeof(SettingsData); }

/**
 * Post-process after Retrieve or Reset
 */

#if ENABLED(ENABLE_LEVELING_FADE_HEIGHT)
  float new_z_fade_height;
#endif

void MarlinSettings::postprocess() {
  xyze_pos_t oldpos = current_position;

  // steps per s2 needs to be updated to agree with units per s2
  planner.reset_acceleration_rates();

  // Make sure delta kinematics are updated before refreshing the
  // planner position so the stepper counts will be set correctly.
  TERN_(DELTA, recalc_delta_settings());

  TERN_(PIDTEMP, thermalManager.updatePID());

  #if DISABLED(NO_VOLUMETRICS)
    planner.calculate_volumetric_multipliers();
  #elif EXTRUDERS
    for (uint8_t i = COUNT(planner.e_factor); i--;)
      planner.refresh_e_factor(i);
  #endif

  // Software endstops depend on home_offset
  LOOP_LINEAR(i) {
    update_workspace_offset((AxisEnum)i);
    update_software_endstops((AxisEnum)i);
  }

  TERN_(ENABLE_LEVELING_FADE_HEIGHT, set_z_fade_height(new_z_fade_height, false)); // false = no report

  TERN_(AUTO_BED_LEVELING_BILINEAR, refresh_bed_level());

  TERN_(HAS_MOTOR_CURRENT_PWM, stepper.refresh_motor_power());

  TERN_(FWRETRACT, fwretract.refresh_autoretract());

  TERN_(HAS_LINEAR_E_JERK, planner.recalculate_max_e_jerk());

  TERN_(CASELIGHT_USES_BRIGHTNESS, caselight.update_brightness());

  // Refresh steps_to_mm with the reciprocal of axis_steps_per_mm
  // and init stepper.count[], planner.position[] with current_position
  planner.refresh_positioning();

  // Various factors can change the current position
  if (oldpos != current_position)
    report_current_position();
}

#if BOTH(PRINTCOUNTER, EEPROM_SETTINGS)
  #include "printcounter.h"
  static_assert(
    !WITHIN(STATS_EEPROM_ADDRESS, EEPROM_OFFSET, EEPROM_OFFSET + sizeof(SettingsData)) &&
    !WITHIN(STATS_EEPROM_ADDRESS + sizeof(printStatistics), EEPROM_OFFSET, EEPROM_OFFSET + sizeof(SettingsData)),
    "STATS_EEPROM_ADDRESS collides with EEPROM settings storage."
  );
#endif

#if ENABLED(SD_FIRMWARE_UPDATE)

  #if ENABLED(EEPROM_SETTINGS)
    static_assert(
      !WITHIN(SD_FIRMWARE_UPDATE_EEPROM_ADDR, EEPROM_OFFSET, EEPROM_OFFSET + sizeof(SettingsData)),
      "SD_FIRMWARE_UPDATE_EEPROM_ADDR collides with EEPROM settings storage."
    );
  #endif

  bool MarlinSettings::sd_update_status() {
    uint8_t val;
    persistentStore.read_data(SD_FIRMWARE_UPDATE_EEPROM_ADDR, &val);
    return (val == SD_FIRMWARE_UPDATE_ACTIVE_VALUE);
  }

  bool MarlinSettings::set_sd_update_status(const bool enable) {
    if (enable != sd_update_status())
      persistentStore.write_data(
        SD_FIRMWARE_UPDATE_EEPROM_ADDR,
        enable ? SD_FIRMWARE_UPDATE_ACTIVE_VALUE : SD_FIRMWARE_UPDATE_INACTIVE_VALUE
      );
    return true;
  }

#endif // SD_FIRMWARE_UPDATE

#ifdef ARCHIM2_SPI_FLASH_EEPROM_BACKUP_SIZE
  static_assert(EEPROM_OFFSET + sizeof(SettingsData) < ARCHIM2_SPI_FLASH_EEPROM_BACKUP_SIZE,
                "ARCHIM2_SPI_FLASH_EEPROM_BACKUP_SIZE is insufficient to capture all EEPROM data.");
#endif

#define DEBUG_OUT ENABLED(DEBUG_LEVELING_FEATURE)
#include "../core/debug_out.h"

#if ENABLED(EEPROM_SETTINGS)

  #define EEPROM_START()          if (!persistentStore.access_start()) { SERIAL_ECHO_MSG("No EEPROM."); return false; } \
                                  int eeprom_index = EEPROM_OFFSET
  #define EEPROM_FINISH()         persistentStore.access_finish()
  #define EEPROM_SKIP(VAR)        (eeprom_index += sizeof(VAR))
  #define EEPROM_WRITE(VAR)       do{ persistentStore.write_data(eeprom_index, (uint8_t*)&VAR, sizeof(VAR), &working_crc);              }while(0)
  #define EEPROM_READ(VAR)        do{ persistentStore.read_data(eeprom_index, (uint8_t*)&VAR, sizeof(VAR), &working_crc, !validating);  }while(0)
  #define EEPROM_READ_ALWAYS(VAR) do{ persistentStore.read_data(eeprom_index, (uint8_t*)&VAR, sizeof(VAR), &working_crc);               }while(0)
  #define EEPROM_ASSERT(TST,ERR)  do{ if (!(TST)) { SERIAL_ERROR_MSG(ERR); eeprom_error = true; } }while(0)

  #if ENABLED(DEBUG_EEPROM_READWRITE)
    #define _FIELD_TEST(FIELD) \
      EEPROM_ASSERT( \
        eeprom_error || eeprom_index == offsetof(SettingsData, FIELD) + EEPROM_OFFSET, \
        "Field " STRINGIFY(FIELD) " mismatch." \
      )
  #else
    #define _FIELD_TEST(FIELD) NOOP
  #endif

  const char version[4] = EEPROM_VERSION;

  bool MarlinSettings::eeprom_error, MarlinSettings::validating;

  bool MarlinSettings::size_error(const uint16_t size) {
    if (size != datasize()) {
      DEBUG_ERROR_MSG("EEPROM datasize error.");
      return true;
    }
    return false;
  }

  /**
   * M500 - Store Configuration
   */
  bool MarlinSettings::save() {
    float dummyf = 0;
    char ver[4] = "ERR";

    uint16_t working_crc = 0;

    EEPROM_START();

    eeprom_error = false;

    // Write or Skip version. (Flash doesn't allow rewrite without erase.)
    TERN(FLASH_EEPROM_EMULATION, EEPROM_SKIP, EEPROM_WRITE)(ver);

    EEPROM_SKIP(working_crc); // Skip the checksum slot

    working_crc = 0; // clear before first "real data"

    const uint8_t esteppers = NUM_AXIS_N - LINEAR_AXES;
    _FIELD_TEST(esteppers);
    EEPROM_WRITE(esteppers);

    //
    // Planner Motion
    //
    {
      EEPROM_WRITE(planner.settings);

      #if HAS_CLASSIC_JERK
        EEPROM_WRITE(planner.max_jerk);
        #if HAS_LINEAR_E_JERK
          dummyf = float(DEFAULT_EJERK);
          EEPROM_WRITE(dummyf);
        #endif
      #else
        const xyze_pos_t planner_max_jerk = { LIST_N(LINEAR_AXES, 10, 10, 0.4, 0.4, 0.4, 0.4), float(DEFAULT_EJERK) };
        EEPROM_WRITE(planner_max_jerk);
      #endif

      TERN_(CLASSIC_JERK, dummyf = 0.02f);
      EEPROM_WRITE(TERN(CLASSIC_JERK, dummyf, planner.junction_deviation_mm));
    }

    //
    // Home Offset
    //
    {
      _FIELD_TEST(home_offset);

      #if HAS_SCARA_OFFSET
        EEPROM_WRITE(scara_home_offset);
      #else
        #if !HAS_HOME_OFFSET
          const xyz_pos_t home_offset{0};
        #endif
        EEPROM_WRITE(home_offset);
      #endif
    }

    //
    // Hotend Offsets, if any
    //
    {
      #if HAS_HOTEND_OFFSET
        // Skip hotend 0 which must be 0
        LOOP_S_L_N(e, 1, HOTENDS)
          EEPROM_WRITE(hotend_offset[e]);
      #endif
    }

    //
    // Filament Runout Sensor
    //
    {
      #if HAS_FILAMENT_SENSOR
        const bool &runout_sensor_enabled = runout.enabled;
      #else
        constexpr int8_t runout_sensor_enabled = -1;
      #endif
      _FIELD_TEST(runout_sensor_enabled);
      EEPROM_WRITE(runout_sensor_enabled);

      #if HAS_FILAMENT_RUNOUT_DISTANCE
        const float &runout_distance_mm = runout.runout_distance();
      #else
        constexpr float runout_distance_mm = 0;
      #endif
      EEPROM_WRITE(runout_distance_mm);
    }

    //
    // Global Leveling
    //
    {
      const float zfh = TERN(ENABLE_LEVELING_FADE_HEIGHT, planner.z_fade_height, (DEFAULT_LEVELING_FADE_HEIGHT));
      EEPROM_WRITE(zfh);
    }

    //
    // Mesh Bed Leveling
    //
    {
      #if ENABLED(MESH_BED_LEVELING)
        static_assert(
          sizeof(mbl.z_values) == (GRID_MAX_POINTS) * sizeof(mbl.z_values[0][0]),
          "MBL Z array is the wrong size."
        );
      #else
        dummyf = 0;
      #endif

      const uint8_t mesh_num_x = TERN(MESH_BED_LEVELING, GRID_MAX_POINTS_X, 3),
                    mesh_num_y = TERN(MESH_BED_LEVELING, GRID_MAX_POINTS_Y, 3);

      EEPROM_WRITE(TERN(MESH_BED_LEVELING, mbl.z_offset, dummyf));
      EEPROM_WRITE(mesh_num_x);
      EEPROM_WRITE(mesh_num_y);

      #if ENABLED(MESH_BED_LEVELING)
        EEPROM_WRITE(mbl.z_values);
      #else
        for (uint8_t q = mesh_num_x * mesh_num_y; q--;) EEPROM_WRITE(dummyf);
      #endif
    }

    //
    // Probe XYZ Offsets
    //
    {
      _FIELD_TEST(probe_offset);
      #if HAS_BED_PROBE
        const xyz_pos_t &zpo = probe.offset;
      #else
        constexpr xyz_pos_t zpo{0};
      #endif
      EEPROM_WRITE(zpo);
    }

    //
    // Planar Bed Leveling matrix
    //
    {
      #if ABL_PLANAR
        EEPROM_WRITE(planner.bed_level_matrix);
      #else
        dummyf = 0;
        for (uint8_t q = LINEAR_AXES * 3; q--;) EEPROM_WRITE(dummyf);
      #endif
    }

    //
    // Bilinear Auto Bed Leveling
    //
    {
      #if ENABLED(AUTO_BED_LEVELING_BILINEAR)
        static_assert(
          sizeof(z_values) == (GRID_MAX_POINTS) * sizeof(z_values[0][0]),
          "Bilinear Z array is the wrong size."
        );
      #else
        const xy_pos_t bilinear_start{0}, bilinear_grid_spacing{0};
      #endif

      const uint8_t grid_max_x = TERN(AUTO_BED_LEVELING_BILINEAR, GRID_MAX_POINTS_X, 3),
                    grid_max_y = TERN(AUTO_BED_LEVELING_BILINEAR, GRID_MAX_POINTS_Y, 3);
      EEPROM_WRITE(grid_max_x);
      EEPROM_WRITE(grid_max_y);
      EEPROM_WRITE(bilinear_grid_spacing);
      EEPROM_WRITE(bilinear_start);

      #if ENABLED(AUTO_BED_LEVELING_BILINEAR)
        EEPROM_WRITE(z_values);              // 9-256 floats
      #else
        dummyf = 0;
        for (uint16_t q = grid_max_x * grid_max_y; q--;) EEPROM_WRITE(dummyf);
      #endif
    }

    //
    // Unified Bed Leveling
    //
    {
      _FIELD_TEST(planner_leveling_active);
      const bool ubl_active = TERN(AUTO_BED_LEVELING_UBL, planner.leveling_active, false);
      const int8_t storage_slot = TERN(AUTO_BED_LEVELING_UBL, ubl.storage_slot, -1);
      EEPROM_WRITE(ubl_active);
      EEPROM_WRITE(storage_slot);
    }

    //
    // Servo Angles
    //
    {
      _FIELD_TEST(servo_angles);
      #if !HAS_SERVO_ANGLES
        uint16_t servo_angles[EEPROM_NUM_SERVOS][2] = { { 0, 0 } };
      #endif
      EEPROM_WRITE(servo_angles);
    }

    //
    // Thermal first layer compensation values
    //
    #if ENABLED(PROBE_TEMP_COMPENSATION)
      EEPROM_WRITE(temp_comp.z_offsets_probe);
      EEPROM_WRITE(temp_comp.z_offsets_bed);
      #if ENABLED(USE_TEMP_EXT_COMPENSATION)
        EEPROM_WRITE(temp_comp.z_offsets_ext);
      #endif
    #else
      // No placeholder data for this feature
    #endif

    //
    // BLTOUCH
    //
    {
      _FIELD_TEST(bltouch_last_written_mode);
      const bool bltouch_last_written_mode = TERN(BLTOUCH, bltouch.last_written_mode, false);
      EEPROM_WRITE(bltouch_last_written_mode);
    }

    //
    // DELTA Geometry or Dual Endstops offsets
    //
    {
      #if ENABLED(DELTA)

        _FIELD_TEST(delta_height);

        EEPROM_WRITE(delta_height);              // 1 float
        EEPROM_WRITE(delta_endstop_adj);         // 3 floats
        EEPROM_WRITE(delta_radius);              // 1 float
        EEPROM_WRITE(delta_diagonal_rod);        // 1 float
        EEPROM_WRITE(delta_segments_per_second); // 1 float
        EEPROM_WRITE(delta_tower_angle_trim);    // 3 floats
        EEPROM_WRITE(delta_diagonal_rod_trim);   // 3 floats

      #elif HAS_EXTRA_ENDSTOPS

        _FIELD_TEST(x2_endstop_adj);

        // Write dual endstops in X, Y, Z order. Unused = 0.0
        dummyf = 0;
        EEPROM_WRITE(TERN(X_DUAL_ENDSTOPS, endstops.x2_endstop_adj, dummyf));   // 1 float
        EEPROM_WRITE(TERN(Y_DUAL_ENDSTOPS, endstops.y2_endstop_adj, dummyf));   // 1 float
        EEPROM_WRITE(TERN(Z_MULTI_ENDSTOPS, endstops.z2_endstop_adj, dummyf));  // 1 float

        #if ENABLED(Z_MULTI_ENDSTOPS) && NUM_Z_STEPPER_DRIVERS >= 3
          EEPROM_WRITE(endstops.z3_endstop_adj);   // 1 float
        #else
          EEPROM_WRITE(dummyf);
        #endif

        #if ENABLED(Z_MULTI_ENDSTOPS) && NUM_Z_STEPPER_DRIVERS >= 4
          EEPROM_WRITE(endstops.z4_endstop_adj);   // 1 float
        #else
          EEPROM_WRITE(dummyf);
        #endif

      #endif
    }

    #if ENABLED(Z_STEPPER_AUTO_ALIGN)
      EEPROM_WRITE(z_stepper_align.xy);
      #if ENABLED(Z_STEPPER_ALIGN_KNOWN_STEPPER_POSITIONS)
        EEPROM_WRITE(z_stepper_align.stepper_xy);
      #endif
    #endif

    //
    // LCD Preheat settings
    //
    #if PREHEAT_COUNT
      _FIELD_TEST(ui_material_preset);
      EEPROM_WRITE(ui.material_preset);
    #endif

    //
    // PIDTEMP
    //
    {
      _FIELD_TEST(hotendPID);
      HOTEND_LOOP() {
        PIDCF_t pidcf = {
          #if DISABLED(PIDTEMP)
            NAN, NAN, NAN,
            NAN, NAN
          #else
                         PID_PARAM(Kp, e),
            unscalePID_i(PID_PARAM(Ki, e)),
            unscalePID_d(PID_PARAM(Kd, e)),
                         PID_PARAM(Kc, e),
                         PID_PARAM(Kf, e)
          #endif
        };
        EEPROM_WRITE(pidcf);
      }

      _FIELD_TEST(lpq_len);
      #if DISABLED(PID_EXTRUSION_SCALING)
        const int16_t lpq_len = 20;
      #endif
      EEPROM_WRITE(TERN(PID_EXTRUSION_SCALING, thermalManager.lpq_len, lpq_len));
    }

    //
    // PIDTEMPBED
    //
    {
      _FIELD_TEST(bedPID);

      const PID_t bed_pid = {
        #if DISABLED(PIDTEMPBED)
          NAN, NAN, NAN
        #else
          // Store the unscaled PID values
          thermalManager.temp_bed.pid.Kp,
          unscalePID_i(thermalManager.temp_bed.pid.Ki),
          unscalePID_d(thermalManager.temp_bed.pid.Kd)
        #endif
      };
      EEPROM_WRITE(bed_pid);
    }

    //
    // PIDTEMPCHAMBER
    //
    {
      _FIELD_TEST(chamberPID);

      const PID_t chamber_pid = {
        #if DISABLED(PIDTEMPCHAMBER)
          NAN, NAN, NAN
        #else
          // Store the unscaled PID values
          thermalManager.temp_chamber.pid.Kp,
          unscalePID_i(thermalManager.temp_chamber.pid.Ki),
          unscalePID_d(thermalManager.temp_chamber.pid.Kd)
        #endif
      };
      EEPROM_WRITE(chamber_pid);
    }

    //
    // User-defined Thermistors
    //
    #if HAS_USER_THERMISTORS
    {
      _FIELD_TEST(user_thermistor);
      EEPROM_WRITE(thermalManager.user_thermistor);
    }
    #endif

    //
    // Power monitor
    //
    {
      #if HAS_POWER_MONITOR
        const uint8_t &power_monitor_flags = power_monitor.flags;
      #else
        constexpr uint8_t power_monitor_flags = 0x00;
      #endif
      _FIELD_TEST(power_monitor_flags);
      EEPROM_WRITE(power_monitor_flags);
    }

    //
    // LCD Contrast
    //
    {
      _FIELD_TEST(lcd_contrast);

      const int16_t lcd_contrast =
        #if HAS_LCD_CONTRAST
          ui.contrast
        #else
          127
        #endif
      ;
      EEPROM_WRITE(lcd_contrast);
    }

    //
    // Controller Fan
    //
    {
      _FIELD_TEST(controllerFan_settings);
      #if ENABLED(USE_CONTROLLER_FAN)
        const controllerFan_settings_t &cfs = controllerFan.settings;
      #else
        controllerFan_settings_t cfs = controllerFan_defaults;
      #endif
      EEPROM_WRITE(cfs);
    }

    //
    // Power-Loss Recovery
    //
    {
      _FIELD_TEST(recovery_enabled);
      const bool recovery_enabled = TERN(POWER_LOSS_RECOVERY, recovery.enabled, ENABLED(PLR_ENABLED_DEFAULT));
      EEPROM_WRITE(recovery_enabled);
    }

    //
    // Firmware Retraction
    //
    {
      _FIELD_TEST(fwretract_settings);
      #if DISABLED(FWRETRACT)
        const fwretract_settings_t autoretract_defaults = { 3, 45, 0, 0, 0, 13, 0, 8 };
      #endif
      EEPROM_WRITE(TERN(FWRETRACT, fwretract.settings, autoretract_defaults));

      #if DISABLED(FWRETRACT_AUTORETRACT)
        const bool autoretract_enabled = false;
      #endif
      EEPROM_WRITE(TERN(FWRETRACT_AUTORETRACT, fwretract.autoretract_enabled, autoretract_enabled));
    }

    //
    // Volumetric & Filament Size
    //
    {
      _FIELD_TEST(parser_volumetric_enabled);

      #if DISABLED(NO_VOLUMETRICS)

        EEPROM_WRITE(parser.volumetric_enabled);
        EEPROM_WRITE(planner.filament_size);
        #if ENABLED(VOLUMETRIC_EXTRUDER_LIMIT)
          EEPROM_WRITE(planner.volumetric_extruder_limit);
        #else
          dummyf = DEFAULT_VOLUMETRIC_EXTRUDER_LIMIT;
          for (uint8_t q = EXTRUDERS; q--;) EEPROM_WRITE(dummyf);
        #endif

      #else

        const bool volumetric_enabled = false;
        EEPROM_WRITE(volumetric_enabled);
        dummyf = DEFAULT_NOMINAL_FILAMENT_DIA;
        for (uint8_t q = EXTRUDERS; q--;) EEPROM_WRITE(dummyf);
        dummyf = DEFAULT_VOLUMETRIC_EXTRUDER_LIMIT;
        for (uint8_t q = EXTRUDERS; q--;) EEPROM_WRITE(dummyf);

      #endif
    }

    //
    // TMC Configuration
    //
    {
      _FIELD_TEST(tmc_stepper_current);

      tmc_stepper_current_t tmc_stepper_current{0};

      #if HAS_TRINAMIC_CONFIG
        #if AXIS_IS_TMC(X)
          tmc_stepper_current.X = stepperX.getMilliamps();
        #endif
        #if AXIS_IS_TMC(Y)
          tmc_stepper_current.Y = stepperY.getMilliamps();
        #endif
        #if AXIS_IS_TMC(Z)
          tmc_stepper_current.Z = stepperZ.getMilliamps();
        #endif
        #if AXIS_IS_TMC(I)
          tmc_stepper_current.I = stepperI.getMilliamps();
        #endif
        #if AXIS_IS_TMC(J)
          tmc_stepper_current.J = stepperJ.getMilliamps();
        #endif
        #if AXIS_IS_TMC(K)
          tmc_stepper_current.K = stepperK.getMilliamps();
        #endif
        #if AXIS_IS_TMC(X2)
          tmc_stepper_current.X2 = stepperX2.getMilliamps();
        #endif
        #if AXIS_IS_TMC(Y2)
          tmc_stepper_current.Y2 = stepperY2.getMilliamps();
        #endif
        #if AXIS_IS_TMC(Z2)
          tmc_stepper_current.Z2 = stepperZ2.getMilliamps();
        #endif
        #if AXIS_IS_TMC(Z3)
          tmc_stepper_current.Z3 = stepperZ3.getMilliamps();
        #endif
        #if AXIS_IS_TMC(Z4)
          tmc_stepper_current.Z4 = stepperZ4.getMilliamps();
        #endif
        #if AXIS_IS_TMC(E0)
          tmc_stepper_current.E0 = stepperE0.getMilliamps();
        #endif
        #if AXIS_IS_TMC(E1)
          tmc_stepper_current.E1 = stepperE1.getMilliamps();
        #endif
        #if AXIS_IS_TMC(E2)
          tmc_stepper_current.E2 = stepperE2.getMilliamps();
        #endif
        #if AXIS_IS_TMC(E3)
          tmc_stepper_current.E3 = stepperE3.getMilliamps();
        #endif
        #if AXIS_IS_TMC(E4)
          tmc_stepper_current.E4 = stepperE4.getMilliamps();
        #endif
        #if AXIS_IS_TMC(E5)
          tmc_stepper_current.E5 = stepperE5.getMilliamps();
        #endif
        #if AXIS_IS_TMC(E6)
          tmc_stepper_current.E6 = stepperE6.getMilliamps();
        #endif
        #if AXIS_IS_TMC(E7)
          tmc_stepper_current.E7 = stepperE7.getMilliamps();
        #endif
      #endif
      EEPROM_WRITE(tmc_stepper_current);
    }

    //
    // TMC Hybrid Threshold, and placeholder values
    //
    {
      _FIELD_TEST(tmc_hybrid_threshold);

      #if ENABLED(HYBRID_THRESHOLD)
        tmc_hybrid_threshold_t tmc_hybrid_threshold{0};
        #if AXIS_HAS_STEALTHCHOP(X)
          tmc_hybrid_threshold.X = stepperX.get_pwm_thrs();
        #endif
        #if AXIS_HAS_STEALTHCHOP(Y)
          tmc_hybrid_threshold.Y = stepperY.get_pwm_thrs();
        #endif
        #if AXIS_HAS_STEALTHCHOP(Z)
          tmc_hybrid_threshold.Z = stepperZ.get_pwm_thrs();
        #endif
        #if AXIS_HAS_STEALTHCHOP(I)
          tmc_hybrid_threshold.I = stepperI.get_pwm_thrs();
        #endif
        #if AXIS_HAS_STEALTHCHOP(J)
          tmc_hybrid_threshold.J = stepperJ.get_pwm_thrs();
        #endif
        #if AXIS_HAS_STEALTHCHOP(K)
          tmc_hybrid_threshold.K = stepperK.get_pwm_thrs();
        #endif
        #if AXIS_HAS_STEALTHCHOP(X2)
          tmc_hybrid_threshold.X2 = stepperX2.get_pwm_thrs();
        #endif
        #if AXIS_HAS_STEALTHCHOP(Y2)
          tmc_hybrid_threshold.Y2 = stepperY2.get_pwm_thrs();
        #endif
        #if AXIS_HAS_STEALTHCHOP(Z2)
          tmc_hybrid_threshold.Z2 = stepperZ2.get_pwm_thrs();
        #endif
        #if AXIS_HAS_STEALTHCHOP(Z3)
          tmc_hybrid_threshold.Z3 = stepperZ3.get_pwm_thrs();
        #endif
        #if AXIS_HAS_STEALTHCHOP(Z4)
          tmc_hybrid_threshold.Z4 = stepperZ4.get_pwm_thrs();
        #endif
        #if AXIS_HAS_STEALTHCHOP(E0)
          tmc_hybrid_threshold.E0 = stepperE0.get_pwm_thrs();
        #endif
        #if AXIS_HAS_STEALTHCHOP(E1)
          tmc_hybrid_threshold.E1 = stepperE1.get_pwm_thrs();
        #endif
        #if AXIS_HAS_STEALTHCHOP(E2)
          tmc_hybrid_threshold.E2 = stepperE2.get_pwm_thrs();
        #endif
        #if AXIS_HAS_STEALTHCHOP(E3)
          tmc_hybrid_threshold.E3 = stepperE3.get_pwm_thrs();
        #endif
        #if AXIS_HAS_STEALTHCHOP(E4)
          tmc_hybrid_threshold.E4 = stepperE4.get_pwm_thrs();
        #endif
        #if AXIS_HAS_STEALTHCHOP(E5)
          tmc_hybrid_threshold.E5 = stepperE5.get_pwm_thrs();
        #endif
        #if AXIS_HAS_STEALTHCHOP(E6)
          tmc_hybrid_threshold.E6 = stepperE6.get_pwm_thrs();
        #endif
        #if AXIS_HAS_STEALTHCHOP(E7)
          tmc_hybrid_threshold.E7 = stepperE7.get_pwm_thrs();
        #endif
      #else
        const tmc_hybrid_threshold_t tmc_hybrid_threshold = {
          LIST_N(LINEAR_AXES, .X = 100, .Y = 100, .Z = 3, .I = 3, .J = 3, .K = 3),
          .X2 = 100, .Y2 = 100, .Z2 =   3, .Z3 =   3, .Z4 = 3,
          .E0 =  30, .E1 =  30, .E2 =  30,
          .E3 =  30, .E4 =  30, .E5 =  30
        };
      #endif
      EEPROM_WRITE(tmc_hybrid_threshold);
    }

    //
    // TMC StallGuard threshold
    //
    {
      tmc_sgt_t tmc_sgt{0};
      #if USE_SENSORLESS
        TERN_(X_SENSORLESS,  tmc_sgt.X  = stepperX.homing_threshold());
        TERN_(X2_SENSORLESS, tmc_sgt.X2 = stepperX2.homing_threshold());
        TERN_(Y_SENSORLESS,  tmc_sgt.Y  = stepperY.homing_threshold());
        TERN_(Y2_SENSORLESS, tmc_sgt.Y2 = stepperY2.homing_threshold());
        TERN_(Z_SENSORLESS,  tmc_sgt.Z  = stepperZ.homing_threshold());
        TERN_(Z2_SENSORLESS, tmc_sgt.Z2 = stepperZ2.homing_threshold());
        TERN_(Z3_SENSORLESS, tmc_sgt.Z3 = stepperZ3.homing_threshold());
        TERN_(Z4_SENSORLESS, tmc_sgt.Z4 = stepperZ4.homing_threshold());
        TERN_(I_SENSORLESS,  tmc_sgt.I  = stepperI.homing_threshold());
        TERN_(J_SENSORLESS,  tmc_sgt.J  = stepperJ.homing_threshold());
        TERN_(K_SENSORLESS,  tmc_sgt.K  = stepperK.homing_threshold());
      #endif
      EEPROM_WRITE(tmc_sgt);
    }

    //
    // TMC stepping mode
    //
    {
      _FIELD_TEST(tmc_stealth_enabled);

      tmc_stealth_enabled_t tmc_stealth_enabled = { false };
      #if AXIS_HAS_STEALTHCHOP(X)
        tmc_stealth_enabled.X = stepperX.get_stored_stealthChop();
      #endif
      #if AXIS_HAS_STEALTHCHOP(Y)
        tmc_stealth_enabled.Y = stepperY.get_stored_stealthChop();
      #endif
      #if AXIS_HAS_STEALTHCHOP(Z)
        tmc_stealth_enabled.Z = stepperZ.get_stored_stealthChop();
      #endif
      #if AXIS_HAS_STEALTHCHOP(I)
        tmc_stealth_enabled.I = stepperI.get_stealthChop_status();
      #endif
      #if AXIS_HAS_STEALTHCHOP(J)
        tmc_stealth_enabled.J = stepperJ.get_stealthChop_status();
      #endif
      #if AXIS_HAS_STEALTHCHOP(K)
        tmc_stealth_enabled.K = stepperK.get_stealthChop_status();
      #endif
      #if AXIS_HAS_STEALTHCHOP(X2)
        tmc_stealth_enabled.X2 = stepperX2.get_stored_stealthChop();
      #endif
      #if AXIS_HAS_STEALTHCHOP(Y2)
        tmc_stealth_enabled.Y2 = stepperY2.get_stored_stealthChop();
      #endif
      #if AXIS_HAS_STEALTHCHOP(Z2)
        tmc_stealth_enabled.Z2 = stepperZ2.get_stored_stealthChop();
      #endif
      #if AXIS_HAS_STEALTHCHOP(Z3)
        tmc_stealth_enabled.Z3 = stepperZ3.get_stored_stealthChop();
      #endif
      #if AXIS_HAS_STEALTHCHOP(Z4)
        tmc_stealth_enabled.Z4 = stepperZ4.get_stored_stealthChop();
      #endif
      #if AXIS_HAS_STEALTHCHOP(E0)
        tmc_stealth_enabled.E0 = stepperE0.get_stored_stealthChop();
      #endif
      #if AXIS_HAS_STEALTHCHOP(E1)
        tmc_stealth_enabled.E1 = stepperE1.get_stored_stealthChop();
      #endif
      #if AXIS_HAS_STEALTHCHOP(E2)
        tmc_stealth_enabled.E2 = stepperE2.get_stored_stealthChop();
      #endif
      #if AXIS_HAS_STEALTHCHOP(E3)
        tmc_stealth_enabled.E3 = stepperE3.get_stored_stealthChop();
      #endif
      #if AXIS_HAS_STEALTHCHOP(E4)
        tmc_stealth_enabled.E4 = stepperE4.get_stored_stealthChop();
      #endif
      #if AXIS_HAS_STEALTHCHOP(E5)
        tmc_stealth_enabled.E5 = stepperE5.get_stored_stealthChop();
      #endif
      #if AXIS_HAS_STEALTHCHOP(E6)
        tmc_stealth_enabled.E6 = stepperE6.get_stored_stealthChop();
      #endif
      #if AXIS_HAS_STEALTHCHOP(E7)
        tmc_stealth_enabled.E7 = stepperE7.get_stored_stealthChop();
      #endif
      EEPROM_WRITE(tmc_stealth_enabled);
    }

    //
    // Linear Advance
    //
    {
      _FIELD_TEST(planner_extruder_advance_K);

      #if ENABLED(LIN_ADVANCE)
        EEPROM_WRITE(planner.extruder_advance_K);
      #else
        dummyf = 0;
        for (uint8_t q = _MAX(EXTRUDERS, 1); q--;) EEPROM_WRITE(dummyf);
      #endif
    }

    //
    // Motor Current PWM
    //
    {
      _FIELD_TEST(motor_current_setting);

      #if HAS_MOTOR_CURRENT_SPI || HAS_MOTOR_CURRENT_PWM
        EEPROM_WRITE(stepper.motor_current_setting);
      #else
        const uint32_t no_current[MOTOR_CURRENT_COUNT] = { 0 };
        EEPROM_WRITE(no_current);
      #endif
    }

    //
    // CNC Coordinate Systems
    //

    _FIELD_TEST(coordinate_system);

    #if DISABLED(CNC_COORDINATE_SYSTEMS)
      const xyz_pos_t coordinate_system[MAX_COORDINATE_SYSTEMS] = { { 0 } };
    #endif
    EEPROM_WRITE(TERN(CNC_COORDINATE_SYSTEMS, gcode.coordinate_system, coordinate_system));

    //
    // Skew correction factors
    //
    _FIELD_TEST(planner_skew_factor);
    EEPROM_WRITE(planner.skew_factor);

    //
    // Advanced Pause filament load & unload lengths
    //
    #if EXTRUDERS
    {
      #if DISABLED(ADVANCED_PAUSE_FEATURE)
        const fil_change_settings_t fc_settings[EXTRUDERS] = { 0, 0 };
      #endif
      _FIELD_TEST(fc_settings);
      EEPROM_WRITE(fc_settings);
    }
    #endif

    //
    // Multiple Extruders
    //

    #if HAS_MULTI_EXTRUDER
      _FIELD_TEST(toolchange_settings);
      EEPROM_WRITE(toolchange_settings);
    #endif

    //
    // Backlash Compensation
    //
    {
      #if ENABLED(BACKLASH_GCODE)
        const xyz_float_t &backlash_distance_mm = backlash.distance_mm;
        const uint8_t &backlash_correction = backlash.correction;
      #else
        const xyz_float_t backlash_distance_mm{0};
        const uint8_t backlash_correction = 0;
      #endif
      #if ENABLED(BACKLASH_GCODE) && defined(BACKLASH_SMOOTHING_MM)
        const float &backlash_smoothing_mm = backlash.smoothing_mm;
      #else
        const float backlash_smoothing_mm = 3;
      #endif
      _FIELD_TEST(backlash_distance_mm);
      EEPROM_WRITE(backlash_distance_mm);
      EEPROM_WRITE(backlash_correction);
      EEPROM_WRITE(backlash_smoothing_mm);
    }

    //
    // Extensible UI User Data
    //
    #if ENABLED(EXTENSIBLE_UI)
      {
        char extui_data[ExtUI::eeprom_data_size] = { 0 };
        ExtUI::onStoreSettings(extui_data);
        _FIELD_TEST(extui_data);
        EEPROM_WRITE(extui_data);
      }
    #endif

    //
    // Case Light Brightness
    //
    #if CASELIGHT_USES_BRIGHTNESS
      EEPROM_WRITE(caselight.brightness);
    #endif

    //
    // Password feature
    //
    #if ENABLED(PASSWORD_FEATURE)
      EEPROM_WRITE(password.is_set);
      EEPROM_WRITE(password.value);
    #endif

    //
    // TOUCH_SCREEN_CALIBRATION
    //
    #if ENABLED(TOUCH_SCREEN_CALIBRATION)
      EEPROM_WRITE(touch_calibration.calibration);
    #endif

    //
    // Ethernet network info
    //
    #if HAS_ETHERNET
    {
      _FIELD_TEST(ethernet_hardware_enabled);
      const bool ethernet_hardware_enabled = ethernet.hardware_enabled;
      const uint32_t ethernet_ip      = ethernet.ip,
                     ethernet_dns     = ethernet.myDns,
                     ethernet_gateway = ethernet.gateway,
                     ethernet_subnet  = ethernet.subnet;
      EEPROM_WRITE(ethernet_hardware_enabled);
      EEPROM_WRITE(ethernet_ip);
      EEPROM_WRITE(ethernet_dns);
      EEPROM_WRITE(ethernet_gateway);
      EEPROM_WRITE(ethernet_subnet);
    }
    #endif

    //
    // Buzzer enable/disable
    //
    #if ENABLED(SOUND_MENU_ITEM)
      EEPROM_WRITE(ui.buzzer_enabled);
    #endif

    //
    // Selected LCD language
    //
    #if HAS_MULTI_LANGUAGE
      EEPROM_WRITE(ui.language);
    #endif

    //
    // Report final CRC and Data Size
    //
    if (!eeprom_error) {
      const uint16_t eeprom_size = eeprom_index - (EEPROM_OFFSET),
                     final_crc = working_crc;

      // Write the EEPROM header
      eeprom_index = EEPROM_OFFSET;

      EEPROM_WRITE(version);
      EEPROM_WRITE(final_crc);

      // Report storage size
      DEBUG_ECHO_START();
      DEBUG_ECHOLNPAIR("Settings Stored (", eeprom_size, " bytes; crc ", (uint32_t)final_crc, ")");

      eeprom_error |= size_error(eeprom_size);
    }
    EEPROM_FINISH();

    //
    // UBL Mesh
    //
    #if ENABLED(UBL_SAVE_ACTIVE_ON_M500)
      if (ubl.storage_slot >= 0)
        store_mesh(ubl.storage_slot);
    #endif

    if (!eeprom_error) LCD_MESSAGEPGM(MSG_SETTINGS_STORED);

    TERN_(EXTENSIBLE_UI, ExtUI::onConfigurationStoreWritten(!eeprom_error));

    return !eeprom_error;
  }

  /**
   * M501 - Retrieve Configuration
   */
  bool MarlinSettings::_load() {
    uint16_t working_crc = 0;

    EEPROM_START();

    char stored_ver[4];
    EEPROM_READ_ALWAYS(stored_ver);

    uint16_t stored_crc;
    EEPROM_READ_ALWAYS(stored_crc);

    // Version has to match or defaults are used
    if (strncmp(version, stored_ver, 3) != 0) {
      if (stored_ver[3] != '\0') {
        stored_ver[0] = '?';
        stored_ver[1] = '\0';
      }
      DEBUG_ECHO_START();
      DEBUG_ECHOLNPAIR("EEPROM version mismatch (EEPROM=", stored_ver, " Marlin=" EEPROM_VERSION ")");
      IF_DISABLED(EEPROM_AUTO_INIT, ui.eeprom_alert_version());
      eeprom_error = true;
    }
    else {
      float dummyf = 0;
      working_crc = 0;  // Init to 0. Accumulated by EEPROM_READ

      _FIELD_TEST(esteppers);

      // Number of esteppers may change
      uint8_t esteppers;
      EEPROM_READ_ALWAYS(esteppers);

      //
      // Planner Motion
      //
      {
        // Get only the number of E stepper parameters previously stored
        // Any steppers added later are set to their defaults
        uint32_t tmp1[LINEAR_AXES + esteppers];
        float tmp2[LINEAR_AXES + esteppers];
        feedRate_t tmp3[LINEAR_AXES + esteppers];
        EEPROM_READ(tmp1);                         // max_acceleration_mm_per_s2
        EEPROM_READ(planner.settings.min_segment_time_us);
        EEPROM_READ(tmp2);                         // axis_steps_per_mm
        EEPROM_READ(tmp3);                         // max_feedrate_mm_s

        if (!validating) LOOP_NUM_AXIS_N(i) {
          const bool in = (i < LINEAR_AXES + esteppers);
            planner.settings.max_acceleration_mm_per_s2[i] = in ? tmp1[i] : pgm_read_dword(&_DMA[ALIM(i, _DMA)]);
            planner.settings.axis_steps_per_mm[i]          = in ? tmp2[i] : pgm_read_float(&_DASU[ALIM(i, _DASU)]);
            planner.settings.max_feedrate_mm_s[i]          = in ? tmp3[i] : pgm_read_float(&_DMF[ALIM(i, _DMF)]);
        }
        EEPROM_READ(planner.settings.acceleration);
        EEPROM_READ(planner.settings.retract_acceleration);
        EEPROM_READ(planner.settings.travel_acceleration);
        EEPROM_READ(planner.settings.min_feedrate_mm_s);
        EEPROM_READ(planner.settings.min_travel_feedrate_mm_s);

        #if HAS_CLASSIC_JERK
          EEPROM_READ(planner.max_jerk);
          #if HAS_LINEAR_E_JERK
            EEPROM_READ(dummyf);
          #endif
        #else
          for (uint8_t q = NUM_AXIS; q--;) EEPROM_READ(dummyf);
        #endif

        EEPROM_READ(TERN(CLASSIC_JERK, dummyf, planner.junction_deviation_mm));
      }

      //
      // Home Offset (M206 / M665)
      //
      {
        _FIELD_TEST(home_offset);

        #if HAS_SCARA_OFFSET
          EEPROM_READ(scara_home_offset);
        #else
          #if !HAS_HOME_OFFSET
            xyz_pos_t home_offset;
          #endif
          EEPROM_READ(home_offset);
        #endif
      }

      //
      // Hotend Offsets, if any
      //
      {
        #if HAS_HOTEND_OFFSET
          // Skip hotend 0 which must be 0
          LOOP_S_L_N(e, 1, HOTENDS)
            EEPROM_READ(hotend_offset[e]);
        #endif
      }

      //
      // Filament Runout Sensor
      //
      {
        int8_t runout_sensor_enabled;
        _FIELD_TEST(runout_sensor_enabled);
        EEPROM_READ(runout_sensor_enabled);
        #if HAS_FILAMENT_SENSOR
          runout.enabled = runout_sensor_enabled < 0 ? FIL_RUNOUT_ENABLED_DEFAULT : runout_sensor_enabled;
        #endif

        TERN_(HAS_FILAMENT_SENSOR, if (runout.enabled) runout.reset());

        float runout_distance_mm;
        EEPROM_READ(runout_distance_mm);
        #if HAS_FILAMENT_RUNOUT_DISTANCE
          if (!validating) runout.set_runout_distance(runout_distance_mm);
        #endif
      }

      //
      // Global Leveling
      //
      EEPROM_READ(TERN(ENABLE_LEVELING_FADE_HEIGHT, new_z_fade_height, dummyf));

      //
      // Mesh (Manual) Bed Leveling
      //
      {
        uint8_t mesh_num_x, mesh_num_y;
        EEPROM_READ(dummyf);
        EEPROM_READ_ALWAYS(mesh_num_x);
        EEPROM_READ_ALWAYS(mesh_num_y);

        #if ENABLED(MESH_BED_LEVELING)
          if (!validating) mbl.z_offset = dummyf;
          if (mesh_num_x == GRID_MAX_POINTS_X && mesh_num_y == GRID_MAX_POINTS_Y) {
            // EEPROM data fits the current mesh
            EEPROM_READ(mbl.z_values);
          }
          else {
            // EEPROM data is stale
            if (!validating) mbl.reset();
            for (uint16_t q = mesh_num_x * mesh_num_y; q--;) EEPROM_READ(dummyf);
          }
        #else
          // MBL is disabled - skip the stored data
          for (uint16_t q = mesh_num_x * mesh_num_y; q--;) EEPROM_READ(dummyf);
        #endif // MESH_BED_LEVELING
      }

      //
      // Probe Z Offset
      //
      {
        _FIELD_TEST(probe_offset);
        #if HAS_BED_PROBE
          const xyz_pos_t &zpo = probe.offset;
        #else
          xyz_pos_t zpo;
        #endif
        EEPROM_READ(zpo);
      }

      //
      // Planar Bed Leveling matrix
      //
      {
        #if ABL_PLANAR
          EEPROM_READ(planner.bed_level_matrix);
        #else
          for (uint8_t q = LINEAR_AXES * 3; q--;) EEPROM_READ(dummyf);
        #endif
      }

      //
      // Bilinear Auto Bed Leveling
      //
      {
        uint8_t grid_max_x, grid_max_y;
        EEPROM_READ_ALWAYS(grid_max_x);                // 1 byte
        EEPROM_READ_ALWAYS(grid_max_y);                // 1 byte
        #if ENABLED(AUTO_BED_LEVELING_BILINEAR)
          if (grid_max_x == GRID_MAX_POINTS_X && grid_max_y == GRID_MAX_POINTS_Y) {
            if (!validating) set_bed_leveling_enabled(false);
            EEPROM_READ(bilinear_grid_spacing);        // 2 ints
            EEPROM_READ(bilinear_start);               // 2 ints
            EEPROM_READ(z_values);                     // 9 to 256 floats
          }
          else // EEPROM data is stale
        #endif // AUTO_BED_LEVELING_BILINEAR
          {
            // Skip past disabled (or stale) Bilinear Grid data
            xy_pos_t bgs, bs;
            EEPROM_READ(bgs);
            EEPROM_READ(bs);
            for (uint16_t q = grid_max_x * grid_max_y; q--;) EEPROM_READ(dummyf);
          }
      }

      //
      // Unified Bed Leveling active state
      //
      {
        _FIELD_TEST(planner_leveling_active);
        #if ENABLED(AUTO_BED_LEVELING_UBL)
          const bool &planner_leveling_active = planner.leveling_active;
          const int8_t &ubl_storage_slot = ubl.storage_slot;
        #else
          bool planner_leveling_active;
          int8_t ubl_storage_slot;
        #endif
        EEPROM_READ(planner_leveling_active);
        EEPROM_READ(ubl_storage_slot);
      }

      //
      // SERVO_ANGLES
      //
      {
        _FIELD_TEST(servo_angles);
        #if ENABLED(EDITABLE_SERVO_ANGLES)
          uint16_t (&servo_angles_arr)[EEPROM_NUM_SERVOS][2] = servo_angles;
        #else
          uint16_t servo_angles_arr[EEPROM_NUM_SERVOS][2];
        #endif
        EEPROM_READ(servo_angles_arr);
      }

      //
      // Thermal first layer compensation values
      //
      #if ENABLED(PROBE_TEMP_COMPENSATION)
        EEPROM_READ(temp_comp.z_offsets_probe);
        EEPROM_READ(temp_comp.z_offsets_bed);
        #if ENABLED(USE_TEMP_EXT_COMPENSATION)
          EEPROM_READ(temp_comp.z_offsets_ext);
        #endif
        temp_comp.reset_index();
      #else
        // No placeholder data for this feature
      #endif

      //
      // BLTOUCH
      //
      {
        _FIELD_TEST(bltouch_last_written_mode);
        #if ENABLED(BLTOUCH)
          const bool &bltouch_last_written_mode = bltouch.last_written_mode;
        #else
          bool bltouch_last_written_mode;
        #endif
        EEPROM_READ(bltouch_last_written_mode);
      }

      //
      // DELTA Geometry or Dual Endstops offsets
      //
      {
        #if ENABLED(DELTA)

          _FIELD_TEST(delta_height);

          EEPROM_READ(delta_height);              // 1 float
          EEPROM_READ(delta_endstop_adj);         // 3 floats
          EEPROM_READ(delta_radius);              // 1 float
          EEPROM_READ(delta_diagonal_rod);        // 1 float
          EEPROM_READ(delta_segments_per_second); // 1 float
          EEPROM_READ(delta_tower_angle_trim);    // 3 floats
          EEPROM_READ(delta_diagonal_rod_trim);   // 3 floats

        #elif HAS_EXTRA_ENDSTOPS

          _FIELD_TEST(x2_endstop_adj);

          EEPROM_READ(TERN(X_DUAL_ENDSTOPS, endstops.x2_endstop_adj, dummyf));  // 1 float
          EEPROM_READ(TERN(Y_DUAL_ENDSTOPS, endstops.y2_endstop_adj, dummyf));  // 1 float
          EEPROM_READ(TERN(Z_MULTI_ENDSTOPS, endstops.z2_endstop_adj, dummyf)); // 1 float

          #if ENABLED(Z_MULTI_ENDSTOPS) && NUM_Z_STEPPER_DRIVERS >= 3
            EEPROM_READ(endstops.z3_endstop_adj); // 1 float
          #else
            EEPROM_READ(dummyf);
          #endif
          #if ENABLED(Z_MULTI_ENDSTOPS) && NUM_Z_STEPPER_DRIVERS >= 4
            EEPROM_READ(endstops.z4_endstop_adj); // 1 float
          #else
            EEPROM_READ(dummyf);
          #endif

        #endif
      }

      #if ENABLED(Z_STEPPER_AUTO_ALIGN)
        EEPROM_READ(z_stepper_align.xy);
        #if ENABLED(Z_STEPPER_ALIGN_KNOWN_STEPPER_POSITIONS)
          EEPROM_READ(z_stepper_align.stepper_xy);
        #endif
      #endif

      //
      // LCD Preheat settings
      //
      #if PREHEAT_COUNT
        _FIELD_TEST(ui_material_preset);
        EEPROM_READ(ui.material_preset);
      #endif

      //
      // Hotend PID
      //
      {
        HOTEND_LOOP() {
          PIDCF_t pidcf;
          EEPROM_READ(pidcf);
          #if ENABLED(PIDTEMP)
            if (!validating && !isnan(pidcf.Kp)) {
              // Scale PID values since EEPROM values are unscaled
              PID_PARAM(Kp, e) = pidcf.Kp;
              PID_PARAM(Ki, e) = scalePID_i(pidcf.Ki);
              PID_PARAM(Kd, e) = scalePID_d(pidcf.Kd);
              TERN_(PID_EXTRUSION_SCALING, PID_PARAM(Kc, e) = pidcf.Kc);
              TERN_(PID_FAN_SCALING, PID_PARAM(Kf, e) = pidcf.Kf);
            }
          #endif
        }
      }

      //
      // PID Extrusion Scaling
      //
      {
        _FIELD_TEST(lpq_len);
        #if ENABLED(PID_EXTRUSION_SCALING)
          const int16_t &lpq_len = thermalManager.lpq_len;
        #else
          int16_t lpq_len;
        #endif
        EEPROM_READ(lpq_len);
      }

      //
      // Heated Bed PID
      //
      {
        PID_t pid;
        EEPROM_READ(pid);
        #if ENABLED(PIDTEMPBED)
          if (!validating && !isnan(pid.Kp)) {
            // Scale PID values since EEPROM values are unscaled
            thermalManager.temp_bed.pid.Kp = pid.Kp;
            thermalManager.temp_bed.pid.Ki = scalePID_i(pid.Ki);
            thermalManager.temp_bed.pid.Kd = scalePID_d(pid.Kd);
          }
        #endif
      }

      //
      // Heated Chamber PID
      //
      {
        PID_t pid;
        EEPROM_READ(pid);
        #if ENABLED(PIDTEMPCHAMBER)
          if (!validating && !isnan(pid.Kp)) {
            // Scale PID values since EEPROM values are unscaled
            thermalManager.temp_chamber.pid.Kp = pid.Kp;
            thermalManager.temp_chamber.pid.Ki = scalePID_i(pid.Ki);
            thermalManager.temp_chamber.pid.Kd = scalePID_d(pid.Kd);
          }
        #endif
      }

      //
      // User-defined Thermistors
      //
      #if HAS_USER_THERMISTORS
      {
        _FIELD_TEST(user_thermistor);
        EEPROM_READ(thermalManager.user_thermistor);
      }
      #endif

      //
      // Power monitor
      //
      {
        #if HAS_POWER_MONITOR
          uint8_t &power_monitor_flags = power_monitor.flags;
        #else
          uint8_t power_monitor_flags;
        #endif
        _FIELD_TEST(power_monitor_flags);
        EEPROM_READ(power_monitor_flags);
      }

      //
      // LCD Contrast
      //
      {
        _FIELD_TEST(lcd_contrast);
        int16_t lcd_contrast;
        EEPROM_READ(lcd_contrast);
        if (!validating) {
          TERN_(HAS_LCD_CONTRAST, ui.set_contrast(lcd_contrast));
        }
      }

      //
      // Controller Fan
      //
      {
        _FIELD_TEST(controllerFan_settings);
        #if ENABLED(CONTROLLER_FAN_EDITABLE)
          const controllerFan_settings_t &cfs = controllerFan.settings;
        #else
          controllerFan_settings_t cfs = { 0 };
        #endif
        EEPROM_READ(cfs);
      }

      //
      // Power-Loss Recovery
      //
      {
        _FIELD_TEST(recovery_enabled);
        #if ENABLED(POWER_LOSS_RECOVERY)
          const bool &recovery_enabled = recovery.enabled;
        #else
          bool recovery_enabled;
        #endif
        EEPROM_READ(recovery_enabled);
      }

      //
      // Firmware Retraction
      //
      {
        _FIELD_TEST(fwretract_settings);

        #if ENABLED(FWRETRACT)
          EEPROM_READ(fwretract.settings);
        #else
          fwretract_settings_t fwretract_settings;
          EEPROM_READ(fwretract_settings);
        #endif
        #if BOTH(FWRETRACT, FWRETRACT_AUTORETRACT)
          EEPROM_READ(fwretract.autoretract_enabled);
        #else
          bool autoretract_enabled;
          EEPROM_READ(autoretract_enabled);
        #endif
      }

      //
      // Volumetric & Filament Size
      //
      {
        struct {
          bool volumetric_enabled;
          float filament_size[EXTRUDERS];
          float volumetric_extruder_limit[EXTRUDERS];
        } storage;

        _FIELD_TEST(parser_volumetric_enabled);
        EEPROM_READ(storage);

        #if DISABLED(NO_VOLUMETRICS)
          if (!validating) {
            parser.volumetric_enabled = storage.volumetric_enabled;
            COPY(planner.filament_size, storage.filament_size);
            #if ENABLED(VOLUMETRIC_EXTRUDER_LIMIT)
              COPY(planner.volumetric_extruder_limit, storage.volumetric_extruder_limit);
            #endif
          }
        #endif
      }

      //
      // TMC Stepper Settings
      //

      if (!validating) reset_stepper_drivers();

      // TMC Stepper Current
      {
        _FIELD_TEST(tmc_stepper_current);

        tmc_stepper_current_t currents;
        EEPROM_READ(currents);

        #if HAS_TRINAMIC_CONFIG

          #define SET_CURR(Q) stepper##Q.rms_current(currents.Q ? currents.Q : Q##_CURRENT)
          if (!validating) {
            #if AXIS_IS_TMC(X)
              SET_CURR(X);
            #endif
            #if AXIS_IS_TMC(Y)
              SET_CURR(Y);
            #endif
            #if AXIS_IS_TMC(Z)
              SET_CURR(Z);
            #endif
            #if AXIS_IS_TMC(X2)
              SET_CURR(X2);
            #endif
            #if AXIS_IS_TMC(Y2)
              SET_CURR(Y2);
            #endif
            #if AXIS_IS_TMC(Z2)
              SET_CURR(Z2);
            #endif
            #if AXIS_IS_TMC(Z3)
              SET_CURR(Z3);
            #endif
            #if AXIS_IS_TMC(Z4)
              SET_CURR(Z4);
            #endif
            #if AXIS_IS_TMC(I)
              SET_CURR(I);
            #endif
            #if AXIS_IS_TMC(J)
              SET_CURR(J);
            #endif
            #if AXIS_IS_TMC(K)
              SET_CURR(K);
            #endif
            #if AXIS_IS_TMC(E0)
              SET_CURR(E0);
            #endif
            #if AXIS_IS_TMC(E1)
              SET_CURR(E1);
            #endif
            #if AXIS_IS_TMC(E2)
              SET_CURR(E2);
            #endif
            #if AXIS_IS_TMC(E3)
              SET_CURR(E3);
            #endif
            #if AXIS_IS_TMC(E4)
              SET_CURR(E4);
            #endif
            #if AXIS_IS_TMC(E5)
              SET_CURR(E5);
            #endif
            #if AXIS_IS_TMC(E6)
              SET_CURR(E6);
            #endif
            #if AXIS_IS_TMC(E7)
              SET_CURR(E7);
            #endif
          }
        #endif
      }

      // TMC Hybrid Threshold
      {
        tmc_hybrid_threshold_t tmc_hybrid_threshold;
        _FIELD_TEST(tmc_hybrid_threshold);
        EEPROM_READ(tmc_hybrid_threshold);

        #if ENABLED(HYBRID_THRESHOLD)
          if (!validating) {
            #if AXIS_HAS_STEALTHCHOP(X)
              stepperX.set_pwm_thrs(tmc_hybrid_threshold.X);
            #endif
            #if AXIS_HAS_STEALTHCHOP(Y)
              stepperY.set_pwm_thrs(tmc_hybrid_threshold.Y);
            #endif
            #if AXIS_HAS_STEALTHCHOP(Z)
              stepperZ.set_pwm_thrs(tmc_hybrid_threshold.Z);
            #endif
            #if AXIS_HAS_STEALTHCHOP(X2)
              stepperX2.set_pwm_thrs(tmc_hybrid_threshold.X2);
            #endif
            #if AXIS_HAS_STEALTHCHOP(Y2)
              stepperY2.set_pwm_thrs(tmc_hybrid_threshold.Y2);
            #endif
            #if AXIS_HAS_STEALTHCHOP(Z2)
              stepperZ2.set_pwm_thrs(tmc_hybrid_threshold.Z2);
            #endif
            #if AXIS_HAS_STEALTHCHOP(Z3)
              stepperZ3.set_pwm_thrs(tmc_hybrid_threshold.Z3);
            #endif
            #if AXIS_HAS_STEALTHCHOP(Z4)
              stepperZ4.set_pwm_thrs(tmc_hybrid_threshold.Z4);
            #endif
            #if AXIS_HAS_STEALTHCHOP(I)
              stepperI.set_pwm_thrs(tmc_hybrid_threshold.I);
            #endif
            #if AXIS_HAS_STEALTHCHOP(J)
              stepperJ.set_pwm_thrs(tmc_hybrid_threshold.J);
            #endif
            #if AXIS_HAS_STEALTHCHOP(K)
              stepperK.set_pwm_thrs(tmc_hybrid_threshold.K);
            #endif
            #if AXIS_HAS_STEALTHCHOP(E0)
              stepperE0.set_pwm_thrs(tmc_hybrid_threshold.E0);
            #endif
            #if AXIS_HAS_STEALTHCHOP(E1)
              stepperE1.set_pwm_thrs(tmc_hybrid_threshold.E1);
            #endif
            #if AXIS_HAS_STEALTHCHOP(E2)
              stepperE2.set_pwm_thrs(tmc_hybrid_threshold.E2);
            #endif
            #if AXIS_HAS_STEALTHCHOP(E3)
              stepperE3.set_pwm_thrs(tmc_hybrid_threshold.E3);
            #endif
            #if AXIS_HAS_STEALTHCHOP(E4)
              stepperE4.set_pwm_thrs(tmc_hybrid_threshold.E4);
            #endif
            #if AXIS_HAS_STEALTHCHOP(E5)
              stepperE5.set_pwm_thrs(tmc_hybrid_threshold.E5);
            #endif
            #if AXIS_HAS_STEALTHCHOP(E6)
              stepperE6.set_pwm_thrs(tmc_hybrid_threshold.E6);
            #endif
            #if AXIS_HAS_STEALTHCHOP(E7)
              stepperE7.set_pwm_thrs(tmc_hybrid_threshold.E7);
            #endif
          }
        #endif
      }

      //
      // TMC StallGuard threshold.
      //
      {
        tmc_sgt_t tmc_sgt;
        _FIELD_TEST(tmc_sgt);
        EEPROM_READ(tmc_sgt);
        #if USE_SENSORLESS
          if (!validating) {
            TERN_(X_SENSORLESS,  stepperX.homing_threshold(tmc_sgt.X));
            TERN_(X2_SENSORLESS, stepperX2.homing_threshold(tmc_sgt.X2));
            TERN_(Y_SENSORLESS,  stepperY.homing_threshold(tmc_sgt.Y));
            TERN_(Y2_SENSORLESS, stepperY2.homing_threshold(tmc_sgt.Y2));
            TERN_(Z_SENSORLESS,  stepperZ.homing_threshold(tmc_sgt.Z));
            TERN_(Z2_SENSORLESS, stepperZ2.homing_threshold(tmc_sgt.Z2));
            TERN_(Z3_SENSORLESS, stepperZ3.homing_threshold(tmc_sgt.Z3));
            TERN_(Z4_SENSORLESS, stepperZ4.homing_threshold(tmc_sgt.Z4));
            TERN_(I_SENSORLESS,  stepperI.homing_threshold(tmc_sgt.I));
            TERN_(J_SENSORLESS,  stepperJ.homing_threshold(tmc_sgt.J));
            TERN_(K_SENSORLESS,  stepperK.homing_threshold(tmc_sgt.K));
          }
        #endif
      }

      // TMC stepping mode
      {
        _FIELD_TEST(tmc_stealth_enabled);

        tmc_stealth_enabled_t tmc_stealth_enabled;
        EEPROM_READ(tmc_stealth_enabled);

        #if HAS_TRINAMIC_CONFIG

          #define SET_STEPPING_MODE(ST) stepper##ST.stored.stealthChop_enabled = tmc_stealth_enabled.ST; stepper##ST.refresh_stepping_mode();
          if (!validating) {
            #if AXIS_HAS_STEALTHCHOP(X)
              SET_STEPPING_MODE(X);
            #endif
            #if AXIS_HAS_STEALTHCHOP(Y)
              SET_STEPPING_MODE(Y);
            #endif
            #if AXIS_HAS_STEALTHCHOP(Z)
              SET_STEPPING_MODE(Z);
            #endif
            #if AXIS_HAS_STEALTHCHOP(X2)
              SET_STEPPING_MODE(X2);
            #endif
            #if AXIS_HAS_STEALTHCHOP(Y2)
              SET_STEPPING_MODE(Y2);
            #endif
            #if AXIS_HAS_STEALTHCHOP(Z2)
              SET_STEPPING_MODE(Z2);
            #endif
            #if AXIS_HAS_STEALTHCHOP(Z3)
              SET_STEPPING_MODE(Z3);
            #endif
            #if AXIS_HAS_STEALTHCHOP(Z4)
              SET_STEPPING_MODE(Z4);
            #endif
            #if AXIS_HAS_STEALTHCHOP(I)
              SET_STEPPING_MODE(I);
            #endif
            #if AXIS_HAS_STEALTHCHOP(J)
              SET_STEPPING_MODE(J);
            #endif
            #if AXIS_HAS_STEALTHCHOP(K)
              SET_STEPPING_MODE(K);
            #endif
            #if AXIS_HAS_STEALTHCHOP(E0)
              SET_STEPPING_MODE(E0);
            #endif
            #if AXIS_HAS_STEALTHCHOP(E1)
              SET_STEPPING_MODE(E1);
            #endif
            #if AXIS_HAS_STEALTHCHOP(E2)
              SET_STEPPING_MODE(E2);
            #endif
            #if AXIS_HAS_STEALTHCHOP(E3)
              SET_STEPPING_MODE(E3);
            #endif
            #if AXIS_HAS_STEALTHCHOP(E4)
              SET_STEPPING_MODE(E4);
            #endif
            #if AXIS_HAS_STEALTHCHOP(E5)
              SET_STEPPING_MODE(E5);
            #endif
            #if AXIS_HAS_STEALTHCHOP(E6)
              SET_STEPPING_MODE(E6);
            #endif
            #if AXIS_HAS_STEALTHCHOP(E7)
              SET_STEPPING_MODE(E7);
            #endif
          }
        #endif
      }

      //
      // Linear Advance
      //
      {
        float extruder_advance_K[_MAX(EXTRUDERS, 1)];
        _FIELD_TEST(planner_extruder_advance_K);
        EEPROM_READ(extruder_advance_K);
        #if ENABLED(LIN_ADVANCE)
          if (!validating)
            COPY(planner.extruder_advance_K, extruder_advance_K);
        #endif
      }

      //
      // Motor Current PWM
      //
      {
        _FIELD_TEST(motor_current_setting);
        uint32_t motor_current_setting[MOTOR_CURRENT_COUNT]
          #if HAS_MOTOR_CURRENT_SPI
             = DIGIPOT_MOTOR_CURRENT
          #endif
        ;
        DEBUG_ECHOLNPGM("DIGIPOTS Loading");
        EEPROM_READ(motor_current_setting);
        DEBUG_ECHOLNPGM("DIGIPOTS Loaded");
        #if HAS_MOTOR_CURRENT_SPI || HAS_MOTOR_CURRENT_PWM
          if (!validating)
            COPY(stepper.motor_current_setting, motor_current_setting);
        #endif
      }

      //
      // CNC Coordinate System
      //
      {
        _FIELD_TEST(coordinate_system);
        #if ENABLED(CNC_COORDINATE_SYSTEMS)
          if (!validating) (void)gcode.select_coordinate_system(-1); // Go back to machine space
          EEPROM_READ(gcode.coordinate_system);
        #else
          xyz_pos_t coordinate_system[MAX_COORDINATE_SYSTEMS];
          EEPROM_READ(coordinate_system);
        #endif
      }

      //
      // Skew correction factors
      //
      {
        skew_factor_t skew_factor;
        _FIELD_TEST(planner_skew_factor);
        EEPROM_READ(skew_factor);
        #if ENABLED(SKEW_CORRECTION_GCODE)
          if (!validating) {
            planner.skew_factor.xy = skew_factor.xy;
            #if ENABLED(SKEW_CORRECTION_FOR_Z)
              planner.skew_factor.xz = skew_factor.xz;
              planner.skew_factor.yz = skew_factor.yz;
            #endif
          }
        #endif
      }

      //
      // Advanced Pause filament load & unload lengths
      //
      #if EXTRUDERS
      {
        #if DISABLED(ADVANCED_PAUSE_FEATURE)
          fil_change_settings_t fc_settings[EXTRUDERS];
        #endif
        _FIELD_TEST(fc_settings);
        EEPROM_READ(fc_settings);
      }
      #endif

      //
      // Tool-change settings
      //
      #if HAS_MULTI_EXTRUDER
        _FIELD_TEST(toolchange_settings);
        EEPROM_READ(toolchange_settings);
      #endif

      //
      // Backlash Compensation
      //
      {
        #if ENABLED(BACKLASH_GCODE)
          const xyz_float_t &backlash_distance_mm = backlash.distance_mm;
          const uint8_t &backlash_correction = backlash.correction;
        #else
          xyz_float_t backlash_distance_mm;
          uint8_t backlash_correction;
        #endif
        #if ENABLED(BACKLASH_GCODE) && defined(BACKLASH_SMOOTHING_MM)
          const float &backlash_smoothing_mm = backlash.smoothing_mm;
        #else
          float backlash_smoothing_mm;
        #endif
        _FIELD_TEST(backlash_distance_mm);
        EEPROM_READ(backlash_distance_mm);
        EEPROM_READ(backlash_correction);
        EEPROM_READ(backlash_smoothing_mm);
      }

      //
      // Extensible UI User Data
      //
      #if ENABLED(EXTENSIBLE_UI)
        // This is a significant hardware change; don't reserve EEPROM space when not present
        {
          const char extui_data[ExtUI::eeprom_data_size] = { 0 };
          _FIELD_TEST(extui_data);
          EEPROM_READ(extui_data);
          if (!validating) ExtUI::onLoadSettings(extui_data);
        }
      #endif

      //
      // Case Light Brightness
      //
      #if CASELIGHT_USES_BRIGHTNESS
        _FIELD_TEST(caselight_brightness);
        EEPROM_READ(caselight.brightness);
      #endif

      //
      // Password feature
      //
      #if ENABLED(PASSWORD_FEATURE)
        _FIELD_TEST(password_is_set);
        EEPROM_READ(password.is_set);
        EEPROM_READ(password.value);
      #endif

      //
      // TOUCH_SCREEN_CALIBRATION
      //
      #if ENABLED(TOUCH_SCREEN_CALIBRATION)
        _FIELD_TEST(touch_calibration_data);
        EEPROM_READ(touch_calibration.calibration);
      #endif

      //
      // Ethernet network info
      //
      #if HAS_ETHERNET
        _FIELD_TEST(ethernet_hardware_enabled);
        uint32_t ethernet_ip, ethernet_dns, ethernet_gateway, ethernet_subnet;
        EEPROM_READ(ethernet.hardware_enabled);
        EEPROM_READ(ethernet_ip);      ethernet.ip      = ethernet_ip;
        EEPROM_READ(ethernet_dns);     ethernet.myDns   = ethernet_dns;
        EEPROM_READ(ethernet_gateway); ethernet.gateway = ethernet_gateway;
        EEPROM_READ(ethernet_subnet);  ethernet.subnet  = ethernet_subnet;
      #endif

      //
      // Buzzer enable/disable
      //
      #if ENABLED(SOUND_MENU_ITEM)
        _FIELD_TEST(buzzer_enabled);
        EEPROM_READ(ui.buzzer_enabled);
      #endif

      //
      // Selected LCD language
      //
      #if HAS_MULTI_LANGUAGE
      {
        uint8_t ui_language;
        EEPROM_READ(ui_language);
        if (ui_language >= NUM_LANGUAGES) ui_language = 0;
        ui.set_language(ui_language);
      }
      #endif

      //
      // Validate Final Size and CRC
      //
      eeprom_error = size_error(eeprom_index - (EEPROM_OFFSET));
      if (eeprom_error) {
        DEBUG_ECHO_START();
        DEBUG_ECHOLNPAIR("Index: ", eeprom_index - (EEPROM_OFFSET), " Size: ", datasize());
        IF_DISABLED(EEPROM_AUTO_INIT, ui.eeprom_alert_index());
      }
      else if (working_crc != stored_crc) {
        eeprom_error = true;
        DEBUG_ERROR_START();
        DEBUG_ECHOLNPAIR("EEPROM CRC mismatch - (stored) ", stored_crc, " != ", working_crc, " (calculated)!");
        IF_DISABLED(EEPROM_AUTO_INIT, ui.eeprom_alert_crc());
      }
      else if (!validating) {
        DEBUG_ECHO_START();
        DEBUG_ECHO(version);
        DEBUG_ECHOLNPAIR(" stored settings retrieved (", eeprom_index - (EEPROM_OFFSET), " bytes; crc ", (uint32_t)working_crc, ")");
      }

      if (!validating && !eeprom_error) postprocess();

      #if ENABLED(AUTO_BED_LEVELING_UBL)
        if (!validating) {
          ubl.report_state();

          if (!ubl.sanity_check()) {
            SERIAL_EOL();
            #if BOTH(EEPROM_CHITCHAT, DEBUG_LEVELING_FEATURE)
              ubl.echo_name();
              DEBUG_ECHOLNPGM(" initialized.\n");
            #endif
          }
          else {
            eeprom_error = true;
            #if BOTH(EEPROM_CHITCHAT, DEBUG_LEVELING_FEATURE)
              DEBUG_ECHOPGM("?Can't enable ");
              ubl.echo_name();
              DEBUG_ECHOLNPGM(".");
            #endif
            ubl.reset();
          }

          if (ubl.storage_slot >= 0) {
            load_mesh(ubl.storage_slot);
            DEBUG_ECHOLNPAIR("Mesh ", ubl.storage_slot, " loaded from storage.");
          }
          else {
            ubl.reset();
            DEBUG_ECHOLNPGM("UBL reset");
          }
        }
      #endif
    }

    #if ENABLED(EEPROM_CHITCHAT) && DISABLED(DISABLE_M503)
      // Report the EEPROM settings
      if (!validating && TERN1(EEPROM_BOOT_SILENT, IsRunning())) report();
    #endif

    EEPROM_FINISH();

    return !eeprom_error;
  }

  #ifdef ARCHIM2_SPI_FLASH_EEPROM_BACKUP_SIZE
    extern bool restoreEEPROM();
  #endif

  bool MarlinSettings::validate() {
    validating = true;
    #ifdef ARCHIM2_SPI_FLASH_EEPROM_BACKUP_SIZE
      bool success = _load();
      if (!success && restoreEEPROM()) {
        SERIAL_ECHOLNPGM("Recovered backup EEPROM settings from SPI Flash");
        success = _load();
      }
    #else
      const bool success = _load();
    #endif
    validating = false;
    return success;
  }

  bool MarlinSettings::load() {
    if (validate()) {
      const bool success = _load();
      TERN_(EXTENSIBLE_UI, ExtUI::onConfigurationStoreRead(success));
      return success;
    }
    reset();
    #if ENABLED(EEPROM_AUTO_INIT)
      (void)save();
      SERIAL_ECHO_MSG("EEPROM Initialized");
    #endif
    return false;
  }

  #if ENABLED(AUTO_BED_LEVELING_UBL)

    inline void ubl_invalid_slot(const int s) {
      #if BOTH(EEPROM_CHITCHAT, DEBUG_OUT)
        DEBUG_ECHOLNPGM("?Invalid slot.");
        DEBUG_ECHO(s);
        DEBUG_ECHOLNPGM(" mesh slots available.");
      #else
        UNUSED(s);
      #endif
    }

    const uint16_t MarlinSettings::meshes_end = persistentStore.capacity() - 129; // 128 (+1 because of the change to capacity rather than last valid address)
                                                                                  // is a placeholder for the size of the MAT; the MAT will always
                                                                                  // live at the very end of the eeprom

    uint16_t MarlinSettings::meshes_start_index() {
      return (datasize() + EEPROM_OFFSET + 32) & 0xFFF8;  // Pad the end of configuration data so it can float up
                                                          // or down a little bit without disrupting the mesh data
    }

    #define MESH_STORE_SIZE sizeof(TERN(OPTIMIZED_MESH_STORAGE, mesh_store_t, ubl.z_values))

    uint16_t MarlinSettings::calc_num_meshes() {
      return (meshes_end - meshes_start_index()) / MESH_STORE_SIZE;
    }

    int MarlinSettings::mesh_slot_offset(const int8_t slot) {
      return meshes_end - (slot + 1) * MESH_STORE_SIZE;
    }

    void MarlinSettings::store_mesh(const int8_t slot) {

      #if ENABLED(AUTO_BED_LEVELING_UBL)
        const int16_t a = calc_num_meshes();
        if (!WITHIN(slot, 0, a - 1)) {
          ubl_invalid_slot(a);
          DEBUG_ECHOLNPAIR("E2END=", persistentStore.capacity() - 1, " meshes_end=", meshes_end, " slot=", slot);
          DEBUG_EOL();
          return;
        }

        int pos = mesh_slot_offset(slot);
        uint16_t crc = 0;

        #if ENABLED(OPTIMIZED_MESH_STORAGE)
          int16_t z_mesh_store[GRID_MAX_POINTS_X][GRID_MAX_POINTS_Y];
          ubl.set_store_from_mesh(ubl.z_values, z_mesh_store);
          uint8_t * const src = (uint8_t*)&z_mesh_store;
        #else
          uint8_t * const src = (uint8_t*)&ubl.z_values;
        #endif

        // Write crc to MAT along with other data, or just tack on to the beginning or end
        persistentStore.access_start();
        const bool status = persistentStore.write_data(pos, src, MESH_STORE_SIZE, &crc);
        persistentStore.access_finish();

        if (status) SERIAL_ECHOLNPGM("?Unable to save mesh data.");
        else        DEBUG_ECHOLNPAIR("Mesh saved in slot ", slot);

      #else

        // Other mesh types

      #endif
    }

    void MarlinSettings::load_mesh(const int8_t slot, void * const into/*=nullptr*/) {

      #if ENABLED(AUTO_BED_LEVELING_UBL)

        const int16_t a = settings.calc_num_meshes();

        if (!WITHIN(slot, 0, a - 1)) {
          ubl_invalid_slot(a);
          return;
        }

        int pos = mesh_slot_offset(slot);
        uint16_t crc = 0;
        #if ENABLED(OPTIMIZED_MESH_STORAGE)
          int16_t z_mesh_store[GRID_MAX_POINTS_X][GRID_MAX_POINTS_Y];
          uint8_t * const dest = (uint8_t*)&z_mesh_store;
        #else
          uint8_t * const dest = into ? (uint8_t*)into : (uint8_t*)&ubl.z_values;
        #endif

        persistentStore.access_start();
        const uint16_t status = persistentStore.read_data(pos, dest, MESH_STORE_SIZE, &crc);
        persistentStore.access_finish();

        #if ENABLED(OPTIMIZED_MESH_STORAGE)
          if (into) {
            float z_values[GRID_MAX_POINTS_X][GRID_MAX_POINTS_Y];
            ubl.set_mesh_from_store(z_mesh_store, z_values);
            memcpy(into, z_values, sizeof(z_values));
          }
          else
            ubl.set_mesh_from_store(z_mesh_store, ubl.z_values);
        #endif

        if (status) SERIAL_ECHOLNPGM("?Unable to load mesh data.");
        else        DEBUG_ECHOLNPAIR("Mesh loaded from slot ", slot);

        EEPROM_FINISH();

      #else

        // Other mesh types

      #endif
    }

    //void MarlinSettings::delete_mesh() { return; }
    //void MarlinSettings::defrag_meshes() { return; }

  #endif // AUTO_BED_LEVELING_UBL

#else // !EEPROM_SETTINGS

  bool MarlinSettings::save() {
    DEBUG_ERROR_MSG("EEPROM disabled");
    return false;
  }

#endif // !EEPROM_SETTINGS

/**
 * M502 - Reset Configuration
 */
void MarlinSettings::reset() {
  LOOP_NUM_AXIS_N(i) {
    planner.settings.max_acceleration_mm_per_s2[i] = pgm_read_dword(&_DMA[ALIM(i, _DMA)]);
    planner.settings.axis_steps_per_mm[i] = pgm_read_float(&_DASU[ALIM(i, _DASU)]);
    planner.settings.max_feedrate_mm_s[i] = pgm_read_float(&_DMF[ALIM(i, _DMF)]);
  }

  planner.settings.min_segment_time_us = DEFAULT_MINSEGMENTTIME;
  planner.settings.acceleration = DEFAULT_ACCELERATION;
  planner.settings.retract_acceleration = DEFAULT_RETRACT_ACCELERATION;
  planner.settings.travel_acceleration = DEFAULT_TRAVEL_ACCELERATION;
  planner.settings.min_feedrate_mm_s = feedRate_t(DEFAULT_MINIMUMFEEDRATE);
  planner.settings.min_travel_feedrate_mm_s = feedRate_t(DEFAULT_MINTRAVELFEEDRATE);

  #if HAS_CLASSIC_JERK
    #ifndef DEFAULT_XJERK
      #define DEFAULT_XJERK 0
    #endif
    #ifndef DEFAULT_YJERK
      #define DEFAULT_YJERK 0
    #endif
    #ifndef DEFAULT_ZJERK
      #define DEFAULT_ZJERK 0
    #endif
    #if LINEAR_AXES >= 4 && !defined(DEFAULT_IJERK)
      #define DEFAULT_IJERK 0
    #endif
    #if LINEAR_AXES >= 5 && !defined(DEFAULT_JJERK)
      #define DEFAULT_JJERK 0
    #endif
    #if LINEAR_AXES >= 6 && !defined(DEFAULT_KJERK)
      #define DEFAULT_KJERK 0
    #endif
    planner.max_jerk.set(
      LIST_N(LINEAR_AXES, DEFAULT_XJERK, DEFAULT_YJERK, DEFAULT_ZJERK, DEFAULT_IJERK, DEFAULT_JJERK, DEFAULT_KJERK)
    );
    TERN_(HAS_CLASSIC_E_JERK, planner.max_jerk.e = DEFAULT_EJERK;);
  #endif

  #if HAS_JUNCTION_DEVIATION
    planner.junction_deviation_mm = float(JUNCTION_DEVIATION_MM);
  #endif

  #if HAS_SCARA_OFFSET
    scara_home_offset.reset();
  #elif HAS_HOME_OFFSET
    home_offset.reset();
  #endif

  TERN_(HAS_HOTEND_OFFSET, reset_hotend_offsets());

  //
  // Filament Runout Sensor
  //

  #if HAS_FILAMENT_SENSOR
    runout.enabled = FIL_RUNOUT_ENABLED_DEFAULT;
    runout.reset();
    TERN_(HAS_FILAMENT_RUNOUT_DISTANCE, runout.set_runout_distance(FILAMENT_RUNOUT_DISTANCE_MM));
  #endif

  //
  // Tool-change Settings
  //

  #if HAS_MULTI_EXTRUDER
    #if ENABLED(TOOLCHANGE_FILAMENT_SWAP)
      toolchange_settings.swap_length     = TOOLCHANGE_FS_LENGTH;
      toolchange_settings.extra_resume    = TOOLCHANGE_FS_EXTRA_RESUME_LENGTH;
      toolchange_settings.retract_speed   = TOOLCHANGE_FS_RETRACT_SPEED;
      toolchange_settings.unretract_speed = TOOLCHANGE_FS_UNRETRACT_SPEED;
      toolchange_settings.extra_prime     = TOOLCHANGE_FS_EXTRA_PRIME;
      toolchange_settings.prime_speed     = TOOLCHANGE_FS_PRIME_SPEED;
      toolchange_settings.fan_speed       = TOOLCHANGE_FS_FAN_SPEED;
      toolchange_settings.fan_time        = TOOLCHANGE_FS_FAN_TIME;
    #endif

    #if ENABLED(TOOLCHANGE_FS_PRIME_FIRST_USED)
      enable_first_prime = false;
    #endif

    #if ENABLED(TOOLCHANGE_PARK)
      constexpr xyz_pos_t tpxy = TOOLCHANGE_PARK_XY;
      toolchange_settings.enable_park = true;
      toolchange_settings.change_point = tpxy;
    #endif

    toolchange_settings.z_raise = TOOLCHANGE_ZRAISE;

    #if ENABLED(TOOLCHANGE_MIGRATION_FEATURE)
      migration = migration_defaults;
    #endif

  #endif

  #if ENABLED(BACKLASH_GCODE)
    backlash.correction = (BACKLASH_CORRECTION) * 255;
    constexpr xyz_float_t tmp = BACKLASH_DISTANCE_MM;
    backlash.distance_mm = tmp;
    #ifdef BACKLASH_SMOOTHING_MM
      backlash.smoothing_mm = BACKLASH_SMOOTHING_MM;
    #endif
  #endif

  TERN_(EXTENSIBLE_UI, ExtUI::onFactoryReset());

  //
  // Case Light Brightness
  //
  TERN_(CASELIGHT_USES_BRIGHTNESS, caselight.brightness = CASE_LIGHT_DEFAULT_BRIGHTNESS);

  //
  // TOUCH_SCREEN_CALIBRATION
  //
  TERN_(TOUCH_SCREEN_CALIBRATION, touch_calibration.calibration_reset());

  //
  // Buzzer enable/disable
  //
  TERN_(SOUND_MENU_ITEM, ui.buzzer_enabled = true);

  //
  // Magnetic Parking Extruder
  //
  TERN_(MAGNETIC_PARKING_EXTRUDER, mpe_settings_init());

  //
  // Global Leveling
  //
  TERN_(ENABLE_LEVELING_FADE_HEIGHT, new_z_fade_height = (DEFAULT_LEVELING_FADE_HEIGHT));
  TERN_(HAS_LEVELING, reset_bed_level());

  #if HAS_BED_PROBE
    constexpr float dpo[] = NOZZLE_TO_PROBE_OFFSET;
    static_assert(COUNT(dpo) == 3, "NOZZLE_TO_PROBE_OFFSET must contain offsets for X, Y, and Z.");
    #if HAS_PROBE_XY_OFFSET
      LOOP_XYZ(a) probe.offset[a] = dpo[a];
    #else
      probe.offset.set(0, 0, dpo[Z_AXIS]);
    #endif
  #endif

  //
  // Z Stepper Auto-alignment points
  //
  TERN_(Z_STEPPER_AUTO_ALIGN, z_stepper_align.reset_to_default());

  //
  // Servo Angles
  //
  TERN_(EDITABLE_SERVO_ANGLES, COPY(servo_angles, base_servo_angles)); // When not editable only one copy of servo angles exists

  //
  // BLTOUCH
  //
  //#if ENABLED(BLTOUCH)
  //  bltouch.last_written_mode;
  //#endif

  //
  // Endstop Adjustments
  //

  #if ENABLED(DELTA)
    const abc_float_t adj = DELTA_ENDSTOP_ADJ, dta = DELTA_TOWER_ANGLE_TRIM, ddr = DELTA_DIAGONAL_ROD_TRIM_TOWER;
    delta_height = DELTA_HEIGHT;
    delta_endstop_adj = adj;
    delta_radius = DELTA_RADIUS;
    delta_diagonal_rod = DELTA_DIAGONAL_ROD;
    delta_segments_per_second = DELTA_SEGMENTS_PER_SECOND;
    delta_tower_angle_trim = dta;
    delta_diagonal_rod_trim = ddr;
  #endif

  #if ENABLED(X_DUAL_ENDSTOPS)
    #ifndef X2_ENDSTOP_ADJUSTMENT
      #define X2_ENDSTOP_ADJUSTMENT 0
    #endif
    endstops.x2_endstop_adj = X2_ENDSTOP_ADJUSTMENT;
  #endif

  #if ENABLED(Y_DUAL_ENDSTOPS)
    #ifndef Y2_ENDSTOP_ADJUSTMENT
      #define Y2_ENDSTOP_ADJUSTMENT 0
    #endif
    endstops.y2_endstop_adj = Y2_ENDSTOP_ADJUSTMENT;
  #endif

  #if ENABLED(Z_MULTI_ENDSTOPS)
    #ifndef Z2_ENDSTOP_ADJUSTMENT
      #define Z2_ENDSTOP_ADJUSTMENT 0
    #endif
    endstops.z2_endstop_adj = Z2_ENDSTOP_ADJUSTMENT;
    #if NUM_Z_STEPPER_DRIVERS >= 3
      #ifndef Z3_ENDSTOP_ADJUSTMENT
        #define Z3_ENDSTOP_ADJUSTMENT 0
      #endif
      endstops.z3_endstop_adj = Z3_ENDSTOP_ADJUSTMENT;
    #endif
    #if NUM_Z_STEPPER_DRIVERS >= 4
      #ifndef Z4_ENDSTOP_ADJUSTMENT
        #define Z4_ENDSTOP_ADJUSTMENT 0
      #endif
      endstops.z4_endstop_adj = Z4_ENDSTOP_ADJUSTMENT;
    #endif
  #endif

  //
  // Preheat parameters
  //
  #if PREHEAT_COUNT
    #if HAS_HOTEND
      constexpr uint16_t hpre[] = ARRAY_N(PREHEAT_COUNT, PREHEAT_1_TEMP_HOTEND, PREHEAT_2_TEMP_HOTEND, PREHEAT_3_TEMP_HOTEND, PREHEAT_4_TEMP_HOTEND, PREHEAT_5_TEMP_HOTEND);
    #endif
    #if HAS_HEATED_BED
      constexpr uint16_t bpre[] = ARRAY_N(PREHEAT_COUNT, PREHEAT_1_TEMP_BED, PREHEAT_2_TEMP_BED, PREHEAT_3_TEMP_BED, PREHEAT_4_TEMP_BED, PREHEAT_5_TEMP_BED);
    #endif
    #if HAS_FAN
      constexpr uint8_t fpre[] = ARRAY_N(PREHEAT_COUNT, PREHEAT_1_FAN_SPEED, PREHEAT_2_FAN_SPEED, PREHEAT_3_FAN_SPEED, PREHEAT_4_FAN_SPEED, PREHEAT_5_FAN_SPEED);
    #endif
    LOOP_L_N(i, PREHEAT_COUNT) {
      #if HAS_HOTEND
        ui.material_preset[i].hotend_temp = hpre[i];
      #endif
      #if HAS_HEATED_BED
        ui.material_preset[i].bed_temp = bpre[i];
      #endif
      #if HAS_FAN
        ui.material_preset[i].fan_speed = fpre[i];
      #endif
    }
  #endif

  //
  // Hotend PID
  //

  #if ENABLED(PIDTEMP)
    #if ENABLED(PID_PARAMS_PER_HOTEND)
      constexpr float defKp[] =
        #ifdef DEFAULT_Kp_LIST
          DEFAULT_Kp_LIST
        #else
          ARRAY_BY_HOTENDS1(DEFAULT_Kp)
        #endif
      , defKi[] =
        #ifdef DEFAULT_Ki_LIST
          DEFAULT_Ki_LIST
        #else
          ARRAY_BY_HOTENDS1(DEFAULT_Ki)
        #endif
      , defKd[] =
        #ifdef DEFAULT_Kd_LIST
          DEFAULT_Kd_LIST
        #else
          ARRAY_BY_HOTENDS1(DEFAULT_Kd)
        #endif
      ;
      static_assert(WITHIN(COUNT(defKp), 1, HOTENDS), "DEFAULT_Kp_LIST must have between 1 and HOTENDS items.");
      static_assert(WITHIN(COUNT(defKi), 1, HOTENDS), "DEFAULT_Ki_LIST must have between 1 and HOTENDS items.");
      static_assert(WITHIN(COUNT(defKd), 1, HOTENDS), "DEFAULT_Kd_LIST must have between 1 and HOTENDS items.");
      #if ENABLED(PID_EXTRUSION_SCALING)
        constexpr float defKc[] =
          #ifdef DEFAULT_Kc_LIST
            DEFAULT_Kc_LIST
          #else
            ARRAY_BY_HOTENDS1(DEFAULT_Kc)
          #endif
        ;
        static_assert(WITHIN(COUNT(defKc), 1, HOTENDS), "DEFAULT_Kc_LIST must have between 1 and HOTENDS items.");
      #endif
      #if ENABLED(PID_FAN_SCALING)
        constexpr float defKf[] =
          #ifdef DEFAULT_Kf_LIST
            DEFAULT_Kf_LIST
          #else
            ARRAY_BY_HOTENDS1(DEFAULT_Kf)
          #endif
        ;
        static_assert(WITHIN(COUNT(defKf), 1, HOTENDS), "DEFAULT_Kf_LIST must have between 1 and HOTENDS items.");
      #endif
      #define PID_DEFAULT(N,E) def##N[E]
    #else
      #define PID_DEFAULT(N,E) DEFAULT_##N
    #endif
    HOTEND_LOOP() {
      PID_PARAM(Kp, e) =      float(PID_DEFAULT(Kp, ALIM(e, defKp)));
      PID_PARAM(Ki, e) = scalePID_i(PID_DEFAULT(Ki, ALIM(e, defKi)));
      PID_PARAM(Kd, e) = scalePID_d(PID_DEFAULT(Kd, ALIM(e, defKd)));
      TERN_(PID_EXTRUSION_SCALING, PID_PARAM(Kc, e) = float(PID_DEFAULT(Kc, ALIM(e, defKc))));
      TERN_(PID_FAN_SCALING, PID_PARAM(Kf, e) = float(PID_DEFAULT(Kf, ALIM(e, defKf))));
    }
  #endif

  //
  // PID Extrusion Scaling
  //
  TERN_(PID_EXTRUSION_SCALING, thermalManager.lpq_len = 20); // Default last-position-queue size

  //
  // Heated Bed PID
  //

  #if ENABLED(PIDTEMPBED)
    thermalManager.temp_bed.pid.Kp = DEFAULT_bedKp;
    thermalManager.temp_bed.pid.Ki = scalePID_i(DEFAULT_bedKi);
    thermalManager.temp_bed.pid.Kd = scalePID_d(DEFAULT_bedKd);
  #endif

  //
  // Heated Chamber PID
  //

  #if ENABLED(PIDTEMPCHAMBER)
    thermalManager.temp_chamber.pid.Kp = DEFAULT_chamberKp;
    thermalManager.temp_chamber.pid.Ki = scalePID_i(DEFAULT_chamberKi);
    thermalManager.temp_chamber.pid.Kd = scalePID_d(DEFAULT_chamberKd);
  #endif

  //
  // User-Defined Thermistors
  //
  TERN_(HAS_USER_THERMISTORS, thermalManager.reset_user_thermistors());

  //
  // Power Monitor
  //
  TERN_(POWER_MONITOR, power_monitor.reset());

  //
  // LCD Contrast
  //
  TERN_(HAS_LCD_CONTRAST, ui.set_contrast(DEFAULT_LCD_CONTRAST));

  //
  // Controller Fan
  //
  TERN_(USE_CONTROLLER_FAN, controllerFan.reset());

  //
  // Power-Loss Recovery
  //
  TERN_(POWER_LOSS_RECOVERY, recovery.enable(ENABLED(PLR_ENABLED_DEFAULT)));

  //
  // Firmware Retraction
  //
  TERN_(FWRETRACT, fwretract.reset());

  //
  // Volumetric & Filament Size
  //

  #if DISABLED(NO_VOLUMETRICS)
    parser.volumetric_enabled = ENABLED(VOLUMETRIC_DEFAULT_ON);
    LOOP_L_N(q, COUNT(planner.filament_size))
      planner.filament_size[q] = DEFAULT_NOMINAL_FILAMENT_DIA;
    #if ENABLED(VOLUMETRIC_EXTRUDER_LIMIT)
      LOOP_L_N(q, COUNT(planner.volumetric_extruder_limit))
        planner.volumetric_extruder_limit[q] = DEFAULT_VOLUMETRIC_EXTRUDER_LIMIT;
    #endif
  #endif

  endstops.enable_globally(ENABLED(ENDSTOPS_ALWAYS_ON_DEFAULT));

  reset_stepper_drivers();

  //
  // Linear Advance
  //

  #if ENABLED(LIN_ADVANCE)
    LOOP_L_N(i, EXTRUDERS) {
      planner.extruder_advance_K[i] = LIN_ADVANCE_K;
      TERN_(EXTRA_LIN_ADVANCE_K, other_extruder_advance_K[i] = LIN_ADVANCE_K);
    }
  #endif

  //
  // Motor Current PWM
  //

  #if HAS_MOTOR_CURRENT_PWM
    constexpr uint32_t tmp_motor_current_setting[MOTOR_CURRENT_COUNT] = PWM_MOTOR_CURRENT;
    LOOP_L_N(q, MOTOR_CURRENT_COUNT)
      stepper.set_digipot_current(q, (stepper.motor_current_setting[q] = tmp_motor_current_setting[q]));
  #endif

  //
  // DIGIPOTS
  //
  #if HAS_MOTOR_CURRENT_SPI
    static constexpr uint32_t tmp_motor_current_setting[] = DIGIPOT_MOTOR_CURRENT;
    DEBUG_ECHOLNPGM("Writing Digipot");
    LOOP_L_N(q, COUNT(tmp_motor_current_setting))
      stepper.set_digipot_current(q, tmp_motor_current_setting[q]);
    DEBUG_ECHOLNPGM("Digipot Written");
  #endif

  //
  // CNC Coordinate System
  //
  TERN_(CNC_COORDINATE_SYSTEMS, (void)gcode.select_coordinate_system(-1)); // Go back to machine space

  //
  // Skew Correction
  //
  #if ENABLED(SKEW_CORRECTION_GCODE)
    planner.skew_factor.xy = XY_SKEW_FACTOR;
    #if ENABLED(SKEW_CORRECTION_FOR_Z)
      planner.skew_factor.xz = XZ_SKEW_FACTOR;
      planner.skew_factor.yz = YZ_SKEW_FACTOR;
    #endif
  #endif

  //
  // Advanced Pause filament load & unload lengths
  //
  #if ENABLED(ADVANCED_PAUSE_FEATURE)
    LOOP_L_N(e, EXTRUDERS) {
      fc_settings[e].unload_length = FILAMENT_CHANGE_UNLOAD_LENGTH;
      fc_settings[e].load_length = FILAMENT_CHANGE_FAST_LOAD_LENGTH;
    }
  #endif

  #if ENABLED(PASSWORD_FEATURE)
    #ifdef PASSWORD_DEFAULT_VALUE
      password.is_set = true;
      password.value = PASSWORD_DEFAULT_VALUE;
    #else
      password.is_set = false;
    #endif
  #endif

  postprocess();

  DEBUG_ECHO_START();
  DEBUG_ECHOLNPGM("Hardcoded Default Settings Loaded");

  TERN_(EXTENSIBLE_UI, ExtUI::onFactoryReset());
}

#if DISABLED(DISABLE_M503)

  static void config_heading(const bool repl, PGM_P const pstr, const bool eol=true) {
    if (!repl) {
      SERIAL_ECHO_START();
      SERIAL_ECHOPGM("; ");
      serialprintPGM(pstr);
      if (eol) SERIAL_EOL();
    }
  }

  #define CONFIG_ECHO_START()       do{ if (!forReplay) SERIAL_ECHO_START(); }while(0)
  #define CONFIG_ECHO_MSG(V...)     do{ CONFIG_ECHO_START(); SERIAL_ECHOLNPAIR(V); }while(0)
  #define CONFIG_ECHO_HEADING(STR)  config_heading(forReplay, PSTR(STR))

  #if HAS_TRINAMIC_CONFIG
    inline void say_M906(const bool forReplay) { CONFIG_ECHO_START(); SERIAL_ECHOPGM("  M906"); }
    #if HAS_STEALTHCHOP
      void say_M569(const bool forReplay, const char * const etc=nullptr, const bool newLine = false) {
        CONFIG_ECHO_START();
        SERIAL_ECHOPGM("  M569 S1");
        if (etc) {
          SERIAL_CHAR(' ');
          serialprintPGM(etc);
        }
        if (newLine) SERIAL_EOL();
      }
    #endif
    #if ENABLED(HYBRID_THRESHOLD)
      inline void say_M913(const bool forReplay) { CONFIG_ECHO_START(); SERIAL_ECHOPGM("  M913"); }
    #endif
    #if USE_SENSORLESS
      inline void say_M914() { SERIAL_ECHOPGM("  M914"); }
    #endif
  #endif

  #if ENABLED(ADVANCED_PAUSE_FEATURE)
    inline void say_M603(const bool forReplay) { CONFIG_ECHO_START(); SERIAL_ECHOPGM("  M603 "); }
  #endif

  inline void say_units(const bool colon) {
    serialprintPGM(
      #if ENABLED(INCH_MODE_SUPPORT)
        parser.linear_unit_factor != 1.0 ? PSTR(" (in)") :
      #endif
      PSTR(" (mm)")
    );
    if (colon) SERIAL_ECHOLNPGM(":");
  }

  void report_M92(const bool echo=true, const int8_t e=-1);

  /**
   * M503 - Report current settings in RAM
   *
   * Unless specifically disabled, M503 is available even without EEPROM
   */
  void MarlinSettings::report(const bool forReplay) {
    /**
     * Announce current units, in case inches are being displayed
     */
    CONFIG_ECHO_START();
    #if ENABLED(INCH_MODE_SUPPORT)
      SERIAL_ECHOPGM("  G2");
      SERIAL_CHAR(parser.linear_unit_factor == 1.0 ? '1' : '0');
      SERIAL_ECHOPGM(" ;");
      say_units(false);
    #else
      SERIAL_ECHOPGM("  G21    ; Units in mm");
      say_units(false);
    #endif
    SERIAL_EOL();

    #if HAS_LCD_MENU

      // Temperature units - for Ultipanel temperature options

      CONFIG_ECHO_START();
      #if ENABLED(TEMPERATURE_UNITS_SUPPORT)
        SERIAL_ECHOPGM("  M149 ");
        SERIAL_CHAR(parser.temp_units_code());
        SERIAL_ECHOPGM(" ; Units in ");
        serialprintPGM(parser.temp_units_name());
      #else
        SERIAL_ECHOLNPGM("  M149 C ; Units in Celsius");
      #endif

    #endif

    SERIAL_EOL();

    #if EXTRUDERS && DISABLED(NO_VOLUMETRICS)

      /**
       * Volumetric extrusion M200
       */
      if (!forReplay) {
        config_heading(forReplay, PSTR("Filament settings:"), false);
        if (parser.volumetric_enabled)
          SERIAL_EOL();
        else
          SERIAL_ECHOLNPGM(" Disabled");
      }

      #if EXTRUDERS == 1
        CONFIG_ECHO_MSG("  M200 S", parser.volumetric_enabled
                            , " D", LINEAR_UNIT(planner.filament_size[0])
                            #if ENABLED(VOLUMETRIC_EXTRUDER_LIMIT)
                              , " L", LINEAR_UNIT(planner.volumetric_extruder_limit[0])
                            #endif
                       );
      #else
        LOOP_L_N(i, EXTRUDERS) {
          CONFIG_ECHO_MSG("  M200 T", i
                              , " D", LINEAR_UNIT(planner.filament_size[i])
                              #if ENABLED(VOLUMETRIC_EXTRUDER_LIMIT)
                                , " L", LINEAR_UNIT(planner.volumetric_extruder_limit[i])
                              #endif
                         );
        }
        CONFIG_ECHO_MSG("  M200 S", parser.volumetric_enabled);
      #endif

    #endif // EXTRUDERS && !NO_VOLUMETRICS

    CONFIG_ECHO_HEADING("Steps per unit:");
    report_M92(!forReplay);

    CONFIG_ECHO_HEADING("Maximum feedrates (units/s):");
    CONFIG_ECHO_START();
    SERIAL_ECHOLNPAIR_P(
      LIST_N(DOUBLE(LINEAR_AXES),
        PSTR("  M203 X"), LINEAR_UNIT(planner.settings.max_feedrate_mm_s[X_AXIS]),
        SP_Y_STR, LINEAR_UNIT(planner.settings.max_feedrate_mm_s[Y_AXIS]),
        SP_Z_STR, LINEAR_UNIT(planner.settings.max_feedrate_mm_s[Z_AXIS]),
        SP_I_STR, LINEAR_UNIT(planner.settings.max_feedrate_mm_s[I_AXIS]),
        SP_J_STR, LINEAR_UNIT(planner.settings.max_feedrate_mm_s[J_AXIS]),
        SP_K_STR, LINEAR_UNIT(planner.settings.max_feedrate_mm_s[K_AXIS])
      )
      #if DISABLED(DISTINCT_E_FACTORS)
        , SP_E_STR, VOLUMETRIC_UNIT(planner.settings.max_feedrate_mm_s[E_AXIS])
      #endif
    );
    #if ENABLED(DISTINCT_E_FACTORS)
      LOOP_L_N(i, E_STEPPERS) {
        CONFIG_ECHO_START();
        SERIAL_ECHOLNPAIR_P(
            PSTR("  M203 T"), i
          , SP_E_STR, VOLUMETRIC_UNIT(planner.settings.max_feedrate_mm_s[E_AXIS_N(i)])
        );
      }
    #endif

    CONFIG_ECHO_HEADING("Maximum Acceleration (units/s2):");
    CONFIG_ECHO_START();
    SERIAL_ECHOLNPAIR_P(
      LIST_N(DOUBLE(LINEAR_AXES),
        PSTR("  M201 X"), LINEAR_UNIT(planner.settings.max_acceleration_mm_per_s2[X_AXIS]),
        SP_Y_STR, LINEAR_UNIT(planner.settings.max_acceleration_mm_per_s2[Y_AXIS]),
        SP_Z_STR, LINEAR_UNIT(planner.settings.max_acceleration_mm_per_s2[Z_AXIS]),
        SP_I_STR, LINEAR_UNIT(planner.settings.max_acceleration_mm_per_s2[I_AXIS]),
        SP_J_STR, LINEAR_UNIT(planner.settings.max_acceleration_mm_per_s2[J_AXIS]),
        SP_K_STR, LINEAR_UNIT(planner.settings.max_acceleration_mm_per_s2[K_AXIS])
      )
      #if DISABLED(DISTINCT_E_FACTORS)
        , SP_E_STR, VOLUMETRIC_UNIT(planner.settings.max_acceleration_mm_per_s2[E_AXIS])
      #endif
    );
    #if ENABLED(DISTINCT_E_FACTORS)
      LOOP_L_N(i, E_STEPPERS) {
        CONFIG_ECHO_START();
        SERIAL_ECHOLNPAIR_P(
            PSTR("  M201 T"), i
          , SP_E_STR, VOLUMETRIC_UNIT(planner.settings.max_acceleration_mm_per_s2[E_AXIS_N(i)])
        );
      }
    #endif

    CONFIG_ECHO_HEADING("Acceleration (units/s2): P<print_accel> R<retract_accel> T<travel_accel>");
    CONFIG_ECHO_START();
    SERIAL_ECHOLNPAIR_P(
        PSTR("  M204 P"), LINEAR_UNIT(planner.settings.acceleration)
      , PSTR(" R"), LINEAR_UNIT(planner.settings.retract_acceleration)
      , SP_T_STR, LINEAR_UNIT(planner.settings.travel_acceleration)
    );

    CONFIG_ECHO_HEADING(
      "Advanced: B<min_segment_time_us> S<min_feedrate> T<min_travel_feedrate>"
      #if HAS_JUNCTION_DEVIATION
        " J<junc_dev>"
      #endif
      #if HAS_CLASSIC_JERK
        " X<max_x_jerk> Y<max_y_jerk> Z<max_z_jerk>"
        TERN_(HAS_CLASSIC_E_JERK, " E<max_e_jerk>")
      #endif
    );
    CONFIG_ECHO_START();
    SERIAL_ECHOLNPAIR_P(
        PSTR("  M205 B"), LINEAR_UNIT(planner.settings.min_segment_time_us)
      , PSTR(" S"), LINEAR_UNIT(planner.settings.min_feedrate_mm_s)
      , SP_T_STR, LINEAR_UNIT(planner.settings.min_travel_feedrate_mm_s)
      #if HAS_JUNCTION_DEVIATION
        , PSTR(" J"), LINEAR_UNIT(planner.junction_deviation_mm)
      #endif
      #if HAS_CLASSIC_JERK
        , SP_X_STR, LINEAR_UNIT(planner.max_jerk.x)
        , SP_Y_STR, LINEAR_UNIT(planner.max_jerk.y)
        , SP_Z_STR, LINEAR_UNIT(planner.max_jerk.z)
        #if LINEAR_AXES >= 4
          , SP_I_STR, LINEAR_UNIT(planner.max_jerk.i)
        #endif
        #if LINEAR_AXES >= 5
          , SP_J_STR, LINEAR_UNIT(planner.max_jerk.j)
        #endif
        #if LINEAR_AXES >= 6
          , SP_K_STR, LINEAR_UNIT(planner.max_jerk.k)
        #endif
        #if HAS_CLASSIC_E_JERK
          , SP_E_STR, LINEAR_UNIT(planner.max_jerk.e)
        #endif
      #endif
    );

    #if HAS_M206_COMMAND
      CONFIG_ECHO_HEADING("Home offset:");
      CONFIG_ECHO_START();
      SERIAL_ECHOLNPAIR_P(
        #if IS_CARTESIAN
            PSTR("  M206 X"), LINEAR_UNIT(home_offset.x)
          , SP_Y_STR, LINEAR_UNIT(home_offset.y)
          , SP_Z_STR
        #else
          PSTR("  M206 Z")
        #endif
        , LINEAR_UNIT(home_offset.z)
        #if LINEAR_AXES >= 4
          , SP_I_STR, LINEAR_UNIT(home_offset.i)
        #endif
        #if LINEAR_AXES >= 5
          , SP_J_STR, LINEAR_UNIT(home_offset.j)
        #endif
        #if LINEAR_AXES >= 6
          , SP_K_STR, LINEAR_UNIT(home_offset.k)
        #endif
      );
    #endif

    #if HAS_HOTEND_OFFSET
      CONFIG_ECHO_HEADING("Hotend offsets:");
      CONFIG_ECHO_START();
      LOOP_S_L_N(e, 1, HOTENDS) {
        SERIAL_ECHOPAIR_P(
          PSTR("  M218 T"), e,
          SP_X_STR, LINEAR_UNIT(hotend_offset[e].x),
          SP_Y_STR, LINEAR_UNIT(hotend_offset[e].y)
        );
        SERIAL_ECHOLNPAIR_F_P(SP_Z_STR, LINEAR_UNIT(hotend_offset[e].z), 3);
      }
    #endif

    /**
     * Bed Leveling
     */
    #if HAS_LEVELING

      #if ENABLED(MESH_BED_LEVELING)

        CONFIG_ECHO_HEADING("Mesh Bed Leveling:");

      #elif ENABLED(AUTO_BED_LEVELING_UBL)

        config_heading(forReplay, NUL_STR, false);
        if (!forReplay) {
          ubl.echo_name();
          SERIAL_CHAR(':');
          SERIAL_EOL();
        }

      #elif HAS_ABL_OR_UBL

        CONFIG_ECHO_HEADING("Auto Bed Leveling:");

      #endif

      CONFIG_ECHO_START();
      SERIAL_ECHOLNPAIR_P(
        PSTR("  M420 S"), planner.leveling_active
        #if ENABLED(ENABLE_LEVELING_FADE_HEIGHT)
          , SP_Z_STR, LINEAR_UNIT(planner.z_fade_height)
        #endif
      );

      #if ENABLED(MESH_BED_LEVELING)

        if (leveling_is_valid()) {
          LOOP_L_N(py, GRID_MAX_POINTS_Y) {
            LOOP_L_N(px, GRID_MAX_POINTS_X) {
              CONFIG_ECHO_START();
              SERIAL_ECHOPAIR_P(PSTR("  G29 S3 I"), px, PSTR(" J"), py);
              SERIAL_ECHOLNPAIR_F_P(SP_Z_STR, LINEAR_UNIT(mbl.z_values[px][py]), 5);
            }
          }
          CONFIG_ECHO_START();
          SERIAL_ECHOLNPAIR_F_P(PSTR("  G29 S4 Z"), LINEAR_UNIT(mbl.z_offset), 5);
        }

      #elif ENABLED(AUTO_BED_LEVELING_UBL)

        if (!forReplay) {
          SERIAL_EOL();
          ubl.report_state();
          SERIAL_EOL();
          config_heading(false, PSTR("Active Mesh Slot: "), false);
          SERIAL_ECHOLN(ubl.storage_slot);
          config_heading(false, PSTR("EEPROM can hold "), false);
          SERIAL_ECHO(calc_num_meshes());
          SERIAL_ECHOLNPGM(" meshes.\n");
        }

       //ubl.report_current_mesh();   // This is too verbose for large meshes. A better (more terse)
                                                  // solution needs to be found.
      #elif ENABLED(AUTO_BED_LEVELING_BILINEAR)

        if (leveling_is_valid()) {
          LOOP_L_N(py, GRID_MAX_POINTS_Y) {
            LOOP_L_N(px, GRID_MAX_POINTS_X) {
              CONFIG_ECHO_START();
              SERIAL_ECHOPAIR("  G29 W I", px, " J", py);
              SERIAL_ECHOLNPAIR_F_P(SP_Z_STR, LINEAR_UNIT(z_values[px][py]), 5);
            }
          }
        }

      #endif

    #endif // HAS_LEVELING

    #if ENABLED(EDITABLE_SERVO_ANGLES)

      CONFIG_ECHO_HEADING("Servo Angles:");
      LOOP_L_N(i, NUM_SERVOS) {
        switch (i) {
          #if ENABLED(SWITCHING_EXTRUDER)
            case SWITCHING_EXTRUDER_SERVO_NR:
            #if EXTRUDERS > 3
              case SWITCHING_EXTRUDER_E23_SERVO_NR:
            #endif
          #elif ENABLED(SWITCHING_NOZZLE)
            case SWITCHING_NOZZLE_SERVO_NR:
          #elif ENABLED(BLTOUCH) || (HAS_Z_SERVO_PROBE && defined(Z_SERVO_ANGLES))
            case Z_PROBE_SERVO_NR:
          #endif
            CONFIG_ECHO_MSG("  M281 P", i, " L", servo_angles[i][0], " U", servo_angles[i][1]);
          default: break;
        }
      }

    #endif // EDITABLE_SERVO_ANGLES

    #if HAS_SCARA_OFFSET

      CONFIG_ECHO_HEADING("SCARA settings: S<seg-per-sec> P<theta-psi-offset> T<theta-offset>");
      CONFIG_ECHO_START();
      SERIAL_ECHOLNPAIR_P(
          PSTR("  M665 S"), delta_segments_per_second
        , SP_P_STR, scara_home_offset.a
        , SP_T_STR, scara_home_offset.b
        , SP_Z_STR, LINEAR_UNIT(scara_home_offset.z)
      );

    #elif ENABLED(DELTA)

      CONFIG_ECHO_HEADING("Endstop adjustment:");
      CONFIG_ECHO_START();
      SERIAL_ECHOLNPAIR_P(
          PSTR("  M666 X"), LINEAR_UNIT(delta_endstop_adj.a)
        , SP_Y_STR, LINEAR_UNIT(delta_endstop_adj.b)
        , SP_Z_STR, LINEAR_UNIT(delta_endstop_adj.c)
      );

      CONFIG_ECHO_HEADING("Delta settings: L<diagonal rod> R<radius> H<height> S<segments per sec> XYZ<tower angle trim> ABC<rod trim>");
      CONFIG_ECHO_START();
      SERIAL_ECHOLNPAIR_P(
          PSTR("  M665 L"), LINEAR_UNIT(delta_diagonal_rod)
        , PSTR(" R"), LINEAR_UNIT(delta_radius)
        , PSTR(" H"), LINEAR_UNIT(delta_height)
        , PSTR(" S"), delta_segments_per_second
        , SP_X_STR, LINEAR_UNIT(delta_tower_angle_trim.a)
        , SP_Y_STR, LINEAR_UNIT(delta_tower_angle_trim.b)
        , SP_Z_STR, LINEAR_UNIT(delta_tower_angle_trim.c)
        , PSTR(" A"), LINEAR_UNIT(delta_diagonal_rod_trim.a)
        , PSTR(" B"), LINEAR_UNIT(delta_diagonal_rod_trim.b)
        , PSTR(" C"), LINEAR_UNIT(delta_diagonal_rod_trim.c)
      );

    #elif HAS_EXTRA_ENDSTOPS

      CONFIG_ECHO_HEADING("Endstop adjustment:");
      CONFIG_ECHO_START();
      SERIAL_ECHOPGM("  M666");
      #if ENABLED(X_DUAL_ENDSTOPS)
        SERIAL_ECHOLNPAIR_P(SP_X_STR, LINEAR_UNIT(endstops.x2_endstop_adj));
      #endif
      #if ENABLED(Y_DUAL_ENDSTOPS)
        SERIAL_ECHOLNPAIR_P(SP_Y_STR, LINEAR_UNIT(endstops.y2_endstop_adj));
      #endif
      #if ENABLED(Z_MULTI_ENDSTOPS)
        #if NUM_Z_STEPPER_DRIVERS >= 3
          SERIAL_ECHOPAIR(" S2 Z", LINEAR_UNIT(endstops.z3_endstop_adj));
          CONFIG_ECHO_START();
          SERIAL_ECHOPAIR("  M666 S3 Z", LINEAR_UNIT(endstops.z3_endstop_adj));
          #if NUM_Z_STEPPER_DRIVERS >= 4
            CONFIG_ECHO_START();
            SERIAL_ECHOPAIR("  M666 S4 Z", LINEAR_UNIT(endstops.z4_endstop_adj));
          #endif
        #else
          SERIAL_ECHOLNPAIR_P(SP_Z_STR, LINEAR_UNIT(endstops.z2_endstop_adj));
        #endif
      #endif

    #endif // [XYZ]_DUAL_ENDSTOPS

    #if PREHEAT_COUNT

      CONFIG_ECHO_HEADING("Material heatup parameters:");
      LOOP_L_N(i, PREHEAT_COUNT) {
        CONFIG_ECHO_START();
        SERIAL_ECHOLNPAIR_P(
          PSTR("  M145 S"), i
          #if HAS_HOTEND
            , PSTR(" H"), TEMP_UNIT(ui.material_preset[i].hotend_temp)
          #endif
          #if HAS_HEATED_BED
            , SP_B_STR, TEMP_UNIT(ui.material_preset[i].bed_temp)
          #endif
          #if HAS_FAN
            , PSTR(" F"), ui.material_preset[i].fan_speed
          #endif
        );
      }

    #endif

    #if HAS_PID_HEATING

      CONFIG_ECHO_HEADING("PID settings:");

      #if ENABLED(PIDTEMP)
        HOTEND_LOOP() {
          CONFIG_ECHO_START();
          SERIAL_ECHOPAIR_P(
            #if ENABLED(PID_PARAMS_PER_HOTEND)
              PSTR("  M301 E"), e,
              SP_P_STR
            #else
              PSTR("  M301 P")
            #endif
                        , PID_PARAM(Kp, e)
            , PSTR(" I"), unscalePID_i(PID_PARAM(Ki, e))
            , PSTR(" D"), unscalePID_d(PID_PARAM(Kd, e))
          );
          #if ENABLED(PID_EXTRUSION_SCALING)
            SERIAL_ECHOPAIR_P(SP_C_STR, PID_PARAM(Kc, e));
            if (e == 0) SERIAL_ECHOPAIR(" L", thermalManager.lpq_len);
          #endif
          #if ENABLED(PID_FAN_SCALING)
            SERIAL_ECHOPAIR(" F", PID_PARAM(Kf, e));
          #endif
          SERIAL_EOL();
        }
      #endif // PIDTEMP

      #if ENABLED(PIDTEMPBED)
        CONFIG_ECHO_MSG(
            "  M304 P", thermalManager.temp_bed.pid.Kp
          , " I", unscalePID_i(thermalManager.temp_bed.pid.Ki)
          , " D", unscalePID_d(thermalManager.temp_bed.pid.Kd)
        );
      #endif

      #if ENABLED(PIDTEMPCHAMBER)
        CONFIG_ECHO_START();
        SERIAL_ECHOLNPAIR(
            "  M309 P", thermalManager.temp_chamber.pid.Kp
          , " I", unscalePID_i(thermalManager.temp_chamber.pid.Ki)
          , " D", unscalePID_d(thermalManager.temp_chamber.pid.Kd)
        );
      #endif

    #endif // PIDTEMP || PIDTEMPBED || PIDTEMPCHAMBER

    #if HAS_USER_THERMISTORS
      CONFIG_ECHO_HEADING("User thermistors:");
      LOOP_L_N(i, USER_THERMISTORS)
        thermalManager.log_user_thermistor(i, true);
    #endif

    #if HAS_LCD_CONTRAST
      CONFIG_ECHO_HEADING("LCD Contrast:");
      CONFIG_ECHO_MSG("  M250 C", ui.contrast);
    #endif

    TERN_(CONTROLLER_FAN_EDITABLE, M710_report(forReplay));

    #if ENABLED(POWER_LOSS_RECOVERY)
      CONFIG_ECHO_HEADING("Power-Loss Recovery:");
      CONFIG_ECHO_MSG("  M413 S", recovery.enabled);
    #endif

    #if ENABLED(FWRETRACT)

      CONFIG_ECHO_HEADING("Retract: S<length> F<units/m> Z<lift>");
      CONFIG_ECHO_START();
      SERIAL_ECHOLNPAIR_P(
          PSTR("  M207 S"), LINEAR_UNIT(fwretract.settings.retract_length)
        , PSTR(" W"), LINEAR_UNIT(fwretract.settings.swap_retract_length)
        , PSTR(" F"), LINEAR_UNIT(MMS_TO_MMM(fwretract.settings.retract_feedrate_mm_s))
        , SP_Z_STR, LINEAR_UNIT(fwretract.settings.retract_zraise)
      );

      CONFIG_ECHO_HEADING("Recover: S<length> F<units/m>");
      CONFIG_ECHO_MSG(
          "  M208 S", LINEAR_UNIT(fwretract.settings.retract_recover_extra)
        , " W", LINEAR_UNIT(fwretract.settings.swap_retract_recover_extra)
        , " F", LINEAR_UNIT(MMS_TO_MMM(fwretract.settings.retract_recover_feedrate_mm_s))
      );

      #if ENABLED(FWRETRACT_AUTORETRACT)
        CONFIG_ECHO_HEADING("Auto-Retract: S=0 to disable, 1 to interpret E-only moves as retract/recover");
        CONFIG_ECHO_MSG("  M209 S", fwretract.autoretract_enabled);
      #endif

    #endif // FWRETRACT

    /**
     * Probe Offset
     */
    #if HAS_BED_PROBE
      config_heading(forReplay, PSTR("Z-Probe Offset"), false);
      if (!forReplay) say_units(true);
      CONFIG_ECHO_START();
      SERIAL_ECHOLNPAIR_P(
        #if HAS_PROBE_XY_OFFSET
          PSTR("  M851 X"), LINEAR_UNIT(probe.offset_xy.x),
                  SP_Y_STR, LINEAR_UNIT(probe.offset_xy.y),
                  SP_Z_STR
        #else
          PSTR("  M851 X0 Y0 Z")
        #endif
        , LINEAR_UNIT(probe.offset.z)
      );
    #endif

    /**
     * Bed Skew Correction
     */
    #if ENABLED(SKEW_CORRECTION_GCODE)
      CONFIG_ECHO_HEADING("Skew Factor: ");
      CONFIG_ECHO_START();
      #if ENABLED(SKEW_CORRECTION_FOR_Z)
        SERIAL_ECHOPAIR_F("  M852 I", LINEAR_UNIT(planner.skew_factor.xy), 6);
        SERIAL_ECHOPAIR_F(" J", LINEAR_UNIT(planner.skew_factor.xz), 6);
        SERIAL_ECHOLNPAIR_F(" K", LINEAR_UNIT(planner.skew_factor.yz), 6);
      #else
        SERIAL_ECHOLNPAIR_F("  M852 S", LINEAR_UNIT(planner.skew_factor.xy), 6);
      #endif
    #endif

    #if HAS_TRINAMIC_CONFIG

      /**
       * TMC stepper driver current
       */
      CONFIG_ECHO_HEADING("Stepper driver current:");
      #if AXIS_IS_TMC(X) || AXIS_IS_TMC(Y) || AXIS_IS_TMC(Z)
        say_M906(forReplay);
        #if AXIS_IS_TMC(X)
          SERIAL_ECHOPAIR_P(SP_X_STR, stepperX.getMilliamps());
        #endif
        #if AXIS_IS_TMC(Y)
          SERIAL_ECHOPAIR_P(SP_Y_STR, stepperY.getMilliamps());
        #endif
        #if AXIS_IS_TMC(Z)
          SERIAL_ECHOPAIR_P(SP_Z_STR, stepperZ.getMilliamps());
        #endif
        SERIAL_EOL();
      #endif

      #if AXIS_IS_TMC(X2) || AXIS_IS_TMC(Y2) || AXIS_IS_TMC(Z2)
        say_M906(forReplay);
        SERIAL_ECHOPGM(" I1");
        #if AXIS_IS_TMC(X2)
          SERIAL_ECHOPAIR_P(SP_X_STR, stepperX2.getMilliamps());
        #endif
        #if AXIS_IS_TMC(Y2)
          SERIAL_ECHOPAIR_P(SP_Y_STR, stepperY2.getMilliamps());
        #endif
        #if AXIS_IS_TMC(Z2)
          SERIAL_ECHOPAIR_P(SP_Z_STR, stepperZ2.getMilliamps());
        #endif
        SERIAL_EOL();
      #endif

      #if AXIS_IS_TMC(Z3)
        say_M906(forReplay);
        SERIAL_ECHOLNPAIR(" I2 Z", stepperZ3.getMilliamps());
      #endif

      #if AXIS_IS_TMC(Z4)
        say_M906(forReplay);
        SERIAL_ECHOLNPAIR(" I3 Z", stepperZ4.getMilliamps());
      #endif

      #if AXIS_IS_TMC(I)
        say_M906(forReplay);
        SERIAL_ECHOLNPAIR_P(SP_I_STR, stepperI.getMilliamps());
      #endif
      #if AXIS_IS_TMC(J)
        say_M906(forReplay);
        SERIAL_ECHOLNPAIR_P(SP_J_STR, stepperJ.getMilliamps());
      #endif
      #if AXIS_IS_TMC(K)
        say_M906(forReplay);
        SERIAL_ECHOLNPAIR_P(SP_K_STR, stepperK.getMilliamps());
      #endif

      #if AXIS_IS_TMC(E0)
        say_M906(forReplay);
        SERIAL_ECHOLNPAIR(" T0 E", stepperE0.getMilliamps());
      #endif
      #if AXIS_IS_TMC(E1)
        say_M906(forReplay);
        SERIAL_ECHOLNPAIR(" T1 E", stepperE1.getMilliamps());
      #endif
      #if AXIS_IS_TMC(E2)
        say_M906(forReplay);
        SERIAL_ECHOLNPAIR(" T2 E", stepperE2.getMilliamps());
      #endif
      #if AXIS_IS_TMC(E3)
        say_M906(forReplay);
        SERIAL_ECHOLNPAIR(" T3 E", stepperE3.getMilliamps());
      #endif
      #if AXIS_IS_TMC(E4)
        say_M906(forReplay);
        SERIAL_ECHOLNPAIR(" T4 E", stepperE4.getMilliamps());
      #endif
      #if AXIS_IS_TMC(E5)
        say_M906(forReplay);
        SERIAL_ECHOLNPAIR(" T5 E", stepperE5.getMilliamps());
      #endif
      #if AXIS_IS_TMC(E6)
        say_M906(forReplay);
        SERIAL_ECHOLNPAIR(" T6 E", stepperE6.getMilliamps());
      #endif
      #if AXIS_IS_TMC(E7)
        say_M906(forReplay);
        SERIAL_ECHOLNPAIR(" T7 E", stepperE7.getMilliamps());
      #endif
      SERIAL_EOL();

      /**
       * TMC Hybrid Threshold
       */
      #if ENABLED(HYBRID_THRESHOLD)
        CONFIG_ECHO_HEADING("Hybrid Threshold:");
        #if AXIS_HAS_STEALTHCHOP(X) || AXIS_HAS_STEALTHCHOP(Y) || AXIS_HAS_STEALTHCHOP(Z)
          say_M913(forReplay);
          #if AXIS_HAS_STEALTHCHOP(X)
            SERIAL_ECHOPAIR_P(SP_X_STR, stepperX.get_pwm_thrs());
          #endif
          #if AXIS_HAS_STEALTHCHOP(Y)
            SERIAL_ECHOPAIR_P(SP_Y_STR, stepperY.get_pwm_thrs());
          #endif
          #if AXIS_HAS_STEALTHCHOP(Z)
            SERIAL_ECHOPAIR_P(SP_Z_STR, stepperZ.get_pwm_thrs());
          #endif
          SERIAL_EOL();
        #endif

        #if AXIS_HAS_STEALTHCHOP(X2) || AXIS_HAS_STEALTHCHOP(Y2) || AXIS_HAS_STEALTHCHOP(Z2)
          say_M913(forReplay);
          SERIAL_ECHOPGM(" I1");
          #if AXIS_HAS_STEALTHCHOP(X2)
            SERIAL_ECHOPAIR_P(SP_X_STR, stepperX2.get_pwm_thrs());
          #endif
          #if AXIS_HAS_STEALTHCHOP(Y2)
            SERIAL_ECHOPAIR_P(SP_Y_STR, stepperY2.get_pwm_thrs());
          #endif
          #if AXIS_HAS_STEALTHCHOP(Z2)
            SERIAL_ECHOPAIR_P(SP_Z_STR, stepperZ2.get_pwm_thrs());
          #endif
          SERIAL_EOL();
        #endif

        #if AXIS_HAS_STEALTHCHOP(Z3)
          say_M913(forReplay);
          SERIAL_ECHOLNPAIR(" I2 Z", stepperZ3.get_pwm_thrs());
        #endif

        #if AXIS_HAS_STEALTHCHOP(Z4)
          say_M913(forReplay);
          SERIAL_ECHOLNPAIR(" I3 Z", stepperZ4.get_pwm_thrs());
        #endif

        #if AXIS_HAS_STEALTHCHOP(I)
          say_M913(forReplay);
          SERIAL_ECHOLNPAIR_P(SP_I_STR, stepperI.get_pwm_thrs());
        #endif
        #if AXIS_HAS_STEALTHCHOP(J)
          say_M913(forReplay);
          SERIAL_ECHOLNPAIR_P(SP_J_STR, stepperJ.get_pwm_thrs());
        #endif
        #if AXIS_HAS_STEALTHCHOP(K)
          say_M913(forReplay);
          SERIAL_ECHOLNPAIR_P(SP_K_STR, stepperK.get_pwm_thrs());
        #endif

        #if AXIS_HAS_STEALTHCHOP(E0)
          say_M913(forReplay);
          SERIAL_ECHOLNPAIR(" T0 E", stepperE0.get_pwm_thrs());
        #endif
        #if AXIS_HAS_STEALTHCHOP(E1)
          say_M913(forReplay);
          SERIAL_ECHOLNPAIR(" T1 E", stepperE1.get_pwm_thrs());
        #endif
        #if AXIS_HAS_STEALTHCHOP(E2)
          say_M913(forReplay);
          SERIAL_ECHOLNPAIR(" T2 E", stepperE2.get_pwm_thrs());
        #endif
        #if AXIS_HAS_STEALTHCHOP(E3)
          say_M913(forReplay);
          SERIAL_ECHOLNPAIR(" T3 E", stepperE3.get_pwm_thrs());
        #endif
        #if AXIS_HAS_STEALTHCHOP(E4)
          say_M913(forReplay);
          SERIAL_ECHOLNPAIR(" T4 E", stepperE4.get_pwm_thrs());
        #endif
        #if AXIS_HAS_STEALTHCHOP(E5)
          say_M913(forReplay);
          SERIAL_ECHOLNPAIR(" T5 E", stepperE5.get_pwm_thrs());
        #endif
        #if AXIS_HAS_STEALTHCHOP(E6)
          say_M913(forReplay);
          SERIAL_ECHOLNPAIR(" T6 E", stepperE6.get_pwm_thrs());
        #endif
        #if AXIS_HAS_STEALTHCHOP(E7)
          say_M913(forReplay);
          SERIAL_ECHOLNPAIR(" T7 E", stepperE7.get_pwm_thrs());
        #endif
        SERIAL_EOL();
      #endif // HYBRID_THRESHOLD

      /**
       * TMC Sensorless homing thresholds
       */
      #if USE_SENSORLESS
        CONFIG_ECHO_HEADING("StallGuard threshold:");
        #if X_SENSORLESS || Y_SENSORLESS || Z_SENSORLESS
          CONFIG_ECHO_START();
          say_M914();
          #if X_SENSORLESS
            SERIAL_ECHOPAIR_P(SP_X_STR, stepperX.homing_threshold());
          #endif
          #if Y_SENSORLESS
            SERIAL_ECHOPAIR_P(SP_Y_STR, stepperY.homing_threshold());
          #endif
          #if Z_SENSORLESS
            SERIAL_ECHOPAIR_P(SP_Z_STR, stepperZ.homing_threshold());
          #endif
          SERIAL_EOL();
        #endif

        #if X2_SENSORLESS || Y2_SENSORLESS || Z2_SENSORLESS
          CONFIG_ECHO_START();
          say_M914();
          SERIAL_ECHOPGM(" I1");
          #if X2_SENSORLESS
            SERIAL_ECHOPAIR_P(SP_X_STR, stepperX2.homing_threshold());
          #endif
          #if Y2_SENSORLESS
            SERIAL_ECHOPAIR_P(SP_Y_STR, stepperY2.homing_threshold());
          #endif
          #if Z2_SENSORLESS
            SERIAL_ECHOPAIR_P(SP_Z_STR, stepperZ2.homing_threshold());
          #endif
          SERIAL_EOL();
        #endif

        #if Z3_SENSORLESS
          CONFIG_ECHO_START();
          say_M914();
          SERIAL_ECHOLNPAIR(" I2 Z", stepperZ3.homing_threshold());
        #endif

        #if Z4_SENSORLESS
          CONFIG_ECHO_START();
          say_M914();
          SERIAL_ECHOLNPAIR(" I3 Z", stepperZ4.homing_threshold());
        #endif

        #if I_SENSORLESS
          CONFIG_ECHO_START();
          say_M914();
          SERIAL_ECHOLNPAIR_P(SP_I_STR, stepperI.homing_threshold());
        #endif
        #if J_SENSORLESS
          CONFIG_ECHO_START();
          say_M914();
          SERIAL_ECHOLNPAIR_P(SP_J_STR, stepperJ.homing_threshold());
        #endif
        #if K_SENSORLESS
          CONFIG_ECHO_START();
          say_M914();
          SERIAL_ECHOLNPAIR_P(SP_K_STR, stepperK.homing_threshold());
        #endif

      #endif // USE_SENSORLESS

      /**
       * TMC stepping mode
       */
      #if HAS_STEALTHCHOP
        CONFIG_ECHO_HEADING("Driver stepping mode:");
        #if AXIS_HAS_STEALTHCHOP(X)
          const bool chop_x = stepperX.get_stored_stealthChop();
        #else
          constexpr bool chop_x = false;
        #endif
        #if AXIS_HAS_STEALTHCHOP(Y)
          const bool chop_y = stepperY.get_stored_stealthChop();
        #else
          constexpr bool chop_y = false;
        #endif
        #if AXIS_HAS_STEALTHCHOP(Z)
          const bool chop_z = stepperZ.get_stored_stealthChop();
        #else
          constexpr bool chop_z = false;
        #endif
        #if AXIS_HAS_STEALTHCHOP(I)
          const bool chop_i = stepperI.get_stealthChop_status();
        #else
          constexpr bool chop_i = false;
        #endif
        #if AXIS_HAS_STEALTHCHOP(J)
          const bool chop_j = stepperJ.get_stealthChop_status();
        #else
          constexpr bool chop_j = false;
        #endif
        #if AXIS_HAS_STEALTHCHOP(K)
          const bool chop_k = stepperK.get_stealthChop_status();
        #else
          constexpr bool chop_k = false;
        #endif

        if (chop_x || chop_y || chop_z || chop_i || chop_j || chop_k) {
          say_M569(forReplay);
          if (chop_x) SERIAL_ECHOPGM_P(SP_X_STR);
          if (chop_y) SERIAL_ECHOPGM_P(SP_Y_STR);
          if (chop_z) SERIAL_ECHOPGM_P(SP_Z_STR);
          if (chop_i) SERIAL_ECHOPGM_P(SP_I_STR);
          if (chop_j) SERIAL_ECHOPGM_P(SP_J_STR);
          if (chop_k) SERIAL_ECHOPGM_P(SP_K_STR);
          SERIAL_EOL();
        }

        #if AXIS_HAS_STEALTHCHOP(X2)
          const bool chop_x2 = stepperX2.get_stored_stealthChop();
        #else
          constexpr bool chop_x2 = false;
        #endif
        #if AXIS_HAS_STEALTHCHOP(Y2)
          const bool chop_y2 = stepperY2.get_stored_stealthChop();
        #else
          constexpr bool chop_y2 = false;
        #endif
        #if AXIS_HAS_STEALTHCHOP(Z2)
          const bool chop_z2 = stepperZ2.get_stored_stealthChop();
        #else
          constexpr bool chop_z2 = false;
        #endif

        if (chop_x2 || chop_y2 || chop_z2) {
          say_M569(forReplay, PSTR("I1"));
          if (chop_x2) SERIAL_ECHOPGM_P(SP_X_STR);
          if (chop_y2) SERIAL_ECHOPGM_P(SP_Y_STR);
          if (chop_z2) SERIAL_ECHOPGM_P(SP_Z_STR);
          SERIAL_EOL();
        }

        #if AXIS_HAS_STEALTHCHOP(Z3)
          if (stepperZ3.get_stored_stealthChop()) { say_M569(forReplay, PSTR("I2 Z"), true); }
        #endif

        #if AXIS_HAS_STEALTHCHOP(Z4)
          if (stepperZ4.get_stored_stealthChop()) { say_M569(forReplay, PSTR("I3 Z"), true); }
        #endif

        #if AXIS_HAS_STEALTHCHOP(I)
          if (stepperI.get_stealthChop_status()) { say_M569(forReplay, SP_I_STR, true); }
        #endif
        #if AXIS_HAS_STEALTHCHOP(J)
          if (stepperJ.get_stealthChop_status()) { say_M569(forReplay, SP_J_STR, true); }
        #endif
        #if AXIS_HAS_STEALTHCHOP(K)
          if (stepperK.get_stealthChop_status()) { say_M569(forReplay, SP_K_STR, true); }
        #endif

        #if AXIS_HAS_STEALTHCHOP(E0)
          if (stepperE0.get_stored_stealthChop()) { say_M569(forReplay, PSTR("T0 E"), true); }
        #endif
        #if AXIS_HAS_STEALTHCHOP(E1)
          if (stepperE1.get_stored_stealthChop()) { say_M569(forReplay, PSTR("T1 E"), true); }
        #endif
        #if AXIS_HAS_STEALTHCHOP(E2)
          if (stepperE2.get_stored_stealthChop()) { say_M569(forReplay, PSTR("T2 E"), true); }
        #endif
        #if AXIS_HAS_STEALTHCHOP(E3)
          if (stepperE3.get_stored_stealthChop()) { say_M569(forReplay, PSTR("T3 E"), true); }
        #endif
        #if AXIS_HAS_STEALTHCHOP(E4)
          if (stepperE4.get_stored_stealthChop()) { say_M569(forReplay, PSTR("T4 E"), true); }
        #endif
        #if AXIS_HAS_STEALTHCHOP(E5)
          if (stepperE5.get_stored_stealthChop()) { say_M569(forReplay, PSTR("T5 E"), true); }
        #endif
        #if AXIS_HAS_STEALTHCHOP(E6)
          if (stepperE6.get_stored_stealthChop()) { say_M569(forReplay, PSTR("T6 E"), true); }
        #endif
        #if AXIS_HAS_STEALTHCHOP(E7)
          if (stepperE7.get_stored_stealthChop()) { say_M569(forReplay, PSTR("T7 E"), true); }
        #endif

      #endif // HAS_STEALTHCHOP

    #endif // HAS_TRINAMIC_CONFIG

    /**
     * Linear Advance
     */
    #if ENABLED(LIN_ADVANCE)
      CONFIG_ECHO_HEADING("Linear Advance:");
      #if EXTRUDERS < 2
        CONFIG_ECHO_MSG("  M900 K", planner.extruder_advance_K[0]);
      #else
        LOOP_L_N(i, EXTRUDERS)
          CONFIG_ECHO_MSG("  M900 T", i, " K", planner.extruder_advance_K[i]);
      #endif
    #endif

    #if EITHER(HAS_MOTOR_CURRENT_SPI, HAS_MOTOR_CURRENT_PWM)
      CONFIG_ECHO_HEADING("Stepper motor currents:");
      CONFIG_ECHO_START();
      #if HAS_MOTOR_CURRENT_PWM
        SERIAL_ECHOLNPAIR_P(                                   // PWM-based has 3 values:
            PSTR("  M907 X"), stepper.motor_current_setting[0] // X and Y
                  , SP_Z_STR, stepper.motor_current_setting[1] // Z
                  , SP_E_STR, stepper.motor_current_setting[2] // E
        );
      #elif HAS_MOTOR_CURRENT_SPI
        SERIAL_ECHOPGM("  M907");                              // SPI-based has 5 values:
        LOOP_NUM_AXIS(q) {                                     // X Y Z (I J K) E (map to X Y Z (I J K) E0 by default)
          SERIAL_CHAR(' ', axis_codes[q]);
          SERIAL_ECHO(stepper.motor_current_setting[q]);
        }
        SERIAL_CHAR(' ', 'B');                                 // B (maps to E1 by default)
        SERIAL_ECHOLN(stepper.motor_current_setting[4]);
      #endif
    #elif ENABLED(HAS_MOTOR_CURRENT_I2C)                       // i2c-based has any number of values
      // Values sent over i2c are not stored.
      // Indexes map directly to drivers, not axes.
    #elif ENABLED(HAS_MOTOR_CURRENT_DAC)                       // DAC-based has 4 values, for X Y Z (I J K) E
      // Values sent over i2c are not stored. Uses indirect mapping.
    #endif

    /**
     * Advanced Pause filament load & unload lengths
     */
    #if ENABLED(ADVANCED_PAUSE_FEATURE)
      CONFIG_ECHO_HEADING("Filament load/unload lengths:");
      #if EXTRUDERS == 1
        say_M603(forReplay);
        SERIAL_ECHOLNPAIR("L", LINEAR_UNIT(fc_settings[0].load_length), " U", LINEAR_UNIT(fc_settings[0].unload_length));
      #else
        #define _ECHO_603(N) do{ say_M603(forReplay); SERIAL_ECHOLNPAIR("T" STRINGIFY(N) " L", LINEAR_UNIT(fc_settings[N].load_length), " U", LINEAR_UNIT(fc_settings[N].unload_length)); }while(0);
        REPEAT(EXTRUDERS, _ECHO_603)
      #endif
    #endif

    #if HAS_MULTI_EXTRUDER
      CONFIG_ECHO_HEADING("Tool-changing:");
      CONFIG_ECHO_START();
      M217_report(true);
    #endif

    #if ENABLED(BACKLASH_GCODE)
      CONFIG_ECHO_HEADING("Backlash compensation:");
      CONFIG_ECHO_START();
      SERIAL_ECHOLNPAIR_P(
          PSTR("  M425 F"), backlash.get_correction()
        , SP_X_STR, LINEAR_UNIT(backlash.distance_mm.x)
        , SP_Y_STR, LINEAR_UNIT(backlash.distance_mm.y)
        , SP_Z_STR, LINEAR_UNIT(backlash.distance_mm.z)
        #if LINEAR_AXES >= 4
          , SP_I_STR, LINEAR_UNIT(backlash.distance_mm.i)
          #if LINEAR_AXES >= 5
            , SP_J_STR, LINEAR_UNIT(backlash.distance_mm.j)
            #if LINEAR_AXES >= 6
              , SP_K_STR, LINEAR_UNIT(backlash.distance_mm.k)
            #endif
          #endif
        #endif
        #ifdef BACKLASH_SMOOTHING_MM
          , PSTR(" S"), LINEAR_UNIT(backlash.smoothing_mm)
        #endif
      );
    #endif

    #if HAS_FILAMENT_SENSOR
      CONFIG_ECHO_HEADING("Filament runout sensor:");
      CONFIG_ECHO_MSG(
        "  M412 S", runout.enabled
        #if HAS_FILAMENT_RUNOUT_DISTANCE
          , " D", LINEAR_UNIT(runout.runout_distance())
        #endif
      );
    #endif

    #if HAS_ETHERNET
      CONFIG_ECHO_HEADING("Ethernet:");
      if (!forReplay) { CONFIG_ECHO_START(); ETH0_report(); }
      CONFIG_ECHO_START(); SERIAL_ECHO_SP(2); MAC_report();
      CONFIG_ECHO_START(); SERIAL_ECHO_SP(2); M552_report();
      CONFIG_ECHO_START(); SERIAL_ECHO_SP(2); M553_report();
      CONFIG_ECHO_START(); SERIAL_ECHO_SP(2); M554_report();
    #endif

    #if HAS_MULTI_LANGUAGE
      CONFIG_ECHO_HEADING("UI Language:");
      SERIAL_ECHO_MSG("  M414 S", ui.language);
    #endif
  }

#endif // !DISABLE_M503

#pragma pack(pop)<|MERGE_RESOLUTION|>--- conflicted
+++ resolved
@@ -36,11 +36,7 @@
  */
 
 // Change EEPROM version if the structure changes
-<<<<<<< HEAD
-#define EEPROM_VERSION "V91"
-=======
 #define EEPROM_VERSION "V83"
->>>>>>> 04b83d50
 #define EEPROM_OFFSET 100
 
 // Check the integrity of data offsets.
@@ -180,11 +176,6 @@
 static const float     _DASU[] PROGMEM = DEFAULT_AXIS_STEPS_PER_UNIT;
 static const feedRate_t _DMF[] PROGMEM = DEFAULT_MAX_FEEDRATE;
 
-<<<<<<< HEAD
-extern const char SP_X_STR[], SP_Y_STR[], SP_Z_STR[], SP_I_STR[], SP_J_STR[], SP_K_STR[], SP_E_STR[];
-
-=======
->>>>>>> 04b83d50
 /**
  * Current EEPROM Layout
  *
