/**
 * Marlin 3D Printer Firmware
 * Copyright (c) 2020 MarlinFirmware [https://github.com/MarlinFirmware/Marlin]
 *
 * Based on Sprinter and grbl.
 * Copyright (c) 2011 Camiel Gubbels / Erik van der Zalm
 *
 * This program is free software: you can redistribute it and/or modify
 * it under the terms of the GNU General Public License as published by
 * the Free Software Foundation, either version 3 of the License, or
 * (at your option) any later version.
 *
 * This program is distributed in the hope that it will be useful,
 * but WITHOUT ANY WARRANTY; without even the implied warranty of
 * MERCHANTABILITY or FITNESS FOR A PARTICULAR PURPOSE.  See the
 * GNU General Public License for more details.
 *
 * You should have received a copy of the GNU General Public License
 * along with this program.  If not, see <https://www.gnu.org/licenses/>.
 *
 */
#pragma once

/**
 * motion.h
 *
 * High-level motion commands to feed the planner
 * Some of these methods may migrate to the planner class.
 */

#include "../inc/MarlinConfig.h"

#if IS_SCARA
  #include "scara.h"
#endif

// Error margin to work around float imprecision
constexpr float fslop = 0.0001;

extern bool relative_mode;

extern xyze_pos_t current_position,  // High-level current tool position
                  destination;       // Destination for a move

// G60/G61 Position Save and Return
#if SAVED_POSITIONS
<<<<<<< HEAD
  extern uint8_t saved_slots[(SAVED_POSITIONS + 7) >> 3]; // TODO: Add support for LINEAR_AXES >= 4. Maybe >> LINEAR_AXES
  extern xyz_pos_t stored_position[SAVED_POSITIONS];
=======
  extern uint8_t saved_slots[(SAVED_POSITIONS + 7) >> 3];
  extern xyze_pos_t stored_position[SAVED_POSITIONS];
>>>>>>> 75dadcc6
#endif

// Scratch space for a cartesian result
extern xyz_pos_t cartes;

// Until kinematics.cpp is created, declare this here
#if IS_KINEMATIC
  extern abc_pos_t delta;
#endif

#if HAS_ABL_NOT_UBL
  extern feedRate_t xy_probe_feedrate_mm_s;
  #define XY_PROBE_FEEDRATE_MM_S xy_probe_feedrate_mm_s
#elif defined(XY_PROBE_FEEDRATE)
  #define XY_PROBE_FEEDRATE_MM_S MMM_TO_MMS(XY_PROBE_FEEDRATE)
#else
  #define XY_PROBE_FEEDRATE_MM_S PLANNER_XY_FEEDRATE()
#endif

#if HAS_BED_PROBE
  constexpr feedRate_t z_probe_fast_mm_s = MMM_TO_MMS(Z_PROBE_FEEDRATE_FAST);
#endif

/**
 * Feed rates are often configured with mm/m
 * but the planner and stepper like mm/s units.
 */
constexpr xyz_feedrate_t homing_feedrate_mm_m = HOMING_FEEDRATE_MM_M;
FORCE_INLINE feedRate_t homing_feedrate(const AxisEnum a) {
  float v;
  #if ENABLED(DELTA)
    v = homing_feedrate_mm_m.z;
  #else
    switch (a) {
      case X_AXIS: v = homing_feedrate_mm_m.x; break;
      case Y_AXIS: v = homing_feedrate_mm_m.y; break;
      #if LINEAR_AXES >= 4
        case I_AXIS: v = homing_feedrate_mm_m.i; break;
      #endif
      #if LINEAR_AXES >= 5
        case J_AXIS: v = homing_feedrate_mm_m.j; break;
      #endif
      #if LINEAR_AXES >= 6
        case K_AXIS: v = homing_feedrate_mm_m.k; break;
      #endif
      case Z_AXIS:
          default: v = homing_feedrate_mm_m.z;
    }
  #endif
  return MMM_TO_MMS(v);
}

feedRate_t get_homing_bump_feedrate(const AxisEnum axis);

/**
 * The default feedrate for many moves, set by the most recent move
 */
extern feedRate_t feedrate_mm_s;

/**
 * Feedrate scaling is applied to all G0/G1, G2/G3, and G5 moves
 */
extern int16_t feedrate_percentage;
#define MMS_SCALED(V) ((V) * 0.01f * feedrate_percentage)

// The active extruder (tool). Set with T<extruder> command.
#if HAS_MULTI_EXTRUDER
  extern uint8_t active_extruder;
#else
  constexpr uint8_t active_extruder = 0;
#endif

#if ENABLED(LCD_SHOW_E_TOTAL)
  extern float e_move_accumulator;
#endif

#ifdef __IMXRT1062__
  #define DEFS_PROGMEM
#else
  #define DEFS_PROGMEM PROGMEM
#endif

inline float pgm_read_any(const float *p)   { return TERN(__IMXRT1062__, *p, pgm_read_float(p)); }
inline int8_t pgm_read_any(const int8_t *p) { return TERN(__IMXRT1062__, *p, pgm_read_byte(p)); }

#define XYZ_DEFS(T, NAME, OPT) \
  inline T NAME(const AxisEnum axis) { \
      static const XYZval<T> NAME##_P DEFS_PROGMEM = ARRAY_N(LINEAR_AXES, X_##OPT, Y_##OPT, Z_##OPT, I_##OPT, J_##OPT, K_##OPT); \
    return pgm_read_any(&NAME##_P[axis]); \
  }
XYZ_DEFS(float, base_min_pos,   MIN_POS);
XYZ_DEFS(float, base_max_pos,   MAX_POS);
XYZ_DEFS(float, base_home_pos,  HOME_POS);
XYZ_DEFS(float, max_length,     MAX_LENGTH);
XYZ_DEFS(int8_t, home_dir, HOME_DIR);

inline float home_bump_mm(const AxisEnum axis) {
  static const xyz_pos_t home_bump_mm_P DEFS_PROGMEM = HOMING_BUMP_MM;
  return pgm_read_any(&home_bump_mm_P[axis]);
}

#if HAS_WORKSPACE_OFFSET
  void update_workspace_offset(const AxisEnum axis);
#else
  inline void update_workspace_offset(const AxisEnum) {}
#endif

#if HAS_HOTEND_OFFSET
  extern xyz_pos_t hotend_offset[HOTENDS];
  void reset_hotend_offsets();
#elif HOTENDS
  constexpr xyz_pos_t hotend_offset[HOTENDS] = { { 0 } };
#else
  constexpr xyz_pos_t hotend_offset[1] = { { 0 } };
#endif

#if HAS_SOFTWARE_ENDSTOPS

  typedef struct {
    bool _enabled, _loose;
    bool enabled() { return _enabled && !_loose; }

    xyz_pos_t min, max;
    void get_manual_axis_limits(const AxisEnum axis, float &amin, float &amax) {
      amin = -100000; amax = 100000; // "No limits"
      #if HAS_SOFTWARE_ENDSTOPS
        if (enabled()) switch (axis) {
          case X_AXIS:
            TERN_(MIN_SOFTWARE_ENDSTOP_X, amin = min.x);
            TERN_(MAX_SOFTWARE_ENDSTOP_X, amax = max.x);
            break;
          case Y_AXIS:
            TERN_(MIN_SOFTWARE_ENDSTOP_Y, amin = min.y);
            TERN_(MAX_SOFTWARE_ENDSTOP_Y, amax = max.y);
            break;
          case Z_AXIS:
            TERN_(MIN_SOFTWARE_ENDSTOP_Z, amin = min.z);
            TERN_(MAX_SOFTWARE_ENDSTOP_Z, amax = max.z);
          #if LINEAR_AXES >= 4 // TODO (DerAndere): Test for LINEAR_AXES >= 4
            case I_AXIS:
              TERN_(MIN_SOFTWARE_ENDSTOP_I, amin = min.i);
              TERN_(MIN_SOFTWARE_ENDSTOP_I, amax = max.i);
              break;
          #endif
          #if LINEAR_AXES >= 5
            case J_AXIS:
              TERN_(MIN_SOFTWARE_ENDSTOP_J, amin = min.j);
              TERN_(MIN_SOFTWARE_ENDSTOP_J, amax = max.j);
              break;
          #endif
          #if LINEAR_AXES >= 6
            case K_AXIS:
              TERN_(MIN_SOFTWARE_ENDSTOP_K, amin = min.k);
              TERN_(MIN_SOFTWARE_ENDSTOP_K, amax = max.k);
              break;
          #endif
          default: break;
        }
      #endif
    }
  } soft_endstops_t;

  extern soft_endstops_t soft_endstop;
  void apply_motion_limits(xyz_pos_t &target);
  void update_software_endstops(const AxisEnum axis
    #if HAS_HOTEND_OFFSET
      , const uint8_t old_tool_index=0, const uint8_t new_tool_index=0
    #endif
  );
  #define SET_SOFT_ENDSTOP_LOOSE(loose) (soft_endstop._loose = loose)

#else // !HAS_SOFTWARE_ENDSTOPS

  typedef struct {
    bool enabled() { return false; }
    void get_manual_axis_limits(const AxisEnum axis, float &amin, float &amax) {
      // No limits
      amin = current_position[axis] - 1000;
      amax = current_position[axis] + 1000;
    }
  } soft_endstops_t;
  extern soft_endstops_t soft_endstop;
  #define apply_motion_limits(V)        NOOP
  #define update_software_endstops(...) NOOP
  #define SET_SOFT_ENDSTOP_LOOSE(V)     NOOP

#endif // !HAS_SOFTWARE_ENDSTOPS

void report_real_position();
void report_current_position();
void report_current_position_projected();

#if EITHER(FULL_REPORT_TO_HOST_FEATURE, REALTIME_REPORTING_COMMANDS)
  #define HAS_GRBL_STATE 1
  /**
   * Machine states for GRBL or TinyG
   */
  enum M_StateEnum : uint8_t {
    M_INIT = 0, //  0 machine is initializing
    M_RESET,    //  1 machine is ready for use
    M_ALARM,    //  2 machine is in alarm state (soft shut down)
    M_IDLE,     //  3 program stop or no more blocks (M0, M1, M60)
    M_END,      //  4 program end via M2, M30
    M_RUNNING,  //  5 motion is running
    M_HOLD,     //  6 motion is holding
    M_PROBE,    //  7 probe cycle active
    M_CYCLING,  //  8 machine is running (cycling)
    M_HOMING,   //  9 machine is homing
    M_JOGGING,  // 10 machine is jogging
    M_ERROR     // 11 machine is in hard alarm state (shut down)
  };
  extern M_StateEnum M_State_grbl;
  M_StateEnum grbl_state_for_marlin_state();
  void report_current_grblstate_moving();
  void report_current_position_moving();

  #if ENABLED(FULL_REPORT_TO_HOST_FEATURE)
    inline void set_and_report_grblstate(const M_StateEnum state) {
      M_State_grbl = state;
      report_current_grblstate_moving();
    }
  #endif

  #if ENABLED(REALTIME_REPORTING_COMMANDS)
    void quickpause_stepper();
    void quickresume_stepper();
  #endif
#endif

void get_cartesian_from_steppers();
void set_current_from_steppers_for_axis(const AxisEnum axis);

void quickstop_stepper();

/**
 * Set the planner/stepper positions directly from current_position with
 * no kinematic translation. Used for homing axes and cartesian/core syncing.
 */
void sync_plan_position();
void sync_plan_position_e();

/**
 * Move the planner to the current position from wherever it last moved
 * (or from wherever it has been told it is located).
 */
void line_to_current_position(const_feedRate_t fr_mm_s=feedrate_mm_s);

#if EXTRUDERS
  void unscaled_e_move(const_float_t length, const_feedRate_t fr_mm_s);
#endif

void prepare_line_to_destination();

void _internal_move_to_destination(const_feedRate_t fr_mm_s=0.0f
  #if IS_KINEMATIC
    , const bool is_fast=false
  #endif
);

inline void prepare_internal_move_to_destination(const_feedRate_t fr_mm_s=0.0f) {
  _internal_move_to_destination(fr_mm_s);
}

#if IS_KINEMATIC
  void prepare_fast_move_to_destination(const_feedRate_t scaled_fr_mm_s=MMS_SCALED(feedrate_mm_s));

  inline void prepare_internal_fast_move_to_destination(const_feedRate_t fr_mm_s=0.0f) {
    _internal_move_to_destination(fr_mm_s, true);
  }
#endif

/**
 * Blocking movement and shorthand functions
 */
void do_blocking_move_to(
  LIST_N(LINEAR_AXES, const float rx, const float ry, const float rz, const float ri, const float rj, const float rk),
  const_feedRate_t fr_mm_s=0.0f
);
void do_blocking_move_to(const xy_pos_t &raw, const_feedRate_t fr_mm_s=0.0f);
void do_blocking_move_to(const xyz_pos_t &raw, const_feedRate_t fr_mm_s=0.0f);
void do_blocking_move_to(const xyze_pos_t &raw, const_feedRate_t fr_mm_s=0.0f);

void do_blocking_move_to_x(const_float_t rx, const_feedRate_t fr_mm_s=0.0f);
void do_blocking_move_to_y(const_float_t ry, const_feedRate_t fr_mm_s=0.0f);
void do_blocking_move_to_z(const_float_t rz, const_feedRate_t fr_mm_s=0.0f);
#if LINEAR_AXES >= 4
  void do_blocking_move_to_i(const_float_t ri, const_feedRate_t fr_mm_s=0.0f);
  void do_blocking_move_to_xyz_i(const xyze_pos_t &raw, const_float_t i, const_feedRate_t fr_mm_s=0.0f);
#endif
#if LINEAR_AXES >= 5
  void do_blocking_move_to_j(const_float_t rj, const_feedRate_t fr_mm_s=0.0f);
  void do_blocking_move_to_xyzi_j(const xyze_pos_t &raw, const_float_t j, const_feedRate_t fr_mm_s=0.0f);
#endif
#if LINEAR_AXES >= 6
  void do_blocking_move_to_k(const_float_t rk, const_feedRate_t fr_mm_s=0.0f);
  void do_blocking_move_to_xyzij_k(const xyze_pos_t &raw, const_float_t k, const_feedRate_t fr_mm_s=0.0f);
#endif
void do_blocking_move_to_xy(const_float_t rx, const_float_t ry, const_feedRate_t fr_mm_s=0.0f);
void do_blocking_move_to_xy(const xy_pos_t &raw, const_feedRate_t fr_mm_s=0.0f);
FORCE_INLINE void do_blocking_move_to_xy(const xyz_pos_t &raw, const_feedRate_t fr_mm_s=0.0f)  { do_blocking_move_to_xy(xy_pos_t(raw), fr_mm_s); }
FORCE_INLINE void do_blocking_move_to_xy(const xyze_pos_t &raw, const_feedRate_t fr_mm_s=0.0f) { do_blocking_move_to_xy(xy_pos_t(raw), fr_mm_s); }

void do_blocking_move_to_xy_z(const xy_pos_t &raw, const_float_t z, const_feedRate_t fr_mm_s=0.0f);
FORCE_INLINE void do_blocking_move_to_xy_z(const xyz_pos_t &raw, const_float_t z, const_feedRate_t fr_mm_s=0.0f)  { do_blocking_move_to_xy_z(xy_pos_t(raw), z, fr_mm_s); }
FORCE_INLINE void do_blocking_move_to_xy_z(const xyze_pos_t &raw, const_float_t z, const_feedRate_t fr_mm_s=0.0f) { do_blocking_move_to_xy_z(xy_pos_t(raw), z, fr_mm_s); }

void remember_feedrate_and_scaling();
void remember_feedrate_scaling_off();
void restore_feedrate_and_scaling();

void do_z_clearance(const_float_t zclear, const bool lower_allowed=false);

/**
 * Homing and Trusted Axes
 */
constexpr uint8_t xyz_bits = _BV(X_AXIS) | _BV(Y_AXIS) | _BV(Z_AXIS);

#define LINEAR_AXIS_MASK (_BV(LINEAR_AXES)-1)
void set_axis_is_at_home(const AxisEnum axis);

#if HAS_ENDSTOPS
  /**
   * axis_homed
   *   Flags that each linear axis was homed.
   *   XYZ on cartesian, ABC on delta, ABZ on SCARA.
   *
   * axis_trusted
   *   Flags that the position is trusted in each linear axis. Set when homed.
   *   Cleared whenever a stepper powers off, potentially losing its position.
   */
  extern uint8_t axis_homed, axis_trusted;
  void homeaxis(const AxisEnum axis);
  void set_axis_never_homed(const AxisEnum axis);
  uint8_t axes_should_home(uint8_t axis_bits=LINEAR_AXIS_MASK);
  bool homing_needed_error(uint8_t axis_bits=LINEAR_AXIS_MASK);
  FORCE_INLINE void set_axis_unhomed(const AxisEnum axis)   { CBI(axis_homed, axis); }
  FORCE_INLINE void set_axis_untrusted(const AxisEnum axis) { CBI(axis_trusted, axis); }
  FORCE_INLINE void set_all_unhomed()                       { axis_homed = axis_trusted = 0; }
  FORCE_INLINE void set_axis_homed(const AxisEnum axis)     { SBI(axis_homed, axis); }
  FORCE_INLINE void set_axis_trusted(const AxisEnum axis)   { SBI(axis_trusted, axis); }
  FORCE_INLINE void set_all_homed()                         { axis_homed = axis_trusted = xyz_bits; }
#else
  constexpr uint8_t axis_homed = xyz_bits, axis_trusted = xyz_bits; // Zero-endstop machines are always homed and trusted
  FORCE_INLINE void homeaxis(const AxisEnum axis)           {}
  FORCE_INLINE void set_axis_never_homed(const AxisEnum)    {}
  FORCE_INLINE uint8_t axes_should_home(uint8_t=LINEAR_AXIS_MASK)       { return false; }
  FORCE_INLINE bool homing_needed_error(uint8_t=LINEAR_AXIS_MASK)       { return false; }
  FORCE_INLINE void set_axis_unhomed(const AxisEnum axis)   {}
  FORCE_INLINE void set_axis_untrusted(const AxisEnum axis) {}
  FORCE_INLINE void set_all_unhomed()                       {}
  FORCE_INLINE void set_axis_homed(const AxisEnum axis)     {}
  FORCE_INLINE void set_axis_trusted(const AxisEnum axis)   {}
  FORCE_INLINE void set_all_homed()                         {}
#endif

FORCE_INLINE bool axis_was_homed(const AxisEnum axis)       { return TEST(axis_homed, axis); }
FORCE_INLINE bool axis_is_trusted(const AxisEnum axis)      { return TEST(axis_trusted, axis); }
FORCE_INLINE bool axis_should_home(const AxisEnum axis)     { return (axes_should_home() & _BV(axis)) != 0; }
FORCE_INLINE bool no_axes_homed()                           { return !axis_homed; }
FORCE_INLINE bool all_axes_homed()                          { return xyz_bits == (axis_homed & xyz_bits); }
FORCE_INLINE bool homing_needed()                           { return !all_axes_homed(); }
FORCE_INLINE bool all_axes_trusted()                        { return xyz_bits == (axis_trusted & xyz_bits); }

#if ENABLED(NO_MOTION_BEFORE_HOMING)
  #define MOTION_CONDITIONS (IsRunning() && !homing_needed_error())
#else
  #define MOTION_CONDITIONS IsRunning()
#endif

#define BABYSTEP_ALLOWED() ((ENABLED(BABYSTEP_WITHOUT_HOMING) || all_axes_trusted()) && (ENABLED(BABYSTEP_ALWAYS_AVAILABLE) || printer_busy()))

/**
 * Workspace offsets
 */
#if HAS_HOME_OFFSET || HAS_POSITION_SHIFT
  #if HAS_HOME_OFFSET
    extern xyz_pos_t home_offset;
  #endif
  #if HAS_POSITION_SHIFT
    extern xyz_pos_t position_shift;
  #endif
  #if HAS_HOME_OFFSET && HAS_POSITION_SHIFT
    extern xyz_pos_t workspace_offset;
    #define _WS workspace_offset
  #elif HAS_HOME_OFFSET
    #define _WS home_offset
  #else
    #define _WS position_shift
  #endif
  #define NATIVE_TO_LOGICAL(POS, AXIS) ((POS) + _WS[AXIS])
  #define LOGICAL_TO_NATIVE(POS, AXIS) ((POS) - _WS[AXIS])
  FORCE_INLINE void toLogical(xy_pos_t &raw)   { raw += _WS; }
  FORCE_INLINE void toLogical(xyz_pos_t &raw)  { raw += _WS; }
  FORCE_INLINE void toLogical(xyze_pos_t &raw) { raw += _WS; }
  FORCE_INLINE void toNative(xy_pos_t &raw)    { raw -= _WS; }
  FORCE_INLINE void toNative(xyz_pos_t &raw)   { raw -= _WS; }
  FORCE_INLINE void toNative(xyze_pos_t &raw)  { raw -= _WS; }
#else
  #define NATIVE_TO_LOGICAL(POS, AXIS) (POS)
  #define LOGICAL_TO_NATIVE(POS, AXIS) (POS)
  FORCE_INLINE void toLogical(xy_pos_t&)   {}
  FORCE_INLINE void toLogical(xyz_pos_t&)  {}
  FORCE_INLINE void toLogical(xyze_pos_t&) {}
  FORCE_INLINE void toNative(xy_pos_t&)    {}
  FORCE_INLINE void toNative(xyz_pos_t&)   {}
  FORCE_INLINE void toNative(xyze_pos_t&)  {}
#endif
#define LOGICAL_X_POSITION(POS) NATIVE_TO_LOGICAL(POS, X_AXIS)
#define LOGICAL_Y_POSITION(POS) NATIVE_TO_LOGICAL(POS, Y_AXIS)
#define LOGICAL_Z_POSITION(POS) NATIVE_TO_LOGICAL(POS, Z_AXIS)
#define RAW_X_POSITION(POS)     LOGICAL_TO_NATIVE(POS, X_AXIS)
#define RAW_Y_POSITION(POS)     LOGICAL_TO_NATIVE(POS, Y_AXIS)
#define RAW_Z_POSITION(POS)     LOGICAL_TO_NATIVE(POS, Z_AXIS)

#if LINEAR_AXES >= 4
  #define LOGICAL_I_POSITION(POS) NATIVE_TO_LOGICAL(POS, I_AXIS)
  #define RAW_I_POSITION(POS)     LOGICAL_TO_NATIVE(POS, I_AXIS)
#endif
#if LINEAR_AXES >= 5
  #define LOGICAL_J_POSITION(POS) NATIVE_TO_LOGICAL(POS, J_AXIS)
  #define RAW_J_POSITION(POS)     LOGICAL_TO_NATIVE(POS, J_AXIS)
#endif
#if LINEAR_AXES >= 6
  #define LOGICAL_K_POSITION(POS) NATIVE_TO_LOGICAL(POS, K_AXIS)
  #define RAW_K_POSITION(POS)     LOGICAL_TO_NATIVE(POS, K_AXIS)
#endif

/**
 * position_is_reachable family of functions
 */
#if IS_KINEMATIC // (DELTA or SCARA)

  #if HAS_SCARA_OFFSET
    extern abc_pos_t scara_home_offset; // A and B angular offsets, Z mm offset
  #endif

  // Return true if the given point is within the printable area
  inline bool position_is_reachable(const_float_t rx, const_float_t ry, const float inset=0) {
    #if ENABLED(DELTA)

      return HYPOT2(rx, ry) <= sq(DELTA_PRINTABLE_RADIUS - inset + fslop);

    #elif ENABLED(AXEL_TPARA)

      const float R2 = HYPOT2(rx - TPARA_OFFSET_X, ry - TPARA_OFFSET_Y);
      return (
        R2 <= sq(L1 + L2) - inset
        #if MIDDLE_DEAD_ZONE_R > 0
          && R2 >= sq(float(MIDDLE_DEAD_ZONE_R))
        #endif
      );

    #elif IS_SCARA

      const float R2 = HYPOT2(rx - SCARA_OFFSET_X, ry - SCARA_OFFSET_Y);
      return (
        R2 <= sq(L1 + L2) - inset
        #if MIDDLE_DEAD_ZONE_R > 0
          && R2 >= sq(float(MIDDLE_DEAD_ZONE_R))
        #endif
      );

    #endif
  }

  inline bool position_is_reachable(const xy_pos_t &pos, const float inset=0) {
    return position_is_reachable(pos.x, pos.y, inset);
  }

#else // CARTESIAN

  // Return true if the given position is within the machine bounds.
  inline bool position_is_reachable(const_float_t rx, const_float_t ry) {
    if (!COORDINATE_OKAY(ry, Y_MIN_POS - fslop, Y_MAX_POS + fslop)) return false;
    #if ENABLED(DUAL_X_CARRIAGE)
      if (active_extruder)
        return COORDINATE_OKAY(rx, X2_MIN_POS - fslop, X2_MAX_POS + fslop);
      else
        return COORDINATE_OKAY(rx, X1_MIN_POS - fslop, X1_MAX_POS + fslop);
    #else
      return COORDINATE_OKAY(rx, X_MIN_POS - fslop, X_MAX_POS + fslop);
    #endif
  }
  inline bool position_is_reachable(const xy_pos_t &pos) { return position_is_reachable(pos.x, pos.y); }

#endif // CARTESIAN

/**
 * Duplication mode
 */
#if HAS_DUPLICATION_MODE
  extern bool extruder_duplication_enabled;       // Used in Dual X mode 2
#endif

/**
 * Dual X Carriage
 */
#if ENABLED(DUAL_X_CARRIAGE)

  enum DualXMode : char {
    DXC_FULL_CONTROL_MODE,
    DXC_AUTO_PARK_MODE,
    DXC_DUPLICATION_MODE,
    DXC_MIRRORED_MODE
  };

  extern DualXMode dual_x_carriage_mode;
  extern float inactive_extruder_x,                 // Used in mode 0 & 1
               duplicate_extruder_x_offset;         // Used in mode 2 & 3
  extern xyz_pos_t raised_parked_position;          // Used in mode 1
  extern bool active_extruder_parked;               // Used in mode 1, 2 & 3
  extern millis_t delayed_move_time;                // Used in mode 1
  extern celsius_t duplicate_extruder_temp_offset;  // Used in mode 2 & 3
  extern bool idex_mirrored_mode;                   // Used in mode 3

  FORCE_INLINE bool idex_is_duplicating() { return dual_x_carriage_mode >= DXC_DUPLICATION_MODE; }

  float x_home_pos(const uint8_t extruder);

  FORCE_INLINE int x_home_dir(const uint8_t extruder) { return extruder ? X2_HOME_DIR : X_HOME_DIR; }

  void set_duplication_enabled(const bool dupe, const int8_t tool_index=-1);
  void idex_set_mirrored_mode(const bool mirr);
  void idex_set_parked(const bool park=true);

#else

  #if ENABLED(MULTI_NOZZLE_DUPLICATION)
    extern uint8_t duplication_e_mask;
    enum DualXMode : char { DXC_DUPLICATION_MODE = 2 };
    FORCE_INLINE void set_duplication_enabled(const bool dupe) { extruder_duplication_enabled = dupe; }
  #endif

  FORCE_INLINE int x_home_dir(const uint8_t) { return X_HOME_DIR; }

#endif

#if HAS_M206_COMMAND
  void set_home_offset(const AxisEnum axis, const float v);
#endif

#if USE_SENSORLESS
  struct sensorless_t;
  sensorless_t start_sensorless_homing_per_axis(const AxisEnum axis);
  void end_sensorless_homing_per_axis(const AxisEnum axis, sensorless_t enable_stealth);
#endif<|MERGE_RESOLUTION|>--- conflicted
+++ resolved
@@ -44,13 +44,8 @@
 
 // G60/G61 Position Save and Return
 #if SAVED_POSITIONS
-<<<<<<< HEAD
-  extern uint8_t saved_slots[(SAVED_POSITIONS + 7) >> 3]; // TODO: Add support for LINEAR_AXES >= 4. Maybe >> LINEAR_AXES
-  extern xyz_pos_t stored_position[SAVED_POSITIONS];
-=======
-  extern uint8_t saved_slots[(SAVED_POSITIONS + 7) >> 3];
+  extern uint8_t saved_slots[(SAVED_POSITIONS + 7) >> 3]; // TODO: Add support for LINEAR_AXES >= 4
   extern xyze_pos_t stored_position[SAVED_POSITIONS];
->>>>>>> 75dadcc6
 #endif
 
 // Scratch space for a cartesian result
