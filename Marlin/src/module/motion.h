/**
 * Marlin 3D Printer Firmware
 * Copyright (c) 2020 MarlinFirmware [https://github.com/MarlinFirmware/Marlin]
 *
 * Based on Sprinter and grbl.
 * Copyright (c) 2011 Camiel Gubbels / Erik van der Zalm
 *
 * This program is free software: you can redistribute it and/or modify
 * it under the terms of the GNU General Public License as published by
 * the Free Software Foundation, either version 3 of the License, or
 * (at your option) any later version.
 *
 * This program is distributed in the hope that it will be useful,
 * but WITHOUT ANY WARRANTY; without even the implied warranty of
 * MERCHANTABILITY or FITNESS FOR A PARTICULAR PURPOSE.  See the
 * GNU General Public License for more details.
 *
 * You should have received a copy of the GNU General Public License
 * along with this program.  If not, see <https://www.gnu.org/licenses/>.
 *
 */
#pragma once

/**
 * motion.h
 *
 * High-level motion commands to feed the planner
 * Some of these methods may migrate to the planner class.
 */

#include "../inc/MarlinConfig.h"

#if IS_SCARA
  #include "scara.h"
#endif

// Error margin to work around float imprecision
constexpr float fslop = 0.0001;

extern bool relative_mode;

extern xyze_pos_t current_position,  // High-level current tool position
                  destination;       // Destination for a move

// G60/G61 Position Save and Return
#if SAVED_POSITIONS
  extern uint8_t saved_slots[(SAVED_POSITIONS + 7) >> 3]; // TODO: Add support for LINEAR_AXES >= 4. Maybe >> LINEAR_AXES
  extern xyz_pos_t stored_position[SAVED_POSITIONS];
#endif

// Scratch space for a cartesian result
extern xyz_pos_t cartes;

// Until kinematics.cpp is created, declare this here
#if IS_KINEMATIC
  extern abc_pos_t delta;
#endif

#if HAS_ABL_NOT_UBL
  extern feedRate_t xy_probe_feedrate_mm_s;
  #define XY_PROBE_FEEDRATE_MM_S xy_probe_feedrate_mm_s
#elif defined(XY_PROBE_FEEDRATE)
  #define XY_PROBE_FEEDRATE_MM_S MMM_TO_MMS(XY_PROBE_FEEDRATE)
#else
  #define XY_PROBE_FEEDRATE_MM_S PLANNER_XY_FEEDRATE()
#endif

constexpr feedRate_t z_probe_fast_mm_s = MMM_TO_MMS(Z_PROBE_FEEDRATE_FAST);

/**
 * Feed rates are often configured with mm/m
 * but the planner and stepper like mm/s units.
 */
constexpr xyz_feedrate_t homing_feedrate_mm_m = HOMING_FEEDRATE_MM_M;
FORCE_INLINE feedRate_t homing_feedrate(const AxisEnum a) {
  float v;
  #if ENABLED(DELTA)
    v = homing_feedrate_mm_m.z;
  #else
    switch (a) {
      case X_AXIS: v = homing_feedrate_mm_m.x; break;
      case Y_AXIS: v = homing_feedrate_mm_m.y; break;
      #if LINEAR_AXES >= 4
        case I_AXIS: v = homing_feedrate_mm_m.i; break;
      #endif
      #if LINEAR_AXES >= 5
        case J_AXIS: v = homing_feedrate_mm_m.j; break;
      #endif
      #if LINEAR_AXES >= 6
        case K_AXIS: v = homing_feedrate_mm_m.k; break;
      #endif
      case Z_AXIS:
          default: v = homing_feedrate_mm_m.z;
    }
  #endif
  return MMM_TO_MMS(v);
}

feedRate_t get_homing_bump_feedrate(const AxisEnum axis);

/**
 * The default feedrate for many moves, set by the most recent move
 */
extern feedRate_t feedrate_mm_s;

/**
 * Feedrate scaling is applied to all G0/G1, G2/G3, and G5 moves
 */
extern int16_t feedrate_percentage;
#define MMS_SCALED(V) ((V) * 0.01f * feedrate_percentage)

// The active extruder (tool). Set with T<extruder> command.
#if HAS_MULTI_EXTRUDER
  extern uint8_t active_extruder;
#else
  constexpr uint8_t active_extruder = 0;
#endif

#if ENABLED(LCD_SHOW_E_TOTAL)
  extern float e_move_accumulator;
#endif

#ifdef __IMXRT1062__
  #define DEFS_PROGMEM
#else
  #define DEFS_PROGMEM PROGMEM
#endif

inline float pgm_read_any(const float *p)   { return TERN(__IMXRT1062__, *p, pgm_read_float(p)); }
inline int8_t pgm_read_any(const int8_t *p) { return TERN(__IMXRT1062__, *p, pgm_read_byte(p)); }

#define XYZ_DEFS(T, NAME, OPT) \
  inline T NAME(const AxisEnum axis) { \
      static const XYZval<T> NAME##_P DEFS_PROGMEM = ARRAY_N(LINEAR_AXES, X_##OPT, Y_##OPT, Z_##OPT, I_##OPT, J_##OPT, K_##OPT); \
    return pgm_read_any(&NAME##_P[axis]); \
  }
XYZ_DEFS(float, base_min_pos,   MIN_POS);
XYZ_DEFS(float, base_max_pos,   MAX_POS);
XYZ_DEFS(float, base_home_pos,  HOME_POS);
XYZ_DEFS(float, max_length,     MAX_LENGTH);
XYZ_DEFS(int8_t, home_dir, HOME_DIR);

inline float home_bump_mm(const AxisEnum axis) {
  static const xyz_pos_t home_bump_mm_P DEFS_PROGMEM = HOMING_BUMP_MM;
  return pgm_read_any(&home_bump_mm_P[axis]);
}

#if HAS_WORKSPACE_OFFSET
  void update_workspace_offset(const AxisEnum axis);
#else
  inline void update_workspace_offset(const AxisEnum) {}
#endif

#if HAS_HOTEND_OFFSET
  extern xyz_pos_t hotend_offset[HOTENDS];
  void reset_hotend_offsets();
#elif HOTENDS
  constexpr xyz_pos_t hotend_offset[HOTENDS] = { { 0 } };
#else
  constexpr xyz_pos_t hotend_offset[1] = { { 0 } };
#endif

#if HAS_SOFTWARE_ENDSTOPS

  typedef struct {
    bool _enabled, _loose;
    bool enabled() { return _enabled && !_loose; }

    xyz_pos_t min, max;
    void get_manual_axis_limits(const AxisEnum axis, float &amin, float &amax) {
      amin = -100000; amax = 100000; // "No limits"
      #if HAS_SOFTWARE_ENDSTOPS
        if (enabled()) switch (axis) {
          case X_AXIS:
            TERN_(MIN_SOFTWARE_ENDSTOP_X, amin = min.x);
            TERN_(MAX_SOFTWARE_ENDSTOP_X, amax = max.x);
            break;
          case Y_AXIS:
            TERN_(MIN_SOFTWARE_ENDSTOP_Y, amin = min.y);
            TERN_(MAX_SOFTWARE_ENDSTOP_Y, amax = max.y);
            break;
          case Z_AXIS:
            TERN_(MIN_SOFTWARE_ENDSTOP_Z, amin = min.z);
            TERN_(MAX_SOFTWARE_ENDSTOP_Z, amax = max.z);
          #if LINEAR_AXES >= 4 // TODO (DerAndere): Test for LINEAR_AXES >= 4
            case I_AXIS:
              TERN_(MIN_SOFTWARE_ENDSTOP_I, amin = min.i);
              TERN_(MIN_SOFTWARE_ENDSTOP_I, amax = max.i);
              break;
          #endif
          #if LINEAR_AXES >= 5
            case J_AXIS:
              TERN_(MIN_SOFTWARE_ENDSTOP_J, amin = min.j);
              TERN_(MIN_SOFTWARE_ENDSTOP_J, amax = max.j);
              break;
          #endif
          #if LINEAR_AXES >= 6
            case K_AXIS:
              TERN_(MIN_SOFTWARE_ENDSTOP_K, amin = min.k);
              TERN_(MIN_SOFTWARE_ENDSTOP_K, amax = max.k);
              break;
          #endif
          default: break;
        }
      #endif
    }
  } soft_endstops_t;

  extern soft_endstops_t soft_endstop;
  void apply_motion_limits(xyz_pos_t &target);
  void update_software_endstops(const AxisEnum axis
    #if HAS_HOTEND_OFFSET
      , const uint8_t old_tool_index=0, const uint8_t new_tool_index=0
    #endif
  );
  #define SET_SOFT_ENDSTOP_LOOSE(loose) (soft_endstop._loose = loose)

#else // !HAS_SOFTWARE_ENDSTOPS

  typedef struct {
    bool enabled() { return false; }
    void get_manual_axis_limits(const AxisEnum axis, float &amin, float &amax) {
      // No limits
      amin = current_position[axis] - 1000;
      amax = current_position[axis] + 1000;
    }
  } soft_endstops_t;
  extern soft_endstops_t soft_endstop;
  #define apply_motion_limits(V)        NOOP
  #define update_software_endstops(...) NOOP
  #define SET_SOFT_ENDSTOP_LOOSE(V)     NOOP

#endif // !HAS_SOFTWARE_ENDSTOPS

void report_real_position();
void report_current_position();
void report_current_position_projected();

void get_cartesian_from_steppers();
void set_current_from_steppers_for_axis(const AxisEnum axis);

void quickstop_stepper();

/**
 * sync_plan_position
 *
 * Set the planner/stepper positions directly from current_position with
 * no kinematic translation. Used for homing axes and cartesian/core syncing.
 */
void sync_plan_position();
void sync_plan_position_e();

/**
 * Move the planner to the current position from wherever it last moved
 * (or from wherever it has been told it is located).
 */
void line_to_current_position(const feedRate_t &fr_mm_s=feedrate_mm_s);

#if EXTRUDERS
  void unscaled_e_move(const float &length, const feedRate_t &fr_mm_s);
#endif

void prepare_line_to_destination();

void _internal_move_to_destination(const feedRate_t &fr_mm_s=0.0f
  #if IS_KINEMATIC
    , const bool is_fast=false
  #endif
);

inline void prepare_internal_move_to_destination(const feedRate_t &fr_mm_s=0.0f) {
  _internal_move_to_destination(fr_mm_s);
}

#if IS_KINEMATIC
  void prepare_fast_move_to_destination(const feedRate_t &scaled_fr_mm_s=MMS_SCALED(feedrate_mm_s));

  inline void prepare_internal_fast_move_to_destination(const feedRate_t &fr_mm_s=0.0f) {
    _internal_move_to_destination(fr_mm_s, true);
  }
#endif

/**
 * Blocking movement and shorthand functions
 */
void do_blocking_move_to(
  LIST_N(LINEAR_AXES, const float rx, const float ry, const float rz, const float ri, const float rj, const float rk),
  const feedRate_t &fr_mm_s=0.0f
);
void do_blocking_move_to(const xy_pos_t &raw, const feedRate_t &fr_mm_s=0.0f);
void do_blocking_move_to(const xyz_pos_t &raw, const feedRate_t &fr_mm_s=0.0f);
void do_blocking_move_to(const xyze_pos_t &raw, const feedRate_t &fr_mm_s=0.0f);

void do_blocking_move_to_x(const float &rx, const feedRate_t &fr_mm_s=0.0f);
void do_blocking_move_to_y(const float &ry, const feedRate_t &fr_mm_s=0.0f);
void do_blocking_move_to_z(const float &rz, const feedRate_t &fr_mm_s=0.0f);
#if LINEAR_AXES >= 4
  void do_blocking_move_to_i(const float &ri, const feedRate_t &fr_mm_s=0.0f);
  void do_blocking_move_to_xyz_i(const xyze_pos_t &raw, const float &i, const feedRate_t &fr_mm_s=0.0f);
#endif
#if LINEAR_AXES >= 5
  void do_blocking_move_to_j(const float &rj, const feedRate_t &fr_mm_s=0.0f);
  void do_blocking_move_to_xyzi_j(const xyze_pos_t &raw, const float &j, const feedRate_t &fr_mm_s=0.0f);
#endif
#if LINEAR_AXES >= 6
  void do_blocking_move_to_k(const float &rk, const feedRate_t &fr_mm_s=0.0f);
  void do_blocking_move_to_xyzij_k(const xyze_pos_t &raw, const float &k, const feedRate_t &fr_mm_s=0.0f);
#endif
void do_blocking_move_to_xy(const float &rx, const float &ry, const feedRate_t &fr_mm_s=0.0f);
void do_blocking_move_to_xy(const xy_pos_t &raw, const feedRate_t &fr_mm_s=0.0f);
FORCE_INLINE void do_blocking_move_to_xy(const xyz_pos_t &raw, const feedRate_t &fr_mm_s=0.0f)  { do_blocking_move_to_xy(xy_pos_t(raw), fr_mm_s); }
FORCE_INLINE void do_blocking_move_to_xy(const xyze_pos_t &raw, const feedRate_t &fr_mm_s=0.0f) { do_blocking_move_to_xy(xy_pos_t(raw), fr_mm_s); }

void do_blocking_move_to_xy_z(const xy_pos_t &raw, const float &z, const feedRate_t &fr_mm_s=0.0f);
FORCE_INLINE void do_blocking_move_to_xy_z(const xyz_pos_t &raw, const float &z, const feedRate_t &fr_mm_s=0.0f)  { do_blocking_move_to_xy_z(xy_pos_t(raw), z, fr_mm_s); }
FORCE_INLINE void do_blocking_move_to_xy_z(const xyze_pos_t &raw, const float &z, const feedRate_t &fr_mm_s=0.0f) { do_blocking_move_to_xy_z(xy_pos_t(raw), z, fr_mm_s); }

void remember_feedrate_and_scaling();
void remember_feedrate_scaling_off();
void restore_feedrate_and_scaling();

void do_z_clearance(const float &zclear, const bool lower_allowed=false);

/**
 * Homing and Trusted Axes
 */
constexpr uint8_t xyz_bits = _BV(X_AXIS) | _BV(Y_AXIS) | _BV(Z_AXIS);

<<<<<<< HEAD
#define LINEAR_AXIS_MASK (_BV(LINEAR_AXES)-1)
void homeaxis(const AxisEnum axis);
void set_axis_is_at_home(const AxisEnum axis);
void set_axis_never_homed(const AxisEnum axis);
uint8_t axes_should_home(uint8_t axis_bits=LINEAR_AXIS_MASK);
bool homing_needed_error(uint8_t axis_bits=LINEAR_AXIS_MASK);

FORCE_INLINE bool axis_was_homed(const AxisEnum axis)     { return TEST(axis_homed, axis); }
FORCE_INLINE bool axis_is_trusted(const AxisEnum axis)    { return TEST(axis_trusted, axis); }
FORCE_INLINE bool axis_should_home(const AxisEnum axis)   { return (axes_should_home() & _BV(axis)) != 0; }
FORCE_INLINE bool no_axes_homed()                         { return !axis_homed; }
FORCE_INLINE bool all_axes_homed()                        { return xyz_bits == (axis_homed & xyz_bits); }
FORCE_INLINE bool homing_needed()                         { return !all_axes_homed(); }
FORCE_INLINE bool all_axes_trusted()                      { return xyz_bits == (axis_trusted & xyz_bits); }
FORCE_INLINE void set_axis_homed(const AxisEnum axis)     { SBI(axis_homed, axis); }
FORCE_INLINE void set_axis_unhomed(const AxisEnum axis)   { CBI(axis_homed, axis); }
FORCE_INLINE void set_axis_trusted(const AxisEnum axis)   { SBI(axis_trusted, axis); }
FORCE_INLINE void set_axis_untrusted(const AxisEnum axis) { CBI(axis_trusted, axis); }
FORCE_INLINE void set_all_homed()                         { axis_homed = axis_trusted = xyz_bits; }
FORCE_INLINE void set_all_unhomed()                       { axis_homed = axis_trusted = 0; }
=======
void set_axis_is_at_home(const AxisEnum axis);

#if HAS_ENDSTOPS
  /**
   * axis_homed
   *   Flags that each linear axis was homed.
   *   XYZ on cartesian, ABC on delta, ABZ on SCARA.
   *
   * axis_trusted
   *   Flags that the position is trusted in each linear axis. Set when homed.
   *   Cleared whenever a stepper powers off, potentially losing its position.
   */
  extern uint8_t axis_homed, axis_trusted;
  void homeaxis(const AxisEnum axis);
  void set_axis_never_homed(const AxisEnum axis);
  uint8_t axes_should_home(uint8_t axis_bits=0x07);
  bool homing_needed_error(uint8_t axis_bits=0x07);
  FORCE_INLINE void set_axis_unhomed(const AxisEnum axis)   { CBI(axis_homed, axis); }
  FORCE_INLINE void set_axis_untrusted(const AxisEnum axis) { CBI(axis_trusted, axis); }
  FORCE_INLINE void set_all_unhomed()                       { axis_homed = axis_trusted = 0; }
  FORCE_INLINE void set_axis_homed(const AxisEnum axis)     { SBI(axis_homed, axis); }
  FORCE_INLINE void set_axis_trusted(const AxisEnum axis)   { SBI(axis_trusted, axis); }
  FORCE_INLINE void set_all_homed()                         { axis_homed = axis_trusted = xyz_bits; }
#else
  constexpr uint8_t axis_homed = xyz_bits, axis_trusted = xyz_bits; // Zero-endstop machines are always homed and trusted
  FORCE_INLINE void homeaxis(const AxisEnum axis)           {}
  FORCE_INLINE void set_axis_never_homed(const AxisEnum)    {}
  FORCE_INLINE uint8_t axes_should_home(uint8_t=0x07)       { return false; }
  FORCE_INLINE bool homing_needed_error(uint8_t=0x07)       { return false; }
  FORCE_INLINE void set_axis_unhomed(const AxisEnum axis)   {}
  FORCE_INLINE void set_axis_untrusted(const AxisEnum axis) {}
  FORCE_INLINE void set_all_unhomed()                       {}
  FORCE_INLINE void set_axis_homed(const AxisEnum axis)     {}
  FORCE_INLINE void set_axis_trusted(const AxisEnum axis)   {}
  FORCE_INLINE void set_all_homed()                         {}
#endif

FORCE_INLINE bool axis_was_homed(const AxisEnum axis)       { return TEST(axis_homed, axis); }
FORCE_INLINE bool axis_is_trusted(const AxisEnum axis)      { return TEST(axis_trusted, axis); }
FORCE_INLINE bool axis_should_home(const AxisEnum axis)     { return (axes_should_home() & _BV(axis)) != 0; }
FORCE_INLINE bool no_axes_homed()                           { return !axis_homed; }
FORCE_INLINE bool all_axes_homed()                          { return xyz_bits == (axis_homed & xyz_bits); }
FORCE_INLINE bool homing_needed()                           { return !all_axes_homed(); }
FORCE_INLINE bool all_axes_trusted()                        { return xyz_bits == (axis_trusted & xyz_bits); }
>>>>>>> 04b83d50

#if ENABLED(NO_MOTION_BEFORE_HOMING)
  #define MOTION_CONDITIONS (IsRunning() && !homing_needed_error())
#else
  #define MOTION_CONDITIONS IsRunning()
#endif

#define BABYSTEP_ALLOWED() ((ENABLED(BABYSTEP_WITHOUT_HOMING) || all_axes_trusted()) && (ENABLED(BABYSTEP_ALWAYS_AVAILABLE) || printer_busy()))

/**
 * Workspace offsets
 */
#if HAS_HOME_OFFSET || HAS_POSITION_SHIFT
  #if HAS_HOME_OFFSET
    extern xyz_pos_t home_offset;
  #endif
  #if HAS_POSITION_SHIFT
    extern xyz_pos_t position_shift;
  #endif
  #if HAS_HOME_OFFSET && HAS_POSITION_SHIFT
    extern xyz_pos_t workspace_offset;
    #define _WS workspace_offset
  #elif HAS_HOME_OFFSET
    #define _WS home_offset
  #else
    #define _WS position_shift
  #endif
  #define NATIVE_TO_LOGICAL(POS, AXIS) ((POS) + _WS[AXIS])
  #define LOGICAL_TO_NATIVE(POS, AXIS) ((POS) - _WS[AXIS])
  FORCE_INLINE void toLogical(xy_pos_t &raw)   { raw += _WS; }
  FORCE_INLINE void toLogical(xyz_pos_t &raw)  { raw += _WS; }
  FORCE_INLINE void toLogical(xyze_pos_t &raw) { raw += _WS; }
  FORCE_INLINE void toNative(xy_pos_t &raw)    { raw -= _WS; }
  FORCE_INLINE void toNative(xyz_pos_t &raw)   { raw -= _WS; }
  FORCE_INLINE void toNative(xyze_pos_t &raw)  { raw -= _WS; }
#else
  #define NATIVE_TO_LOGICAL(POS, AXIS) (POS)
  #define LOGICAL_TO_NATIVE(POS, AXIS) (POS)
  FORCE_INLINE void toLogical(xy_pos_t&)   {}
  FORCE_INLINE void toLogical(xyz_pos_t&)  {}
  FORCE_INLINE void toLogical(xyze_pos_t&) {}
  FORCE_INLINE void toNative(xy_pos_t&)    {}
  FORCE_INLINE void toNative(xyz_pos_t&)   {}
  FORCE_INLINE void toNative(xyze_pos_t&)  {}
#endif
#define LOGICAL_X_POSITION(POS) NATIVE_TO_LOGICAL(POS, X_AXIS)
#define LOGICAL_Y_POSITION(POS) NATIVE_TO_LOGICAL(POS, Y_AXIS)
#define LOGICAL_Z_POSITION(POS) NATIVE_TO_LOGICAL(POS, Z_AXIS)
#define RAW_X_POSITION(POS)     LOGICAL_TO_NATIVE(POS, X_AXIS)
#define RAW_Y_POSITION(POS)     LOGICAL_TO_NATIVE(POS, Y_AXIS)
#define RAW_Z_POSITION(POS)     LOGICAL_TO_NATIVE(POS, Z_AXIS)

#if LINEAR_AXES >= 4
  #define LOGICAL_I_POSITION(POS) NATIVE_TO_LOGICAL(POS, I_AXIS)
  #define RAW_I_POSITION(POS)     LOGICAL_TO_NATIVE(POS, I_AXIS)
#endif
#if LINEAR_AXES >= 5
  #define LOGICAL_J_POSITION(POS) NATIVE_TO_LOGICAL(POS, J_AXIS)
  #define RAW_J_POSITION(POS)     LOGICAL_TO_NATIVE(POS, J_AXIS)
#endif
#if LINEAR_AXES >= 6
  #define LOGICAL_K_POSITION(POS) NATIVE_TO_LOGICAL(POS, K_AXIS)
  #define RAW_K_POSITION(POS)     LOGICAL_TO_NATIVE(POS, K_AXIS)
#endif

/**
 * position_is_reachable family of functions
 */
#if IS_KINEMATIC // (DELTA or SCARA)

  #if HAS_SCARA_OFFSET
    extern abc_pos_t scara_home_offset; // A and B angular offsets, Z mm offset
  #endif

  // Return true if the given point is within the printable area
  inline bool position_is_reachable(const float &rx, const float &ry, const float inset=0) {
    #if ENABLED(DELTA)
      return HYPOT2(rx, ry) <= sq(DELTA_PRINTABLE_RADIUS - inset + fslop);
    #elif IS_SCARA
      const float R2 = HYPOT2(rx - SCARA_OFFSET_X, ry - SCARA_OFFSET_Y);
      return (
        R2 <= sq(L1 + L2) - inset
        #if MIDDLE_DEAD_ZONE_R > 0
          && R2 >= sq(float(MIDDLE_DEAD_ZONE_R))
        #endif
      );
    #endif
  }

  inline bool position_is_reachable(const xy_pos_t &pos, const float inset=0) {
    return position_is_reachable(pos.x, pos.y, inset);
  }

#else // CARTESIAN

  // Return true if the given position is within the machine bounds.
  inline bool position_is_reachable(const float &rx, const float &ry) {
    if (!COORDINATE_OKAY(ry, Y_MIN_POS - fslop, Y_MAX_POS + fslop)) return false;
    #if ENABLED(DUAL_X_CARRIAGE)
      if (active_extruder)
        return COORDINATE_OKAY(rx, X2_MIN_POS - fslop, X2_MAX_POS + fslop);
      else
        return COORDINATE_OKAY(rx, X1_MIN_POS - fslop, X1_MAX_POS + fslop);
    #else
      return COORDINATE_OKAY(rx, X_MIN_POS - fslop, X_MAX_POS + fslop);
    #endif
  }
  inline bool position_is_reachable(const xy_pos_t &pos) { return position_is_reachable(pos.x, pos.y); }

#endif // CARTESIAN

/**
 * Duplication mode
 */
#if HAS_DUPLICATION_MODE
  extern bool extruder_duplication_enabled;       // Used in Dual X mode 2
#endif

/**
 * Dual X Carriage
 */
#if ENABLED(DUAL_X_CARRIAGE)

  enum DualXMode : char {
    DXC_FULL_CONTROL_MODE,
    DXC_AUTO_PARK_MODE,
    DXC_DUPLICATION_MODE,
    DXC_MIRRORED_MODE
  };

  extern DualXMode dual_x_carriage_mode;
  extern float inactive_extruder_x,               // Used in mode 0 & 1
               duplicate_extruder_x_offset;       // Used in mode 2 & 3
  extern xyz_pos_t raised_parked_position;        // Used in mode 1
  extern bool active_extruder_parked;             // Used in mode 1, 2 & 3
  extern millis_t delayed_move_time;              // Used in mode 1
  extern int16_t duplicate_extruder_temp_offset;  // Used in mode 2 & 3
  extern bool idex_mirrored_mode;                 // Used in mode 3

  FORCE_INLINE bool idex_is_duplicating() { return dual_x_carriage_mode >= DXC_DUPLICATION_MODE; }

  float x_home_pos(const uint8_t extruder);

  FORCE_INLINE int x_home_dir(const uint8_t extruder) { return extruder ? X2_HOME_DIR : X_HOME_DIR; }

  void set_duplication_enabled(const bool dupe, const int8_t tool_index=-1);
  void idex_set_mirrored_mode(const bool mirr);
  void idex_set_parked(const bool park=true);

#else

  #if ENABLED(MULTI_NOZZLE_DUPLICATION)
    extern uint8_t duplication_e_mask;
    enum DualXMode : char { DXC_DUPLICATION_MODE = 2 };
    FORCE_INLINE void set_duplication_enabled(const bool dupe) { extruder_duplication_enabled = dupe; }
  #endif

  FORCE_INLINE int x_home_dir(const uint8_t) { return X_HOME_DIR; }

#endif

#if HAS_M206_COMMAND
  void set_home_offset(const AxisEnum axis, const float v);
#endif

#if USE_SENSORLESS
  struct sensorless_t;
  sensorless_t start_sensorless_homing_per_axis(const AxisEnum axis);
  void end_sensorless_homing_per_axis(const AxisEnum axis, sensorless_t enable_stealth);
#endif<|MERGE_RESOLUTION|>--- conflicted
+++ resolved
@@ -326,28 +326,7 @@
  */
 constexpr uint8_t xyz_bits = _BV(X_AXIS) | _BV(Y_AXIS) | _BV(Z_AXIS);
 
-<<<<<<< HEAD
 #define LINEAR_AXIS_MASK (_BV(LINEAR_AXES)-1)
-void homeaxis(const AxisEnum axis);
-void set_axis_is_at_home(const AxisEnum axis);
-void set_axis_never_homed(const AxisEnum axis);
-uint8_t axes_should_home(uint8_t axis_bits=LINEAR_AXIS_MASK);
-bool homing_needed_error(uint8_t axis_bits=LINEAR_AXIS_MASK);
-
-FORCE_INLINE bool axis_was_homed(const AxisEnum axis)     { return TEST(axis_homed, axis); }
-FORCE_INLINE bool axis_is_trusted(const AxisEnum axis)    { return TEST(axis_trusted, axis); }
-FORCE_INLINE bool axis_should_home(const AxisEnum axis)   { return (axes_should_home() & _BV(axis)) != 0; }
-FORCE_INLINE bool no_axes_homed()                         { return !axis_homed; }
-FORCE_INLINE bool all_axes_homed()                        { return xyz_bits == (axis_homed & xyz_bits); }
-FORCE_INLINE bool homing_needed()                         { return !all_axes_homed(); }
-FORCE_INLINE bool all_axes_trusted()                      { return xyz_bits == (axis_trusted & xyz_bits); }
-FORCE_INLINE void set_axis_homed(const AxisEnum axis)     { SBI(axis_homed, axis); }
-FORCE_INLINE void set_axis_unhomed(const AxisEnum axis)   { CBI(axis_homed, axis); }
-FORCE_INLINE void set_axis_trusted(const AxisEnum axis)   { SBI(axis_trusted, axis); }
-FORCE_INLINE void set_axis_untrusted(const AxisEnum axis) { CBI(axis_trusted, axis); }
-FORCE_INLINE void set_all_homed()                         { axis_homed = axis_trusted = xyz_bits; }
-FORCE_INLINE void set_all_unhomed()                       { axis_homed = axis_trusted = 0; }
-=======
 void set_axis_is_at_home(const AxisEnum axis);
 
 #if HAS_ENDSTOPS
@@ -363,8 +342,8 @@
   extern uint8_t axis_homed, axis_trusted;
   void homeaxis(const AxisEnum axis);
   void set_axis_never_homed(const AxisEnum axis);
-  uint8_t axes_should_home(uint8_t axis_bits=0x07);
-  bool homing_needed_error(uint8_t axis_bits=0x07);
+  uint8_t axes_should_home(uint8_t axis_bits=LINEAR_AXIS_MASK);
+  bool homing_needed_error(uint8_t axis_bits=LINEAR_AXIS_MASK);
   FORCE_INLINE void set_axis_unhomed(const AxisEnum axis)   { CBI(axis_homed, axis); }
   FORCE_INLINE void set_axis_untrusted(const AxisEnum axis) { CBI(axis_trusted, axis); }
   FORCE_INLINE void set_all_unhomed()                       { axis_homed = axis_trusted = 0; }
@@ -375,8 +354,8 @@
   constexpr uint8_t axis_homed = xyz_bits, axis_trusted = xyz_bits; // Zero-endstop machines are always homed and trusted
   FORCE_INLINE void homeaxis(const AxisEnum axis)           {}
   FORCE_INLINE void set_axis_never_homed(const AxisEnum)    {}
-  FORCE_INLINE uint8_t axes_should_home(uint8_t=0x07)       { return false; }
-  FORCE_INLINE bool homing_needed_error(uint8_t=0x07)       { return false; }
+  FORCE_INLINE uint8_t axes_should_home(uint8_t=LINEAR_AXIS_MASK)       { return false; }
+  FORCE_INLINE bool homing_needed_error(uint8_t=LINEAR_AXIS_MASK)       { return false; }
   FORCE_INLINE void set_axis_unhomed(const AxisEnum axis)   {}
   FORCE_INLINE void set_axis_untrusted(const AxisEnum axis) {}
   FORCE_INLINE void set_all_unhomed()                       {}
@@ -392,7 +371,6 @@
 FORCE_INLINE bool all_axes_homed()                          { return xyz_bits == (axis_homed & xyz_bits); }
 FORCE_INLINE bool homing_needed()                           { return !all_axes_homed(); }
 FORCE_INLINE bool all_axes_trusted()                        { return xyz_bits == (axis_trusted & xyz_bits); }
->>>>>>> 04b83d50
 
 #if ENABLED(NO_MOTION_BEFORE_HOMING)
   #define MOTION_CONDITIONS (IsRunning() && !homing_needed_error())
