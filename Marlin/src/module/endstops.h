--- conflicted
+++ resolved
@@ -54,13 +54,13 @@
   Z2_MIN,
   Z2_MAX,
   Z3_MIN,
+  Z3_MAX
 };
 
 class Endstops {
 
   public:
 
-<<<<<<< HEAD
     #if ENABLED(E_AXIS_HOMING) || HAS_EXTRA_ENDSTOPS
       typedef uint16_t esbits_t;
     #else
@@ -73,8 +73,6 @@
       typedef uint8_t hitstate_t;
     #endif
 
-=======
->>>>>>> 8d271f20
     #if HAS_EXTRA_ENDSTOPS
       typedef uint16_t esbits_t;
       #if ENABLED(X_DUAL_ENDSTOPS)
