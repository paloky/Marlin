--- conflicted
+++ resolved
@@ -822,13 +822,8 @@
   const bool hasU = parser.seen_test('U'), hasO = parser.seen_test('O');
 
   if (I2CPE_idx == 0xFF) {
-<<<<<<< HEAD
     LOOP_NUM_AXIS(i) {
-      if (!I2CPE_anyaxis || parser.seen(axis_codes[i])) {
-=======
-    LOOP_XYZE(i) {
       if (!I2CPE_anyaxis || parser.seen_test(axis_codes[i])) {
->>>>>>> dd16d6ad
         const uint8_t idx = idx_from_axis(AxisEnum(i));
         if ((int8_t)idx >= 0) report_position(idx, hasU, hasO);
       }
