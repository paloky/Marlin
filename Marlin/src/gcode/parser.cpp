--- conflicted
+++ resolved
@@ -232,17 +232,9 @@
       } break;
 
     #if ENABLED(GCODE_MOTION_MODES)
-<<<<<<< HEAD
-      case 'I' ... 'J': // TODO: (DerAndere) Fix axis conflicts with IJ parameters
-        if (TERN1(BEZIER_CURVE_SUPPORT, motion_mode_codenum != 5) \
-          && TERN1(ARC_SUPPORT, motion_mode_codenum != 2 && motion_mode_codenum != 3)) return;
-      case 'Q': if (TERN1(BEZIER_CURVE_SUPPORT, motion_mode_codenum != 5)) return;
-      GANG_N(LINEAR_AXES, case 'X':, case 'Y':, case 'Z':, case 'E':, case AXIS4_NAME:, case AXIS5_NAME:, case AXIS6_NAME:)
-      case 'F':
-=======
 
       #if EITHER(BEZIER_CURVE_SUPPORT, ARC_SUPPORT)
-        case 'I' ... 'J': case 'P':
+        case 'I' ... 'J': case 'P': // TODO: (DerAndere) Fix axis conflicts with IJ parameters
           if (TERN1(BEZIER_CURVE_SUPPORT, motion_mode_codenum != 5)
             && TERN1(ARC_P_CIRCLES, !WITHIN(motion_mode_codenum, 2, 3))
           ) return;
@@ -256,8 +248,8 @@
         case 'R': if (!WITHIN(motion_mode_codenum, 2, 3)) return;
       #endif
 
-      case 'X' ... 'Z': case 'E' ... 'F':
->>>>>>> ebb75a52
+      GANG_N(LINEAR_AXES, case 'X':, case 'Y':, case 'Z':, case AXIS4_NAME:, case AXIS5_NAME:, case AXIS6_NAME:)
+      case 'E' ... 'F':
         if (motion_mode_codenum < 0) return;
         command_letter = 'G';
         codenum = motion_mode_codenum;
@@ -265,24 +257,6 @@
         p--; // Back up one character to use the current parameter
         break;
 
-<<<<<<< HEAD
-    #if ENABLED(REALTIME_REPORTING_COMMANDS)
-      case 'P': case 'R': {
-        if (letter == 'R') {
-          #if ENABLED(GCODE_MOTION_MODES)
-            if (ENABLED(ARC_SUPPORT) && !WITHIN(motion_mode_codenum, 2, 3)) return;
-          #endif
-        }
-        else if (TERN0(GCODE_MOTION_MODES, TERN1(BEZIER_CURVE_SUPPORT, motion_mode_codenum != 5))) return;
-      } // fall-thru
-      case 'S': {
-        codenum = 0;                  // The only valid codenum is 0
-        uint8_t digits = 0;
-        while (*p++ == '0') digits++; // Count up '0' characters
-        command_letter = (digits == 3) ? letter : '?'; // Three '0' digits is a good command
-      } return;                       // No parameters needed, so return now
-=======
->>>>>>> ebb75a52
     #endif
 
     default: return;
