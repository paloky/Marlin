--- conflicted
+++ resolved
@@ -57,39 +57,21 @@
   #endif
 
   switch (subcode_G92) {
-<<<<<<< HEAD
-    default: break;
-    #if ENABLED(CNC_COORDINATE_SYSTEMS)
-      case 1: {
-        // Zero the G92 values and restore current position
-        #if !IS_SCARA
-          LOOP_LINEAR(i) if (position_shift[i]) {
-            position_shift[i] = 0;
-            update_workspace_offset((AxisEnum)i);
-          } // TODO: Add support for LINEAR_AXES >= 4
-        #endif // Not SCARA
-      } return;
-=======
-    default: return;                                                  // Ignore unknown G92.x
+    default: return;
 
     #if ENABLED(CNC_COORDINATE_SYSTEMS) && !IS_SCARA
-      case 1:                                                         // G92.1 - Zero the Workspace Offset
-        LOOP_XYZ(i) if (position_shift[i]) {
+      case 1:
+        // Zero the G92 values and restore current position
+        LOOP_LINEAR(i) if (position_shift[i]) {
           position_shift[i] = 0;
           update_workspace_offset((AxisEnum)i);
-        }
+        } // TODO: Add support for LINEAR_AXES >= 4
         break;
->>>>>>> 04b83d50
     #endif
 
     #if ENABLED(POWER_LOSS_RECOVERY)
-<<<<<<< HEAD
-      case 9: {
+      case 9:                                                         // G92.9 - Set Current Position directly (like Marlin 1.0)
         LOOP_NUM_AXIS(i) {
-=======
-      case 9:                                                         // G92.9 - Set Current Position directly (like Marlin 1.0)
-        LOOP_XYZE(i) {
->>>>>>> 04b83d50
           if (parser.seenval(axis_codes[i])) {
             if (i == E_AXIS) sync_E = true; else sync_XYZE = true;
             current_position[i] = parser.value_axis_units((AxisEnum)i);
@@ -97,14 +79,8 @@
         }
         break;
     #endif
-<<<<<<< HEAD
-    case 0: {
+    case 0:
       LOOP_NUM_AXIS(i) {
-=======
-
-    case 0:
-      LOOP_XYZE(i) {
->>>>>>> 04b83d50
         if (parser.seenval(axis_codes[i])) {
           const float l = parser.value_axis_units((AxisEnum)i),       // Given axis coordinate value, converted to millimeters
                       v = i == E_AXIS ? l : LOGICAL_TO_NATIVE(l, i),  // Axis position in NATIVE space (applying the existing offset)
