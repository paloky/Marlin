/**
 * Marlin 3D Printer Firmware
 * Copyright (c) 2020 MarlinFirmware [https://github.com/MarlinFirmware/Marlin]
 *
 * Based on Sprinter and grbl.
 * Copyright (c) 2011 Camiel Gubbels / Erik van der Zalm
 *
 * This program is free software: you can redistribute it and/or modify
 * it under the terms of the GNU General Public License as published by
 * the Free Software Foundation, either version 3 of the License, or
 * (at your option) any later version.
 *
 * This program is distributed in the hope that it will be useful,
 * but WITHOUT ANY WARRANTY; without even the implied warranty of
 * MERCHANTABILITY or FITNESS FOR A PARTICULAR PURPOSE.  See the
 * GNU General Public License for more details.
 *
 * You should have received a copy of the GNU General Public License
 * along with this program.  If not, see <https://www.gnu.org/licenses/>.
 *
 */

#include "../../inc/MarlinConfig.h"

#if ENABLED(DELTA) || HAS_EXTRA_ENDSTOPS

#include "../gcode.h"

#if ENABLED(DELTA)

  #include "../../module/delta.h"
  #include "../../module/motion.h"

  #define DEBUG_OUT ENABLED(DEBUG_LEVELING_FEATURE)
  #include "../../core/debug_out.h"

  /**
   * M666: Set delta endstop adjustment
   */
  void GcodeSuite::M666() {
    DEBUG_SECTION(log_M666, "M666", DEBUGGING(LEVELING));
    LOOP_XYZ(i) {
      if (parser.seen(AXIS_CHAR(i))) {
        const float v = parser.value_linear_units();
        if (v * Z_HOME_DIR <= 0) delta_endstop_adj[i] = v;
<<<<<<< HEAD
        if (DEBUGGING(LEVELING)) DEBUG_ECHOLNPAIR("delta_endstop_adj[", AXIS_CHAR(i), "] = ", delta_endstop_adj[i]);
=======
        if (DEBUGGING(LEVELING)) DEBUG_ECHOLNPAIR("delta_endstop_adj[", AS_CHAR(XYZ_CHAR(i)), "] = ", delta_endstop_adj[i]);
>>>>>>> 1595fdb5
      }
    }
  }

#elif HAS_EXTRA_ENDSTOPS

  #include "../../module/endstops.h"

  /**
   * M666: Set Dual Endstops offsets for X, Y, and/or Z.
   *       With no parameters report current offsets.
   *
   * For Triple / Quad Z Endstops:
   *   Set Z2 Only: M666 S2 Z<offset>
   *   Set Z3 Only: M666 S3 Z<offset>
   *   Set Z4 Only: M666 S4 Z<offset>
   *       Set All: M666 Z<offset>
   */
  void GcodeSuite::M666() {
    #if ENABLED(X_DUAL_ENDSTOPS)
      if (parser.seenval('X')) endstops.x2_endstop_adj = parser.value_linear_units();
    #endif
    #if ENABLED(Y_DUAL_ENDSTOPS)
      if (parser.seenval('Y')) endstops.y2_endstop_adj = parser.value_linear_units();
    #endif
    #if ENABLED(Z_MULTI_ENDSTOPS)
      if (parser.seenval('Z')) {
        #if NUM_Z_STEPPER_DRIVERS >= 3
          const float z_adj = parser.value_linear_units();
          const int ind = parser.intval('S');
          if (!ind || ind == 2) endstops.z2_endstop_adj = z_adj;
          if (!ind || ind == 3) endstops.z3_endstop_adj = z_adj;
          #if NUM_Z_STEPPER_DRIVERS >= 4
            if (!ind || ind == 4) endstops.z4_endstop_adj = z_adj;
          #endif
        #else
          endstops.z2_endstop_adj = parser.value_linear_units();
        #endif
      }
    #endif
    if (!parser.seen("XYZ")) {
      SERIAL_ECHOPGM("Dual Endstop Adjustment (mm): ");
      #if ENABLED(X_DUAL_ENDSTOPS)
        SERIAL_ECHOPAIR(" X2:", endstops.x2_endstop_adj);
      #endif
      #if ENABLED(Y_DUAL_ENDSTOPS)
        SERIAL_ECHOPAIR(" Y2:", endstops.y2_endstop_adj);
      #endif
      #if ENABLED(Z_MULTI_ENDSTOPS)
        #define _ECHO_ZADJ(N) SERIAL_ECHOPAIR(" Z" STRINGIFY(N) ":", endstops.z##N##_endstop_adj);
        REPEAT_S(2, INCREMENT(NUM_Z_STEPPER_DRIVERS), _ECHO_ZADJ)
      #endif
      SERIAL_EOL();
    }
  }

#endif // HAS_EXTRA_ENDSTOPS

#endif // DELTA || HAS_EXTRA_ENDSTOPS<|MERGE_RESOLUTION|>--- conflicted
+++ resolved
@@ -43,11 +43,7 @@
       if (parser.seen(AXIS_CHAR(i))) {
         const float v = parser.value_linear_units();
         if (v * Z_HOME_DIR <= 0) delta_endstop_adj[i] = v;
-<<<<<<< HEAD
-        if (DEBUGGING(LEVELING)) DEBUG_ECHOLNPAIR("delta_endstop_adj[", AXIS_CHAR(i), "] = ", delta_endstop_adj[i]);
-=======
-        if (DEBUGGING(LEVELING)) DEBUG_ECHOLNPAIR("delta_endstop_adj[", AS_CHAR(XYZ_CHAR(i)), "] = ", delta_endstop_adj[i]);
->>>>>>> 1595fdb5
+        if (DEBUGGING(LEVELING)) DEBUG_ECHOLNPAIR("delta_endstop_adj[", AS_CHAR(AXIS_CHAR(i)), "] = ", delta_endstop_adj[i]);
       }
     }
   }
