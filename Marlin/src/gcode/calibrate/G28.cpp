/**
 * Marlin 3D Printer Firmware
 * Copyright (c) 2020 MarlinFirmware [https://github.com/MarlinFirmware/Marlin]
 *
 * Based on Sprinter and grbl.
 * Copyright (c) 2011 Camiel Gubbels / Erik van der Zalm
 *
 * This program is free software: you can redistribute it and/or modify
 * it under the terms of the GNU General Public License as published by
 * the Free Software Foundation, either version 3 of the License, or
 * (at your option) any later version.
 *
 * This program is distributed in the hope that it will be useful,
 * but WITHOUT ANY WARRANTY; without even the implied warranty of
 * MERCHANTABILITY or FITNESS FOR A PARTICULAR PURPOSE.  See the
 * GNU General Public License for more details.
 *
 * You should have received a copy of the GNU General Public License
 * along with this program.  If not, see <https://www.gnu.org/licenses/>.
 *
 */

#include "../../inc/MarlinConfig.h"

#include "../gcode.h"

#include "../../module/stepper.h"
#include "../../module/endstops.h"

#if HAS_MULTI_HOTEND
  #include "../../module/tool_change.h"
#endif

#if HAS_LEVELING
  #include "../../feature/bedlevel/bedlevel.h"
#endif

#if ENABLED(SENSORLESS_HOMING)
  #include "../../feature/tmc_util.h"
#endif

#include "../../module/probe.h"

#if ENABLED(BLTOUCH)
  #include "../../feature/bltouch.h"
#endif

#include "../../lcd/marlinui.h"
#if ENABLED(DWIN_CREALITY_LCD)
  #include "../../lcd/dwin/e3v2/dwin.h"
#endif

#if ENABLED(EXTENSIBLE_UI)
  #include "../../lcd/extui/ui_api.h"
#endif

#if HAS_L64XX                         // set L6470 absolute position registers to counts
  #include "../../libs/L64XX/L64XX_Marlin.h"
#endif

#if ENABLED(LASER_MOVE_G28_OFF)
  #include "../../feature/spindle_laser.h"
#endif

#define DEBUG_OUT ENABLED(DEBUG_LEVELING_FEATURE)
#include "../../core/debug_out.h"

#if ENABLED(QUICK_HOME)

  static void quick_home_xy() {

    // Pretend the current position is 0,0
    current_position.set(0.0, 0.0);
    sync_plan_position();

    const int x_axis_home_dir = x_home_dir(active_extruder);

    const float mlx = max_length(X_AXIS),
                mly = max_length(Y_AXIS),
                mlratio = mlx > mly ? mly / mlx : mlx / mly,
                fr_mm_s = _MIN(homing_feedrate(X_AXIS), homing_feedrate(Y_AXIS)) * SQRT(sq(mlratio) + 1.0);

    #if ENABLED(SENSORLESS_HOMING)
      sensorless_t stealth_states {
          tmc_enable_stallguard(stepperX)
        , tmc_enable_stallguard(stepperY)
        , false
        , false
          #if AXIS_HAS_STALLGUARD(X2)
            || tmc_enable_stallguard(stepperX2)
          #endif
        , false
          #if AXIS_HAS_STALLGUARD(Y2)
            || tmc_enable_stallguard(stepperY2)
          #endif
      };
    #endif

    do_blocking_move_to_xy(1.5 * mlx * x_axis_home_dir, 1.5 * mly * Y_HOME_DIR, fr_mm_s);

    endstops.validate_homing_move();

    current_position.set(0.0, 0.0);

    #if ENABLED(SENSORLESS_HOMING) && DISABLED(ENDSTOPS_ALWAYS_ON_DEFAULT)
      tmc_disable_stallguard(stepperX, stealth_states.x);
      tmc_disable_stallguard(stepperY, stealth_states.y);
      #if AXIS_HAS_STALLGUARD(X2)
        tmc_disable_stallguard(stepperX2, stealth_states.x2);
      #endif
      #if AXIS_HAS_STALLGUARD(Y2)
        tmc_disable_stallguard(stepperY2, stealth_states.y2);
      #endif
    #endif
  }

#endif // QUICK_HOME

#if ENABLED(Z_SAFE_HOMING)

  inline void home_z_safely() {
    DEBUG_SECTION(log_G28, "home_z_safely", DEBUGGING(LEVELING));

    // Disallow Z homing if X or Y homing is needed
    if (homing_needed_error(_BV(X_AXIS) | _BV(Y_AXIS))) return;

    sync_plan_position();

    /**
     * Move the Z probe (or just the nozzle) to the safe homing point
     * (Z is already at the right height)
     */
    constexpr xy_float_t safe_homing_xy = { Z_SAFE_HOMING_X_POINT, Z_SAFE_HOMING_Y_POINT };
    #if HAS_HOME_OFFSET
      xy_float_t okay_homing_xy = safe_homing_xy;
      okay_homing_xy -= home_offset;
    #else
      constexpr xy_float_t okay_homing_xy = safe_homing_xy;
    #endif

    destination.set(okay_homing_xy, current_position.z);

    TERN_(HOMING_Z_WITH_PROBE, destination -= probe.offset_xy);

    if (position_is_reachable(destination)) {

      if (DEBUGGING(LEVELING)) DEBUG_POS("home_z_safely", destination);

      // Free the active extruder for movement
      TERN_(DUAL_X_CARRIAGE, idex_set_parked(false));

      TERN_(SENSORLESS_HOMING, safe_delay(500)); // Short delay needed to settle

      do_blocking_move_to_xy(destination);
      homeaxis(Z_AXIS);
    }
    else {
      LCD_MESSAGEPGM(MSG_ZPROBE_OUT);
      SERIAL_ECHO_MSG(STR_ZPROBE_OUT_SER);
    }
  }

#endif // Z_SAFE_HOMING

#if ENABLED(IMPROVE_HOMING_RELIABILITY)

  slow_homing_t begin_slow_homing() {
    slow_homing_t slow_homing{0};
    slow_homing.acceleration.set(planner.settings.max_acceleration_mm_per_s2[X_AXIS],
                                 planner.settings.max_acceleration_mm_per_s2[Y_AXIS]);
    planner.settings.max_acceleration_mm_per_s2[X_AXIS] = 100;
    planner.settings.max_acceleration_mm_per_s2[Y_AXIS] = 100;
    #if HAS_CLASSIC_JERK
      slow_homing.jerk_xy = planner.max_jerk;
      planner.max_jerk.set(0, 0);
    #endif
    planner.reset_acceleration_rates();
    return slow_homing;
  }

  void end_slow_homing(const slow_homing_t &slow_homing) {
    planner.settings.max_acceleration_mm_per_s2[X_AXIS] = slow_homing.acceleration.x;
    planner.settings.max_acceleration_mm_per_s2[Y_AXIS] = slow_homing.acceleration.y;
    TERN_(HAS_CLASSIC_JERK, planner.max_jerk = slow_homing.jerk_xy);
    planner.reset_acceleration_rates();
  }

#endif // IMPROVE_HOMING_RELIABILITY

/**
 * G28: Home all axes according to settings
 *
 * Parameters
 *
 *  None  Home to all axes with no parameters.
 *        With QUICK_HOME enabled XY will home together, then Z.
 *
 *  O   Home only if position is unknown
 *
 *  Rn  Raise by n mm/inches before homing
 *
 * Cartesian/SCARA parameters
 *
 *  X   Home to the X endstop
 *  Y   Home to the Y endstop
 *  Z   Home to the Z endstop
 */
void GcodeSuite::G28() {
  DEBUG_SECTION(log_G28, "G28", DEBUGGING(LEVELING));
  if (DEBUGGING(LEVELING)) log_machine_info();

  TERN_(LASER_MOVE_G28_OFF, cutter.set_inline_enabled(false));  // turn off laser

  TERN_(FULL_REPORT_TO_HOST_FEATURE, set_and_report_grblstate(M_HOMING));

  #if ENABLED(DUAL_X_CARRIAGE)
    bool IDEX_saved_duplication_state = extruder_duplication_enabled;
    DualXMode IDEX_saved_mode = dual_x_carriage_mode;
  #endif

  #if ENABLED(MARLIN_DEV_MODE)
<<<<<<< HEAD
    if (parser.seen('S')) {
      LOOP_LINEAR(a) set_axis_is_at_home((AxisEnum)a);
=======
    if (parser.seen_test('S')) {
      LOOP_XYZ(a) set_axis_is_at_home((AxisEnum)a);
>>>>>>> dd16d6ad
      sync_plan_position();
      SERIAL_ECHOLNPGM("Simulated Homing");
      report_current_position();
      return;
    }
  #endif

  // Home (O)nly if position is unknown
  if (!axes_should_home() && parser.boolval('O')) {
    if (DEBUGGING(LEVELING)) DEBUG_ECHOLNPGM("> homing not needed, skip");
    return;
  }

  TERN_(DWIN_CREALITY_LCD, DWIN_StartHoming());
  TERN_(EXTENSIBLE_UI, ExtUI::onHomingStart());

  planner.synchronize();          // Wait for planner moves to finish!

  SET_SOFT_ENDSTOP_LOOSE(false);  // Reset a leftover 'loose' motion state

  // Disable the leveling matrix before homing
  #if HAS_LEVELING
    const bool leveling_restore_state = parser.boolval('L', TERN(RESTORE_LEVELING_AFTER_G28, planner.leveling_active, ENABLED(ENABLE_LEVELING_AFTER_G28)));
    IF_ENABLED(PROBE_MANUALLY, g29_in_progress = false); // Cancel the active G29 session
    set_bed_leveling_enabled(false);
  #endif

  // Reset to the XY plane
  TERN_(CNC_WORKSPACE_PLANES, workspace_plane = PLANE_XY);

  // Count this command as movement / activity
  reset_stepper_timeout();

  #define HAS_CURRENT_HOME(N) (defined(N##_CURRENT_HOME) && N##_CURRENT_HOME != N##_CURRENT)
  #if HAS_CURRENT_HOME(X) || HAS_CURRENT_HOME(X2) || HAS_CURRENT_HOME(Y) || HAS_CURRENT_HOME(Y2)
    #define HAS_HOMING_CURRENT 1
  #endif

  #if HAS_HOMING_CURRENT
    auto debug_current = [](PGM_P const s, const int16_t a, const int16_t b){
      DEBUG_ECHOPGM_P(s); DEBUG_ECHOLNPAIR(" current: ", a, " -> ", b);
    };
    #if HAS_CURRENT_HOME(X)
      const int16_t tmc_save_current_X = stepperX.getMilliamps();
      stepperX.rms_current(X_CURRENT_HOME);
      if (DEBUGGING(LEVELING)) debug_current(PSTR("X"), tmc_save_current_X, X_CURRENT_HOME);
    #endif
    #if HAS_CURRENT_HOME(X2)
      const int16_t tmc_save_current_X2 = stepperX2.getMilliamps();
      stepperX2.rms_current(X2_CURRENT_HOME);
      if (DEBUGGING(LEVELING)) debug_current(PSTR("X2"), tmc_save_current_X2, X2_CURRENT_HOME);
    #endif
    #if HAS_CURRENT_HOME(Y)
      const int16_t tmc_save_current_Y = stepperY.getMilliamps();
      stepperY.rms_current(Y_CURRENT_HOME);
      if (DEBUGGING(LEVELING)) debug_current(PSTR("Y"), tmc_save_current_Y, Y_CURRENT_HOME);
    #endif
    #if HAS_CURRENT_HOME(Y2)
      const int16_t tmc_save_current_Y2 = stepperY2.getMilliamps();
      stepperY2.rms_current(Y2_CURRENT_HOME);
      if (DEBUGGING(LEVELING)) debug_current(PSTR("Y2"), tmc_save_current_Y2, Y2_CURRENT_HOME);
    #endif
  #endif

  TERN_(IMPROVE_HOMING_RELIABILITY, slow_homing_t slow_homing = begin_slow_homing());

  // Always home with tool 0 active
  #if HAS_MULTI_HOTEND
    #if DISABLED(DELTA) || ENABLED(DELTA_HOME_TO_SAFE_ZONE)
      const uint8_t old_tool_index = active_extruder;
    #endif
    // PARKING_EXTRUDER homing requires different handling of movement / solenoid activation, depending on the side of homing
    #if ENABLED(PARKING_EXTRUDER)
      const bool pe_final_change_must_unpark = parking_extruder_unpark_after_homing(old_tool_index, X_HOME_DIR + 1 == old_tool_index * 2);
    #endif
    tool_change(0, true);
  #endif

  TERN_(HAS_DUPLICATION_MODE, set_duplication_enabled(false));

  remember_feedrate_scaling_off();

  endstops.enable(true); // Enable endstops for next homing move

  #if ENABLED(DELTA)

    constexpr bool doZ = true; // for NANODLP_Z_SYNC if your DLP is on a DELTA

    home_delta();

    TERN_(IMPROVE_HOMING_RELIABILITY, end_slow_homing(slow_homing));

  #elif ENABLED(AXEL_TPARA)

    constexpr bool doZ = true; // for NANODLP_Z_SYNC if your DLP is on a TPARA

    home_TPARA();

  #else

<<<<<<< HEAD
    #define _UNSAFE(A) (homeZ && TERN0(Z_SAFE_HOMING, axes_should_home(_BV(A##_AXIS))))

    const bool homeZ = parser.seen('Z'),
               // Other axes should be homed before Z safe-homing
               LIST_N(LINEAR_AXES,
                 needX = _UNSAFE(X),
                 needY = _UNSAFE(Y),
                 needZ = false, // UNUSED
                 needI = _UNSAFE(I),
                 needJ = _UNSAFE(J),
                 needK = _UNSAFE(K)
               ),
               // Home each axis if needed or flagged
               homeX = needX || parser.seen('X'),
               homeY = needY || parser.seen('Y'),
               #if LINEAR_AXES >= 4
                 homeI = needI || parser.seen(AXIS4_NAME),
               #endif
               #if LINEAR_AXES >= 5
                 homeJ = needJ || parser.seen(AXIS5_NAME),
               #endif
               #if LINEAR_AXES >= 6
                 homeK = needK || parser.seen(AXIS6_NAME),
               #endif
               // Home-all if all or none are flagged
               home_all = true GANG_N(LINEAR_AXES,
                 && homeX == homeX,
                 && homeX == homeY,
                 && homeX == homeZ,
                 && homeX == homeI,
                 && homeX == homeJ,
                 && homeX == homeK
               ),
               LIST_N(LINEAR_AXES,
                 doX = home_all || homeX,
                 doY = home_all || homeY,
                 doZ = home_all || homeZ,
                 doI = home_all || homeI,
                 doJ = home_all || homeJ,
                 doK = home_all || homeK
               );

    UNUSED(needZ);
=======
    const bool homeZ = parser.seen_test('Z'),
               needX = homeZ && TERN0(Z_SAFE_HOMING, axes_should_home(_BV(X_AXIS))),
               needY = homeZ && TERN0(Z_SAFE_HOMING, axes_should_home(_BV(Y_AXIS))),
               homeX = needX || parser.seen_test('X'), homeY = needY || parser.seen_test('Y'),
               home_all = homeX == homeY && homeX == homeZ, // All or None
               doX = home_all || homeX, doY = home_all || homeY, doZ = home_all || homeZ;
>>>>>>> dd16d6ad

    #if ENABLED(HOME_Z_FIRST)

      if (doZ) homeaxis(Z_AXIS);

    #endif

    const float z_homing_height = parser.seenval('R') ? parser.value_linear_units() : Z_HOMING_HEIGHT;

    if (z_homing_height && (doX || doY
        #if LINEAR_AXES >= 4
          || doI
        #endif
        #if LINEAR_AXES >= 5
          || doJ
        #endif
        #if LINEAR_AXES >= 6
          || doK
        #endif
        || TERN0(Z_SAFE_HOMING, doZ)
      )
    ) {
      // Raise Z before homing any other axes and z is not already high enough (never lower z)
      if (DEBUGGING(LEVELING)) DEBUG_ECHOLNPAIR("Raise Z (before homing) by ", z_homing_height);
      do_z_clearance(z_homing_height);
      TERN_(BLTOUCH, bltouch.init());
    }

    #if ENABLED(QUICK_HOME)

      if (doX && doY) quick_home_xy();

    #endif

    // Home Y (before X)
    if (ENABLED(HOME_Y_BEFORE_X) && (doY || TERN0(CODEPENDENT_XY_HOMING, doX)))
      homeaxis(Y_AXIS);

    // Home X
    if (doX || (doY && ENABLED(CODEPENDENT_XY_HOMING) && DISABLED(HOME_Y_BEFORE_X))) {

      #if ENABLED(DUAL_X_CARRIAGE)

        // Always home the 2nd (right) extruder first
        active_extruder = 1;
        homeaxis(X_AXIS);

        // Remember this extruder's position for later tool change
        inactive_extruder_x = current_position.x;

        // Home the 1st (left) extruder
        active_extruder = 0;
        homeaxis(X_AXIS);

        // Consider the active extruder to be in its "parked" position
        idex_set_parked();

      #else

        homeaxis(X_AXIS);

      #endif
    }

    // Home Y (after X)
    if (DISABLED(HOME_Y_BEFORE_X) && doY)
      homeaxis(Y_AXIS);

    TERN_(IMPROVE_HOMING_RELIABILITY, end_slow_homing(slow_homing));

    // Home Z last if homing towards the bed
    #if DISABLED(HOME_Z_FIRST)
      if (doZ) {
        #if EITHER(Z_MULTI_ENDSTOPS, Z_STEPPER_AUTO_ALIGN)
          stepper.set_all_z_lock(false);
          stepper.set_separate_multi_axis(false);
        #endif

        TERN(Z_SAFE_HOMING, home_z_safely(), homeaxis(Z_AXIS));
        probe.move_z_after_homing();
      }
    #endif

    #if LINEAR_AXES >= 4
      if (doI) homeaxis(I_AXIS);
    #endif
    #if LINEAR_AXES >= 5
      if (doJ) homeaxis(J_AXIS);
    #endif
    #if LINEAR_AXES >= 6
      if (doK) homeaxis(K_AXIS);
    #endif

    sync_plan_position();

  #endif

  /**
   * Preserve DXC mode across a G28 for IDEX printers in DXC_DUPLICATION_MODE.
   * This is important because it lets a user use the LCD Panel to set an IDEX Duplication mode, and
   * then print a standard GCode file that contains a single print that does a G28 and has no other
   * IDEX specific commands in it.
   */
  #if ENABLED(DUAL_X_CARRIAGE)

    if (idex_is_duplicating()) {

      TERN_(IMPROVE_HOMING_RELIABILITY, slow_homing = begin_slow_homing());

      // Always home the 2nd (right) extruder first
      active_extruder = 1;
      homeaxis(X_AXIS);

      // Remember this extruder's position for later tool change
      inactive_extruder_x = current_position.x;

      // Home the 1st (left) extruder
      active_extruder = 0;
      homeaxis(X_AXIS);

      // Consider the active extruder to be parked
      idex_set_parked();

      dual_x_carriage_mode = IDEX_saved_mode;
      set_duplication_enabled(IDEX_saved_duplication_state);

      TERN_(IMPROVE_HOMING_RELIABILITY, end_slow_homing(slow_homing));
    }

  #endif // DUAL_X_CARRIAGE

  endstops.not_homing();

  // Clear endstop state for polled stallGuard endstops
  TERN_(SPI_ENDSTOPS, endstops.clear_endstop_state());

  #if BOTH(DELTA, DELTA_HOME_TO_SAFE_ZONE)
    // move to a height where we can use the full xy-area
    do_blocking_move_to_z(delta_clip_start_height);
  #endif

  TERN_(HAS_LEVELING, set_bed_leveling_enabled(leveling_restore_state));

  restore_feedrate_and_scaling();

  // Restore the active tool after homing
  #if HAS_MULTI_HOTEND && (DISABLED(DELTA) || ENABLED(DELTA_HOME_TO_SAFE_ZONE))
    tool_change(old_tool_index, TERN(PARKING_EXTRUDER, !pe_final_change_must_unpark, DISABLED(DUAL_X_CARRIAGE)));   // Do move if one of these
  #endif

  #if HAS_HOMING_CURRENT
    if (DEBUGGING(LEVELING)) DEBUG_ECHOLNPGM("Restore driver current...");
    #if HAS_CURRENT_HOME(X)
      stepperX.rms_current(tmc_save_current_X);
    #endif
    #if HAS_CURRENT_HOME(X2)
      stepperX2.rms_current(tmc_save_current_X2);
    #endif
    #if HAS_CURRENT_HOME(Y)
      stepperY.rms_current(tmc_save_current_Y);
    #endif
    #if HAS_CURRENT_HOME(Y2)
      stepperY2.rms_current(tmc_save_current_Y2);
    #endif
    #if HAS_CURRENT_HOME(I)
      stepperI.rms_current(tmc_save_current_I);
    #endif
    #if HAS_CURRENT_HOME(J)
      stepperJ.rms_current(tmc_save_current_J);
    #endif
    #if HAS_CURRENT_HOME(K)
      stepperK.rms_current(tmc_save_current_K);
    #endif
  #endif // HAS_HOMING_CURRENT

  ui.refresh();

  TERN_(DWIN_CREALITY_LCD, DWIN_CompletedHoming());
  TERN_(EXTENSIBLE_UI, ExtUI::onHomingComplete());

  report_current_position();

  if (ENABLED(NANODLP_Z_SYNC) && (doZ || ENABLED(NANODLP_ALL_AXIS)))
    SERIAL_ECHOLNPGM(STR_Z_MOVE_COMP);

  TERN_(FULL_REPORT_TO_HOST_FEATURE, set_and_report_grblstate(M_IDLE));

  #if HAS_L64XX
    // Set L6470 absolute position registers to counts
    // constexpr *might* move this to PROGMEM.
    // If not, this will need a PROGMEM directive and an accessor.
    static constexpr AxisEnum L64XX_axis_xref[MAX_L64XX] = {
      X_AXIS, Y_AXIS, Z_AXIS,
      X_AXIS, Y_AXIS, Z_AXIS, Z_AXIS,
      E_AXIS, E_AXIS, E_AXIS, E_AXIS, E_AXIS, E_AXIS
    }; // TODO: Add support for LINEAR_AXES >= 4
    for (uint8_t j = 1; j <= L64XX::chain[0]; j++) {
      const uint8_t cv = L64XX::chain[j];
      L64xxManager.set_param((L64XX_axis_t)cv, L6470_ABS_POS, stepper.position(L64XX_axis_xref[cv]));
    }
  #endif
}<|MERGE_RESOLUTION|>--- conflicted
+++ resolved
@@ -219,13 +219,8 @@
   #endif
 
   #if ENABLED(MARLIN_DEV_MODE)
-<<<<<<< HEAD
-    if (parser.seen('S')) {
+    if (parser.seen_test('S')) {
       LOOP_LINEAR(a) set_axis_is_at_home((AxisEnum)a);
-=======
-    if (parser.seen_test('S')) {
-      LOOP_XYZ(a) set_axis_is_at_home((AxisEnum)a);
->>>>>>> dd16d6ad
       sync_plan_position();
       SERIAL_ECHOLNPGM("Simulated Homing");
       report_current_position();
@@ -326,7 +321,6 @@
 
   #else
 
-<<<<<<< HEAD
     #define _UNSAFE(A) (homeZ && TERN0(Z_SAFE_HOMING, axes_should_home(_BV(A##_AXIS))))
 
     const bool homeZ = parser.seen('Z'),
@@ -340,16 +334,16 @@
                  needK = _UNSAFE(K)
                ),
                // Home each axis if needed or flagged
-               homeX = needX || parser.seen('X'),
-               homeY = needY || parser.seen('Y'),
+               homeX = needX || parser.seen_test('X'),
+               homeY = needY || parser.seen_test('Y'),
                #if LINEAR_AXES >= 4
-                 homeI = needI || parser.seen(AXIS4_NAME),
+                 homeI = needI || parser.seen_test(AXIS4_NAME),
                #endif
                #if LINEAR_AXES >= 5
-                 homeJ = needJ || parser.seen(AXIS5_NAME),
+                 homeJ = needJ || parser.seen_test(AXIS5_NAME),
                #endif
                #if LINEAR_AXES >= 6
-                 homeK = needK || parser.seen(AXIS6_NAME),
+                 homeK = needK || parser.seen_test(AXIS6_NAME),
                #endif
                // Home-all if all or none are flagged
                home_all = true GANG_N(LINEAR_AXES,
@@ -370,14 +364,6 @@
                );
 
     UNUSED(needZ);
-=======
-    const bool homeZ = parser.seen_test('Z'),
-               needX = homeZ && TERN0(Z_SAFE_HOMING, axes_should_home(_BV(X_AXIS))),
-               needY = homeZ && TERN0(Z_SAFE_HOMING, axes_should_home(_BV(Y_AXIS))),
-               homeX = needX || parser.seen_test('X'), homeY = needY || parser.seen_test('Y'),
-               home_all = homeX == homeY && homeX == homeZ, // All or None
-               doX = home_all || homeX, doY = home_all || homeY, doZ = home_all || homeZ;
->>>>>>> dd16d6ad
 
     #if ENABLED(HOME_Z_FIRST)
 
