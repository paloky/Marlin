--- conflicted
+++ resolved
@@ -52,8 +52,7 @@
 
   if (IsRunning()
     #if ENABLED(NO_MOTION_BEFORE_HOMING)
-<<<<<<< HEAD
-      && !axis_unhomed_error(
+      && !homing_needed_error(
         GANG_N(LINEAR_AXES,
             (parser.seen('X') ? _BV(X_AXIS) : 0),
           | (parser.seen('Y') ? _BV(Y_AXIS) : 0),
@@ -62,12 +61,6 @@
           | (parser.seen(AXIS5_NAME) ? _BV(J_AXIS) : 0),
           | (parser.seen(AXIS6_NAME) ? _BV(K_AXIS) : 0))
       )
-=======
-      && !homing_needed_error(
-          (parser.seen('X') ? _BV(X_AXIS) : 0)
-        | (parser.seen('Y') ? _BV(Y_AXIS) : 0)
-        | (parser.seen('Z') ? _BV(Z_AXIS) : 0) )
->>>>>>> 44d50c2b
     #endif
   ) {
 
