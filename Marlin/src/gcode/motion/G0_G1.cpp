--- conflicted
+++ resolved
@@ -49,20 +49,14 @@
   if (IsRunning()
     #if ENABLED(NO_MOTION_BEFORE_HOMING)
       && !homing_needed_error(
-<<<<<<< HEAD
         GANG_N(LINEAR_AXES,
-            (parser.seen('X') ? _BV(X_AXIS) : 0),
-          | (parser.seen('Y') ? _BV(Y_AXIS) : 0),
-          | (parser.seen('Z') ? _BV(Z_AXIS) : 0),
-          | (parser.seen(AXIS4_NAME) ? _BV(I_AXIS) : 0),
-          | (parser.seen(AXIS5_NAME) ? _BV(J_AXIS) : 0),
-          | (parser.seen(AXIS6_NAME) ? _BV(K_AXIS) : 0))
+            (parser.seen_test('X') ? _BV(X_AXIS) : 0),
+          | (parser.seen_test('Y') ? _BV(Y_AXIS) : 0),
+          | (parser.seen_test('Z') ? _BV(Z_AXIS) : 0),
+          | (parser.seen_test(AXIS4_NAME) ? _BV(I_AXIS) : 0),
+          | (parser.seen_test(AXIS5_NAME) ? _BV(J_AXIS) : 0),
+          | (parser.seen_test(AXIS6_NAME) ? _BV(K_AXIS) : 0))
       )
-=======
-          (parser.seen_test('X') ? _BV(X_AXIS) : 0)
-        | (parser.seen_test('Y') ? _BV(Y_AXIS) : 0)
-        | (parser.seen_test('Z') ? _BV(Z_AXIS) : 0) )
->>>>>>> dd16d6ad
     #endif
   ) {
     TERN_(FULL_REPORT_TO_HOST_FEATURE, set_and_report_grblstate(M_RUNNING));
@@ -94,8 +88,8 @@
 
       if (MIN_AUTORETRACT <= MAX_AUTORETRACT) {
         // When M209 Autoretract is enabled, convert E-only moves to firmware retract/recover moves
-        if (fwretract.autoretract_enabled && parser.seen('E')
-          && !parser.seen(GANG_N(LINEAR_AXES, "X", "Y", "Z", AXIS4_STR, AXIS5_STR, AXIS6_STR))
+        if (fwretract.autoretract_enabled && parser.seen_test('E')
+          && !parser.seen_test(GANG_N(LINEAR_AXES, "X", "Y", "Z", AXIS4_STR, AXIS5_STR, AXIS6_STR))
         ) {
           const float echange = destination.e - current_position.e;
           // Is this a retract or recover move?
