/**
 * Marlin 3D Printer Firmware
 * Copyright (c) 2020 MarlinFirmware [https://github.com/MarlinFirmware/Marlin]
 *
 * Based on Sprinter and grbl.
 * Copyright (c) 2011 Camiel Gubbels / Erik van der Zalm
 *
 * This program is free software: you can redistribute it and/or modify
 * it under the terms of the GNU General Public License as published by
 * the Free Software Foundation, either version 3 of the License, or
 * (at your option) any later version.
 *
 * This program is distributed in the hope that it will be useful,
 * but WITHOUT ANY WARRANTY; without even the implied warranty of
 * MERCHANTABILITY or FITNESS FOR A PARTICULAR PURPOSE.  See the
 * GNU General Public License for more details.
 *
 * You should have received a copy of the GNU General Public License
 * along with this program.  If not, see <https://www.gnu.org/licenses/>.
 *
 */
#pragma once

/**
 * gcode.h - Temporary container for all gcode handlers
 */

/**
 * -----------------
 * G-Codes in Marlin
 * -----------------
 *
 * Helpful G-code references:
 *  - https://marlinfw.org/meta/gcode
 *  - https://reprap.org/wiki/G-code
 *  - https://linuxcnc.org/docs/html/gcode.html
 *
 * Help to document Marlin's G-codes online:
 *  - https://github.com/MarlinFirmware/MarlinDocumentation
 *
 * -----------------
 *
 * "G" Codes
 *
 * G0   -> G1
 * G1   - Coordinated Movement X Y Z E
 * G2   - CW ARC
 * G3   - CCW ARC
 * G4   - Dwell S<seconds> or P<milliseconds>
 * G5   - Cubic B-spline with XYZE destination and IJPQ offsets
 * G10  - Retract filament according to settings of M207 (Requires FWRETRACT)
 * G11  - Retract recover filament according to settings of M208 (Requires FWRETRACT)
 * G12  - Clean tool (Requires NOZZLE_CLEAN_FEATURE)
 * G17  - Select Plane XY (Requires CNC_WORKSPACE_PLANES)
 * G18  - Select Plane ZX (Requires CNC_WORKSPACE_PLANES)
 * G19  - Select Plane YZ (Requires CNC_WORKSPACE_PLANES)
 * G20  - Set input units to inches (Requires INCH_MODE_SUPPORT)
 * G21  - Set input units to millimeters (Requires INCH_MODE_SUPPORT)
 * G26  - Mesh Validation Pattern (Requires G26_MESH_VALIDATION)
 * G27  - Park Nozzle (Requires NOZZLE_PARK_FEATURE)
 * G28  - Home one or more axes
 * G29  - Start or continue the bed leveling probe procedure (Requires bed leveling)
 * G30  - Single Z probe, probes bed at X Y location (defaults to current XY location)
 * G31  - Dock sled (Z_PROBE_SLED only)
 * G32  - Undock sled (Z_PROBE_SLED only)
 * G33  - Delta Auto-Calibration (Requires DELTA_AUTO_CALIBRATION)
 * G34  - Z Stepper automatic alignment using probe: I<iterations> T<accuracy> A<amplification> (Requires Z_STEPPER_AUTO_ALIGN)
 * G35  - Read bed corners to help adjust bed screws: T<screw_thread> (Requires ASSISTED_TRAMMING)
 * G38  - Probe in any direction using the Z_MIN_PROBE (Requires G38_PROBE_TARGET)
 * G42  - Coordinated move to a mesh point (Requires MESH_BED_LEVELING, AUTO_BED_LEVELING_BLINEAR, or AUTO_BED_LEVELING_UBL)
 * G60  - Save current position. (Requires SAVED_POSITIONS)
 * G61  - Apply/restore saved coordinates. (Requires SAVED_POSITIONS)
 * G76  - Calibrate first layer temperature offsets. (Requires PROBE_TEMP_COMPENSATION)
 * G80  - Cancel current motion mode (Requires GCODE_MOTION_MODES)
 * G81  - Drilling Cycles - drilling (Requires DRILLING_CANNED_CYCLES)
 * G82  - Drilling Cycles - spot drill (Requires DRILLING_CANNED_CYCLES)
 * G83  - Drilling Cycles - pecking (Requires DRILLING_CANNED_CYCLES)
 * G90  - Use Absolute Coordinates
 * G91  - Use Relative Coordinates
 * G92  - Set current position to coordinates given
 *
 * "M" Codes
 *
 * M0   - Unconditional stop - Wait for user to press a button on the LCD (Only if ULTRA_LCD is enabled)
 * M1   -> M0
 * M3   - Turn ON Laser | Spindle (clockwise), set Power | Speed. (Requires SPINDLE_FEATURE or LASER_FEATURE)
 * M4   - Turn ON Laser | Spindle (counter-clockwise), set Power | Speed. (Requires SPINDLE_FEATURE or LASER_FEATURE)
 * M5   - Turn OFF Laser | Spindle. (Requires SPINDLE_FEATURE or LASER_FEATURE)
 * M7   - Turn mist coolant ON. (Requires COOLANT_CONTROL)
 * M8   - Turn flood coolant ON. (Requires COOLANT_CONTROL)
 * M9   - Turn coolant OFF. (Requires COOLANT_CONTROL)
 * M12  - Set up closed loop control system. (Requires EXTERNAL_CLOSED_LOOP_CONTROLLER)
 * M16  - Expected printer check. (Requires EXPECTED_PRINTER_CHECK)
 * M17  - Enable/Power all stepper motors
 * M18  - Disable all stepper motors; same as M84
 * M20  - List SD card. (Requires SDSUPPORT)
 * M21  - Init SD card. (Requires SDSUPPORT)
 * M22  - Release SD card. (Requires SDSUPPORT)
 * M23  - Select SD file: "M23 /path/file.gco". (Requires SDSUPPORT)
 * M24  - Start/resume SD print. (Requires SDSUPPORT)
 * M25  - Pause SD print. (Requires SDSUPPORT)
 * M26  - Set SD position in bytes: "M26 S12345". (Requires SDSUPPORT)
 * M27  - Report SD print status. (Requires SDSUPPORT)
 *        OR, with 'S<seconds>' set the SD status auto-report interval. (Requires AUTO_REPORT_SD_STATUS)
 *        OR, with 'C' get the current filename.
 * M28  - Start SD write: "M28 /path/file.gco". (Requires SDSUPPORT)
 * M29  - Stop SD write. (Requires SDSUPPORT)
 * M30  - Delete file from SD: "M30 /path/file.gco"
 * M31  - Report time since last M109 or SD card start to serial.
 * M32  - Select file and start SD print: "M32 [S<bytepos>] !/path/file.gco#". (Requires SDSUPPORT)
 *        Use P to run other files as sub-programs: "M32 P !filename#"
 *        The '#' is necessary when calling from within sd files, as it stops buffer prereading
 * M33  - Get the longname version of a path. (Requires LONG_FILENAME_HOST_SUPPORT)
 * M34  - Set SD Card sorting options. (Requires SDCARD_SORT_ALPHA)
 * M42  - Change pin status via gcode: M42 P<pin> S<value>. LED pin assumed if P is omitted.
 * M43  - Display pin status, watch pins for changes, watch endstops & toggle LED, Z servo probe test, toggle pins
 * M48  - Measure Z Probe repeatability: M48 P<points> X<pos> Y<pos> V<level> E<engage> L<legs> S<chizoid>. (Requires Z_MIN_PROBE_REPEATABILITY_TEST)
 * M73  - Set the progress percentage. (Requires LCD_SET_PROGRESS_MANUALLY)
 * M75  - Start the print job timer.
 * M76  - Pause the print job timer.
 * M77  - Stop the print job timer.
 * M78  - Show statistical information about the print jobs. (Requires PRINTCOUNTER)
 * M80  - Turn on Power Supply. (Requires PSU_CONTROL)
 * M81  - Turn off Power Supply. (Requires PSU_CONTROL)
 * M82  - Set E codes absolute (default).
 * M83  - Set E codes relative while in Absolute (G90) mode.
 * M84  - Disable steppers until next move, or use S<seconds> to specify an idle
 *        duration after which steppers should turn off. S0 disables the timeout.
 * M85  - Set inactivity shutdown timer with parameter S<seconds>. To disable set zero (default)
 * M92  - Set planner.settings.axis_steps_per_mm for one or more axes.
 * M100 - Watch Free Memory (for debugging) (Requires M100_FREE_MEMORY_WATCHER)
 * M104 - Set extruder target temp.
 * M105 - Report current temperatures.
 * M106 - Set print fan speed.
 * M107 - Print fan off.
 * M108 - Break out of heating loops (M109, M190, M303). With no controller, breaks out of M0/M1. (Requires EMERGENCY_PARSER)
 * M109 - S<temp> Wait for extruder current temp to reach target temp. ** Wait only when heating! **
 *        R<temp> Wait for extruder current temp to reach target temp. ** Wait for heating or cooling. **
 *        If AUTOTEMP is enabled, S<mintemp> B<maxtemp> F<factor>. Exit autotemp by any M109 without F
 * M110 - Set the current line number. (Used by host printing)
 * M111 - Set debug flags: "M111 S<flagbits>". See flag bits defined in enum.h.
 * M112 - Full Shutdown.
 * M113 - Get or set the timeout interval for Host Keepalive "busy" messages. (Requires HOST_KEEPALIVE_FEATURE)
 * M114 - Report current position.
 * M115 - Report capabilities. (Extended capabilities requires EXTENDED_CAPABILITIES_REPORT)
 * M117 - Display a message on the controller screen. (Requires an LCD)
 * M118 - Display a message in the host console.
 * M119 - Report endstops status.
 * M120 - Enable endstops detection.
 * M121 - Disable endstops detection.
 * M122 - Debug stepper (Requires at least one _DRIVER_TYPE defined as TMC2130/2160/5130/5160/2208/2209/2660 or L6470)
 * M125 - Save current position and move to filament change position. (Requires PARK_HEAD_ON_PAUSE)
 * M126 - Solenoid Air Valve Open. (Requires BARICUDA)
 * M127 - Solenoid Air Valve Closed. (Requires BARICUDA)
 * M128 - EtoP Open. (Requires BARICUDA)
 * M129 - EtoP Closed. (Requires BARICUDA)
 * M140 - Set bed target temp. S<temp>
 * M141 - Set heated chamber target temp. S<temp> (Requires a chamber heater)
 * M145 - Set heatup values for materials on the LCD. H<hotend> B<bed> F<fan speed> for S<material> (0=PLA, 1=ABS)
 * M149 - Set temperature units. (Requires TEMPERATURE_UNITS_SUPPORT)
 * M150 - Set Status LED Color as R<red> U<green> B<blue> W<white> P<bright>. Values 0-255. (Requires BLINKM, RGB_LED, RGBW_LED, NEOPIXEL_LED, PCA9533, or PCA9632).
 * M155 - Auto-report temperatures with interval of S<seconds>. (Requires AUTO_REPORT_TEMPERATURES)
 * M163 - Set a single proportion for a mixing extruder. (Requires MIXING_EXTRUDER)
 * M164 - Commit the mix and save to a virtual tool (current, or as specified by 'S'). (Requires MIXING_EXTRUDER)
 * M165 - Set the mix for the mixing extruder (and current virtual tool) with parameters ABCDHI. (Requires MIXING_EXTRUDER and DIRECT_MIXING_IN_G1)
 * M166 - Set the Gradient Mix for the mixing extruder. (Requires GRADIENT_MIX)
 * M190 - S<temp> Wait for bed current temp to reach target temp. ** Wait only when heating! **
 *        R<temp> Wait for bed current temp to reach target temp. ** Wait for heating or cooling. **
 * M200 - Set filament diameter, D<diameter>, setting E axis units to cubic. (Use S0 to revert to linear units.)
 * M201 - Set max acceleration in units/s^2 for print moves: "M201 X<accel> Y<accel> Z<accel> E<accel>"
 * M202 - Set max acceleration in units/s^2 for travel moves: "M202 X<accel> Y<accel> Z<accel> E<accel>" ** UNUSED IN MARLIN! **
 * M203 - Set maximum feedrate: "M203 X<fr> Y<fr> Z<fr> E<fr>" in units/sec.
 * M204 - Set default acceleration in units/sec^2: P<printing> R<extruder_only> T<travel>
 * M205 - Set advanced settings. Current units apply:
            S<print> T<travel> minimum speeds
            B<minimum segment time>
            X<max X jerk>, Y<max Y jerk>, Z<max Z jerk>, E<max E jerk>
 * M206 - Set additional homing offset. (Disabled by NO_WORKSPACE_OFFSETS or DELTA)
 * M207 - Set Retract Length: S<length>, Feedrate: F<units/min>, and Z lift: Z<distance>. (Requires FWRETRACT)
 * M208 - Set Recover (unretract) Additional (!) Length: S<length> and Feedrate: F<units/min>. (Requires FWRETRACT)
 * M209 - Turn Automatic Retract Detection on/off: S<0|1> (For slicers that don't support G10/11). (Requires FWRETRACT_AUTORETRACT)
          Every normal extrude-only move will be classified as retract depending on the direction.
 * M211 - Enable, Disable, and/or Report software endstops: S<0|1> (Requires MIN_SOFTWARE_ENDSTOPS or MAX_SOFTWARE_ENDSTOPS)
 * M217 - Set filament swap parameters: "M217 S<length> P<feedrate> R<feedrate>". (Requires SINGLENOZZLE)
 * M218 - Set/get a tool offset: "M218 T<index> X<offset> Y<offset>". (Requires 2 or more extruders)
 * M220 - Set Feedrate Percentage: "M220 S<percent>" (i.e., "FR" on the LCD)
 *        Use "M220 B" to back up the Feedrate Percentage and "M220 R" to restore it. (Requires PRUSA_MMU2)
 * M221 - Set Flow Percentage: "M221 S<percent>"
 * M226 - Wait until a pin is in a given state: "M226 P<pin> S<state>"
 * M240 - Trigger a camera to take a photograph. (Requires PHOTO_GCODE)
 * M250 - Set LCD contrast: "M250 C<contrast>" (0-63). (Requires LCD support)
 * M260 - i2c Send Data (Requires EXPERIMENTAL_I2CBUS)
 * M261 - i2c Request Data (Requires EXPERIMENTAL_I2CBUS)
 * M280 - Set servo position absolute: "M280 P<index> S<angle|µs>". (Requires servos)
 * M281 - Set servo min|max position: "M281 P<index> L<min> U<max>". (Requires EDITABLE_SERVO_ANGLES)
 * M290 - Babystepping (Requires BABYSTEPPING)
 * M300 - Play beep sound S<frequency Hz> P<duration ms>
 * M301 - Set PID parameters P I and D. (Requires PIDTEMP)
 * M302 - Allow cold extrudes, or set the minimum extrude S<temperature>. (Requires PREVENT_COLD_EXTRUSION)
 * M303 - PID relay autotune S<temperature> sets the target temperature. Default 150C. (Requires PIDTEMP)
 * M304 - Set bed PID parameters P I and D. (Requires PIDTEMPBED)
 * M305 - Set user thermistor parameters R T and P. (Requires TEMP_SENSOR_x 1000)
 * M350 - Set microstepping mode. (Requires digital microstepping pins.)
 * M351 - Toggle MS1 MS2 pins directly. (Requires digital microstepping pins.)
 * M355 - Set Case Light on/off and set brightness. (Requires CASE_LIGHT_PIN)
 * M380 - Activate solenoid on active extruder. (Requires EXT_SOLENOID)
 * M381 - Disable all solenoids. (Requires EXT_SOLENOID)
 * M400 - Finish all moves.
 * M401 - Deploy and activate Z probe. (Requires a probe)
 * M402 - Deactivate and stow Z probe. (Requires a probe)
 * M403 - Set filament type for PRUSA MMU2
 * M404 - Display or set the Nominal Filament Width: "W<diameter>". (Requires FILAMENT_WIDTH_SENSOR)
 * M405 - Enable Filament Sensor flow control. "M405 D<delay_cm>". (Requires FILAMENT_WIDTH_SENSOR)
 * M406 - Disable Filament Sensor flow control. (Requires FILAMENT_WIDTH_SENSOR)
 * M407 - Display measured filament diameter in millimeters. (Requires FILAMENT_WIDTH_SENSOR)
 * M410 - Quickstop. Abort all planned moves.
 * M412 - Enable / Disable Filament Runout Detection. (Requires FILAMENT_RUNOUT_SENSOR)
 * M413 - Enable / Disable Power-Loss Recovery. (Requires POWER_LOSS_RECOVERY)
 * M420 - Enable/Disable Leveling (with current values) S1=enable S0=disable (Requires MESH_BED_LEVELING or ABL)
 * M421 - Set a single Z coordinate in the Mesh Leveling grid. X<units> Y<units> Z<units> (Requires MESH_BED_LEVELING, AUTO_BED_LEVELING_BILINEAR, or AUTO_BED_LEVELING_UBL)
 * M422 - Set Z Stepper automatic alignment position using probe. X<units> Y<units> A<axis> (Requires Z_STEPPER_AUTO_ALIGN)
 * M425 - Enable/Disable and tune backlash correction. (Requires BACKLASH_COMPENSATION and BACKLASH_GCODE)
 * M428 - Set the home_offset based on the current_position. Nearest edge applies. (Disabled by NO_WORKSPACE_OFFSETS or DELTA)
 * M430 - Read the system current, voltage, and power (Requires POWER_MONITOR_CURRENT, POWER_MONITOR_VOLTAGE, or POWER_MONITOR_FIXED_VOLTAGE)
 * M486 - Identify and cancel objects. (Requires CANCEL_OBJECTS)
 * M500 - Store parameters in EEPROM. (Requires EEPROM_SETTINGS)
 * M501 - Restore parameters from EEPROM. (Requires EEPROM_SETTINGS)
 * M502 - Revert to the default "factory settings". ** Does not write them to EEPROM! **
 * M503 - Print the current settings (in memory): "M503 S<verbose>". S0 specifies compact output.
 * M504 - Validate EEPROM contents. (Requires EEPROM_SETTINGS)
 * M510 - Lock Printer
 * M511 - Unlock Printer
 * M512 - Set/Change/Remove Password
 * M524 - Abort the current SD print job started with M24. (Requires SDSUPPORT)
 * M540 - Enable/disable SD card abort on endstop hit: "M540 S<state>". (Requires SD_ABORT_ON_ENDSTOP_HIT)
 * M569 - Enable stealthChop on an axis. (Requires at least one _DRIVER_TYPE to be TMC2130/2160/2208/2209/5130/5160)
 * M600 - Pause for filament change: "M600 X<pos> Y<pos> Z<raise> E<first_retract> L<later_retract>". (Requires ADVANCED_PAUSE_FEATURE)
 * M603 - Configure filament change: "M603 T<tool> U<unload_length> L<load_length>". (Requires ADVANCED_PAUSE_FEATURE)
 * M605 - Set Dual X-Carriage movement mode: "M605 S<mode> [X<x_offset>] [R<temp_offset>]". (Requires DUAL_X_CARRIAGE)
 * M665 - Set delta configurations: "M665 H<delta height> L<diagonal rod> R<delta radius> S<segments/s> B<calibration radius> X<Alpha angle trim> Y<Beta angle trim> Z<Gamma angle trim> (Requires DELTA)
 * M666 - Set/get offsets for delta (Requires DELTA) or dual endstops. (Requires [XYZ]_DUAL_ENDSTOPS)
 * M672 - Set/Reset Duet Smart Effector's sensitivity. (Requires DUET_SMART_EFFECTOR and SMART_EFFECTOR_MOD_PIN)
 * M701 - Load filament (Requires FILAMENT_LOAD_UNLOAD_GCODES)
 * M702 - Unload filament (Requires FILAMENT_LOAD_UNLOAD_GCODES)
 * M810-M819 - Define/execute a G-code macro (Requires GCODE_MACROS)
 * M851 - Set Z probe's XYZ offsets in current units. (Negative values: X=left, Y=front, Z=below)
 * M852 - Set skew factors: "M852 [I<xy>] [J<xz>] [K<yz>]". (Requires SKEW_CORRECTION_GCODE, and SKEW_CORRECTION_FOR_Z for IJ)
 * M860 - Report the position of position encoder modules.
 * M861 - Report the status of position encoder modules.
 * M862 - Perform an axis continuity test for position encoder modules.
 * M863 - Perform steps-per-mm calibration for position encoder modules.
 * M864 - Change position encoder module I2C address.
 * M865 - Check position encoder module firmware version.
 * M866 - Report or reset position encoder module error count.
 * M867 - Enable/disable or toggle error correction for position encoder modules.
 * M868 - Report or set position encoder module error correction threshold.
 * M869 - Report position encoder module error.
 * M871 - Print/reset/clear first layer temperature offset values. (Requires PROBE_TEMP_COMPENSATION)
 * M192 - Wait for probe temp (Requires PROBE_TEMP_COMPENSATION)
 * M876 - Handle Prompt Response. (Requires HOST_PROMPT_SUPPORT and not EMERGENCY_PARSER)
 * M900 - Get or Set Linear Advance K-factor. (Requires LIN_ADVANCE)
 * M906 - Set or get motor current in milliamps using axis codes X, Y, Z, E. Report values if no axis codes given. (Requires at least one _DRIVER_TYPE defined as TMC2130/2160/5130/5160/2208/2209/2660 or L6470)
 * M907 - Set digital trimpot motor current using axis codes. (Requires a board with digital trimpots)
 * M908 - Control digital trimpot directly. (Requires DAC_STEPPER_CURRENT or DIGIPOTSS_PIN)
 * M909 - Print digipot/DAC current value. (Requires DAC_STEPPER_CURRENT)
 * M910 - Commit digipot/DAC value to external EEPROM via I2C. (Requires DAC_STEPPER_CURRENT)
 * M911 - Report stepper driver overtemperature pre-warn condition. (Requires at least one _DRIVER_TYPE defined as TMC2130/2160/5130/5160/2208/2209/2660)
 * M912 - Clear stepper driver overtemperature pre-warn condition flag. (Requires at least one _DRIVER_TYPE defined as TMC2130/2160/5130/5160/2208/2209/2660)
 * M913 - Set HYBRID_THRESHOLD speed. (Requires HYBRID_THRESHOLD)
 * M914 - Set StallGuard sensitivity. (Requires SENSORLESS_HOMING or SENSORLESS_PROBING)
 * M916 - L6470 tuning: Increase KVAL_HOLD until thermal warning. (Requires at least one _DRIVER_TYPE L6470)
 * M917 - L6470 tuning: Find minimum current thresholds. (Requires at least one _DRIVER_TYPE L6470)
 * M918 - L6470 tuning: Increase speed until max or error. (Requires at least one _DRIVER_TYPE L6470)
 * M951 - Set Magnetic Parking Extruder parameters. (Requires MAGNETIC_PARKING_EXTRUDER)
 * M7219 - Control Max7219 Matrix LEDs. (Requires MAX7219_GCODE)
 *
 * M360 - SCARA calibration: Move to cal-position ThetaA (0 deg calibration)
 * M361 - SCARA calibration: Move to cal-position ThetaB (90 deg calibration - steps per degree)
 * M362 - SCARA calibration: Move to cal-position PsiA (0 deg calibration)
 * M363 - SCARA calibration: Move to cal-position PsiB (90 deg calibration - steps per degree)
 * M364 - SCARA calibration: Move to cal-position PSIC (90 deg to Theta calibration position)
 *
 * ************ Custom codes - This can change to suit future G-code regulations
 * G425 - Calibrate using a conductive object. (Requires CALIBRATION_GCODE)
 * M928 - Start SD logging: "M928 filename.gco". Stop with M29. (Requires SDSUPPORT)
 * M993 - Backup SPI Flash to SD
 * M994 - Load a Backup from SD to SPI Flash
 * M995 - Touch screen calibration for TFT display
 * M997 - Perform in-application firmware update
 * M999 - Restart after being stopped by error
 *
 * "T" Codes
 *
 * T0-T3 - Select an extruder (tool) by index: "T<n> F<units/min>"
 */

#include "../inc/MarlinConfig.h"
#include "parser.h"

#if ENABLED(I2C_POSITION_ENCODERS)
  #include "../feature/encoder_i2c.h"
#endif

<<<<<<< HEAD
enum AxisRelative : uint8_t {
  LIST_N(LINEAR_AXES, REL_X, REL_Y, REL_Z, REL_I, REL_J, REL_K),
  REL_E, E_MODE_ABS, E_MODE_REL
};
=======
#if IS_SCARA || defined(G0_FEEDRATE)
  #define HAS_FAST_MOVES 1
#endif

enum AxisRelative : uint8_t { REL_X, REL_Y, REL_Z, REL_E, E_MODE_ABS, E_MODE_REL };
>>>>>>> 7e052410

class GcodeSuite {
public:

  static uint8_t axis_relative;

  static inline bool axis_is_relative(const AxisEnum a) {
    if (a == E_AXIS) {
      if (TEST(axis_relative, E_MODE_REL)) return true;
      if (TEST(axis_relative, E_MODE_ABS)) return false;
    }
    return TEST(axis_relative, a);
  }
  static inline void set_relative_mode(const bool rel) {
    axis_relative = rel ? _BV(REL_X) | _BV(REL_Y) | _BV(REL_Z) | _BV(REL_E) : 0;
  }
  static inline void set_e_relative() {
    CBI(axis_relative, E_MODE_ABS);
    SBI(axis_relative, E_MODE_REL);
  }
  static inline void set_e_absolute() {
    CBI(axis_relative, E_MODE_REL);
    SBI(axis_relative, E_MODE_ABS);
  }

  #if ENABLED(CNC_WORKSPACE_PLANES)
    /**
     * Workspace planes only apply to G2/G3 moves
     * (and "canned cycles" - not a current feature)
     */
    enum WorkspacePlane : char { PLANE_XY, PLANE_ZX, PLANE_YZ };
    static WorkspacePlane workspace_plane;
  #endif

  #define MAX_COORDINATE_SYSTEMS 9
  #if ENABLED(CNC_COORDINATE_SYSTEMS)
    static int8_t active_coordinate_system;
    static xyz_pos_t coordinate_system[MAX_COORDINATE_SYSTEMS];
    static bool select_coordinate_system(const int8_t _new);
  #endif

  static millis_t previous_move_ms, max_inactive_time, stepper_inactive_time;
  FORCE_INLINE static void reset_stepper_timeout(const millis_t ms=millis()) { previous_move_ms = ms; }
  FORCE_INLINE static bool stepper_max_timed_out(const millis_t ms=millis()) {
    return max_inactive_time && ELAPSED(ms, previous_move_ms + max_inactive_time);
  }
  FORCE_INLINE static bool stepper_inactive_timeout(const millis_t ms=millis()) {
    return ELAPSED(ms, previous_move_ms + stepper_inactive_time);
  }

  static int8_t get_target_extruder_from_command();
  static int8_t get_target_e_stepper_from_command();
  static void get_destination_from_command();

  static void process_parsed_command(const bool no_ok=false);
  static void process_next_command();

  // Execute G-code in-place, preserving current G-code parameters
  static void process_subcommands_now_P(PGM_P pgcode);
  static void process_subcommands_now(char * gcode);

  static inline void home_all_axes() {
    extern const char G28_STR[];
    process_subcommands_now_P(G28_STR);
  }

  #if EITHER(HAS_AUTO_REPORTING, HOST_KEEPALIVE_FEATURE)
    static bool autoreport_paused;
    static inline bool set_autoreport_paused(const bool p) {
      const bool was = autoreport_paused;
      autoreport_paused = p;
      return was;
    }
  #else
    static constexpr bool autoreport_paused = false;
    static inline bool set_autoreport_paused(const bool) { return false; }
  #endif

  #if ENABLED(HOST_KEEPALIVE_FEATURE)
    /**
     * States for managing Marlin and host communication
     * Marlin sends messages if blocked or busy
     */
    enum MarlinBusyState : char {
      NOT_BUSY,           // Not in a handler
      IN_HANDLER,         // Processing a GCode
      IN_PROCESS,         // Known to be blocking command input (as in G29)
      PAUSED_FOR_USER,    // Blocking pending any input
      PAUSED_FOR_INPUT    // Blocking pending text input (concept)
    };

    static MarlinBusyState busy_state;
    static uint8_t host_keepalive_interval;

    static void host_keepalive();

    #define KEEPALIVE_STATE(N) REMEMBER(_KA_, gcode.busy_state, gcode.N)
  #else
    #define KEEPALIVE_STATE(N) NOOP
  #endif

  static void dwell(millis_t time);

private:

  static void G0_G1(TERN_(HAS_FAST_MOVES, const bool fast_move=false));

  TERN_(ARC_SUPPORT, static void G2_G3(const bool clockwise));

  static void G4();

  TERN_(BEZIER_CURVE_SUPPORT, static void G5());

  TERN_(DIRECT_STEPPING, static void G6());

  #if ENABLED(FWRETRACT)
    static void G10();
    static void G11();
  #endif

  TERN_(NOZZLE_CLEAN_FEATURE, static void G12());

  #if ENABLED(CNC_WORKSPACE_PLANES)
    static void G17();
    static void G18();
    static void G19();
  #endif

  #if ENABLED(INCH_MODE_SUPPORT)
    static void G20();
    static void G21();
  #endif

  TERN_(G26_MESH_VALIDATION, static void G26());

  TERN_(NOZZLE_PARK_FEATURE, static void G27());

  static void G28();

  #if HAS_LEVELING
    #if ENABLED(G29_RETRY_AND_RECOVER)
      static void G29_with_retry();
      #define G29_TYPE bool
    #else
      #define G29_TYPE void
    #endif
    static G29_TYPE G29();
  #endif

  #if HAS_BED_PROBE
    static void G30();
    #if ENABLED(Z_PROBE_SLED)
      static void G31();
      static void G32();
    #endif
  #endif

  TERN_(DELTA_AUTO_CALIBRATION, static void G33());

  #if ENABLED(Z_STEPPER_AUTO_ALIGN)
    static void G34();
    static void M422();
  #endif

  TERN_(ASSISTED_TRAMMING, static void G35());

  TERN_(G38_PROBE_TARGET, static void G38(const int8_t subcode));

  TERN_(HAS_MESH, static void G42());

  #if ENABLED(CNC_COORDINATE_SYSTEMS)
    static void G53();
    static void G54();
    static void G55();
    static void G56();
    static void G57();
    static void G58();
    static void G59();
  #endif

  TERN_(PROBE_TEMP_COMPENSATION, static void G76());

  #if SAVED_POSITIONS
    static void G60();
    static void G61();
  #endif

  TERN_(GCODE_MOTION_MODES, static void G80());

  #if ENABLED(DRILLING_CANNED_CYCLES)
    static void G81();
    static void G82();
    static void G83();
  #endif

  static void G92();

  TERN_(CALIBRATION_GCODE, static void G425());

  TERN_(HAS_RESUME_CONTINUE, static void M0_M1());

  #if HAS_CUTTER
    static void M3_M4(const bool is_M4);
    static void M5();
  #endif

  #if ENABLED(COOLANT_CONTROL)
    TERN_(COOLANT_MIST, static void M7());
    TERN_(COOLANT_FLOOD, static void M8());
    static void M9();
  #endif

  TERN_(EXTERNAL_CLOSED_LOOP_CONTROLLER, static void M12());

  TERN_(EXPECTED_PRINTER_CHECK, static void M16());

  static void M17();

  static void M18_M84();

  #if ENABLED(SDSUPPORT)
    static void M20();
    static void M21();
    static void M22();
    static void M23();
    static void M24();
    static void M25();
    static void M26();
    static void M27();
    static void M28();
    static void M29();
    static void M30();
  #endif

  static void M31();

  #if ENABLED(SDSUPPORT)
    static void M32();
    TERN_(LONG_FILENAME_HOST_SUPPORT, static void M33());
    #if BOTH(SDCARD_SORT_ALPHA, SDSORT_GCODE)
      static void M34();
    #endif
  #endif

  static void M42();

  TERN_(PINS_DEBUGGING, static void M43());

  TERN_(Z_MIN_PROBE_REPEATABILITY_TEST, static void M48());

  TERN_(LCD_SET_PROGRESS_MANUALLY, static void M73());

  static void M75();
  static void M76();
  static void M77();

  TERN_(PRINTCOUNTER, static void M78());

  TERN_(PSU_CONTROL, static void M80());

  static void M81();
  static void M82();
  static void M83();
  static void M85();
  static void M92();

  TERN_(M100_FREE_MEMORY_WATCHER, static void M100());

  #if EXTRUDERS
    static void M104();
    static void M109();
  #endif

  static void M105();

  #if HAS_FAN
    static void M106();
    static void M107();
  #endif

  #if DISABLED(EMERGENCY_PARSER)
    static void M108();
    static void M112();
    static void M410();
    TERN_(HOST_PROMPT_SUPPORT, static void M876());
  #endif

  static void M110();
  static void M111();

  TERN_(HOST_KEEPALIVE_FEATURE, static void M113());

  static void M114();
  static void M115();
  static void M117();
  static void M118();
  static void M119();
  static void M120();
  static void M121();

  TERN_(PARK_HEAD_ON_PAUSE, static void M125());

  #if ENABLED(BARICUDA)
    #if HAS_HEATER_1
      static void M126();
      static void M127();
    #endif
    #if HAS_HEATER_2
      static void M128();
      static void M129();
    #endif
  #endif

  #if HAS_HEATED_BED
    static void M140();
    static void M190();
  #endif

  #if HAS_HEATED_CHAMBER
    static void M141();
    static void M191();
  #endif

  #if PREHEAT_COUNT
    static void M145();
  #endif

  TERN_(TEMPERATURE_UNITS_SUPPORT, static void M149());

  TERN_(HAS_COLOR_LEDS, static void M150());

  #if BOTH(AUTO_REPORT_TEMPERATURES, HAS_TEMP_SENSOR)
    static void M155();
  #endif

  #if ENABLED(MIXING_EXTRUDER)
    static void M163();
    static void M164();
    TERN_(DIRECT_MIXING_IN_G1, static void M165());
    TERN_(GRADIENT_MIX, static void M166());
  #endif

  static void M200();
  static void M201();

  #if 0
    static void M202(); // Not used for Sprinter/grbl gen6
  #endif

  static void M203();
  static void M204();
  static void M205();

  TERN_(HAS_M206_COMMAND, static void M206());

  #if ENABLED(FWRETRACT)
    static void M207();
    static void M208();
    TERN_(FWRETRACT_AUTORETRACT, static void M209());
  #endif

  static void M211();

  TERN_(HAS_MULTI_EXTRUDER, static void M217());

  TERN_(HAS_HOTEND_OFFSET, static void M218());

  static void M220();

  #if EXTRUDERS
    static void M221();
  #endif

  static void M226();

  TERN_(PHOTO_GCODE, static void M240());

  TERN_(HAS_LCD_CONTRAST, static void M250());

  #if ENABLED(EXPERIMENTAL_I2CBUS)
    static void M260();
    static void M261();
  #endif

  #if HAS_SERVOS
    static void M280();
    TERN_(EDITABLE_SERVO_ANGLES, static void M281());
  #endif

  TERN_(BABYSTEPPING, static void M290());

  TERN_(HAS_BUZZER, static void M300());

  TERN_(PIDTEMP, static void M301());

  TERN_(PREVENT_COLD_EXTRUSION, static void M302());

  TERN_(HAS_PID_HEATING, static void M303());

  TERN_(PIDTEMPBED, static void M304());

  TERN_(HAS_USER_THERMISTORS, static void M305());

  #if HAS_MICROSTEPS
    static void M350();
    static void M351();
  #endif

  TERN_(CASE_LIGHT_ENABLE, static void M355());

  TERN_(REPETIER_GCODE_M360, static void M360());

  #if ENABLED(MORGAN_SCARA)
    static bool M360();
    static bool M361();
    static bool M362();
    static bool M363();
    static bool M364();
  #endif

  #if EITHER(EXT_SOLENOID, MANUAL_SOLENOID_CONTROL)
    static void M380();
    static void M381();
  #endif

  static void M400();

  #if HAS_BED_PROBE
    static void M401();
    static void M402();
  #endif

  TERN_(PRUSA_MMU2, static void M403());

  #if ENABLED(FILAMENT_WIDTH_SENSOR)
    static void M404();
    static void M405();
    static void M406();
    static void M407();
  #endif

  TERN_(HAS_FILAMENT_SENSOR, static void M412());

  #if HAS_LEVELING
    static void M420();
    static void M421();
  #endif

  TERN_(BACKLASH_GCODE, static void M425());

  TERN_(HAS_M206_COMMAND, static void M428());

  TERN_(HAS_POWER_MONITOR, static void M430());

  TERN_(CANCEL_OBJECTS, static void M486());

  static void M500();
  static void M501();
  static void M502();
  #if DISABLED(DISABLE_M503)
    static void M503();
  #endif
  TERN_(EEPROM_SETTINGS, static void M504());

  #if ENABLED(PASSWORD_FEATURE)
    static void M510();
    #if ENABLED(PASSWORD_UNLOCK_GCODE)
      static void M511();
    #endif
    #if ENABLED(PASSWORD_CHANGE_GCODE)
      static void M512();
    #endif
  #endif

  TERN_(SDSUPPORT, static void M524());

  TERN_(SD_ABORT_ON_ENDSTOP_HIT, static void M540());

  TERN_(BAUD_RATE_GCODE, static void M575());

  #if ENABLED(ADVANCED_PAUSE_FEATURE)
    static void M600();
    static void M603();
  #endif

  TERN_(HAS_DUPLICATION_MODE, static void M605());

  TERN_(IS_KINEMATIC, static void M665());

  #if ENABLED(DELTA) || HAS_EXTRA_ENDSTOPS
    static void M666();
  #endif

  #if ENABLED(DUET_SMART_EFFECTOR) && PIN_EXISTS(SMART_EFFECTOR_MOD)
    static void M672();
  #endif

  #if ENABLED(FILAMENT_LOAD_UNLOAD_GCODES)
    static void M701();
    static void M702();
  #endif

  TERN_(GCODE_MACROS, static void M810_819());

  TERN_(HAS_BED_PROBE, static void M851());

  TERN_(SKEW_CORRECTION_GCODE, static void M852());

  #if ENABLED(I2C_POSITION_ENCODERS)
    FORCE_INLINE static void M860() { I2CPEM.M860(); }
    FORCE_INLINE static void M861() { I2CPEM.M861(); }
    FORCE_INLINE static void M862() { I2CPEM.M862(); }
    FORCE_INLINE static void M863() { I2CPEM.M863(); }
    FORCE_INLINE static void M864() { I2CPEM.M864(); }
    FORCE_INLINE static void M865() { I2CPEM.M865(); }
    FORCE_INLINE static void M866() { I2CPEM.M866(); }
    FORCE_INLINE static void M867() { I2CPEM.M867(); }
    FORCE_INLINE static void M868() { I2CPEM.M868(); }
    FORCE_INLINE static void M869() { I2CPEM.M869(); }
  #endif

  #if ENABLED(PROBE_TEMP_COMPENSATION)
    static void M192();
    static void M871();
  #endif

  TERN_(LIN_ADVANCE, static void M900());

  #if HAS_TRINAMIC_CONFIG
    static void M122();
    static void M906();
    TERN_(HAS_STEALTHCHOP, static void M569());
    #if ENABLED(MONITOR_DRIVER_STATUS)
      static void M911();
      static void M912();
    #endif
    TERN_(HYBRID_THRESHOLD, static void M913());
    TERN_(USE_SENSORLESS, static void M914());
  #endif

  #if HAS_L64XX
    static void M122();
    static void M906();
    static void M916();
    static void M917();
    static void M918();
  #endif

  #if ANY(HAS_DIGIPOTSS, HAS_MOTOR_CURRENT_PWM, HAS_I2C_DIGIPOT, DAC_STEPPER_CURRENT)
    static void M907();
    #if EITHER(HAS_DIGIPOTSS, DAC_STEPPER_CURRENT)
      static void M908();
      #if ENABLED(DAC_STEPPER_CURRENT)
        static void M909();
        static void M910();
      #endif
    #endif
  #endif

  TERN_(SDSUPPORT, static void M928());

  TERN_(MAGNETIC_PARKING_EXTRUDER, static void M951());

  TERN_(TOUCH_SCREEN_CALIBRATION, static void M995());

  #if BOTH(HAS_SPI_FLASH, SDSUPPORT)
    static void M993();
    static void M994();
  #endif

  TERN_(PLATFORM_M997_SUPPORT, static void M997());

  static void M999();

  #if ENABLED(POWER_LOSS_RECOVERY)
    static void M413();
    static void M1000();
  #endif

  TERN_(SDSUPPORT, static void M1001());

  TERN_(MAX7219_GCODE, static void M7219());

  TERN_(CONTROLLER_FAN_EDITABLE, static void M710());

  static void T(const uint8_t tool_index);

};

extern GcodeSuite gcode;<|MERGE_RESOLUTION|>--- conflicted
+++ resolved
@@ -301,18 +301,14 @@
   #include "../feature/encoder_i2c.h"
 #endif
 
-<<<<<<< HEAD
+#if IS_SCARA || defined(G0_FEEDRATE)
+  #define HAS_FAST_MOVES 1
+#endif
+
 enum AxisRelative : uint8_t {
   LIST_N(LINEAR_AXES, REL_X, REL_Y, REL_Z, REL_I, REL_J, REL_K),
   REL_E, E_MODE_ABS, E_MODE_REL
 };
-=======
-#if IS_SCARA || defined(G0_FEEDRATE)
-  #define HAS_FAST_MOVES 1
-#endif
-
-enum AxisRelative : uint8_t { REL_X, REL_Y, REL_Z, REL_E, E_MODE_ABS, E_MODE_REL };
->>>>>>> 7e052410
 
 class GcodeSuite {
 public:
