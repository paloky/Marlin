--- conflicted
+++ resolved
@@ -49,8 +49,7 @@
       tmc_set_report_interval(interval);
     #endif
 
-<<<<<<< HEAD
-    if (parser.seen('V')) {
+    if (parser.seen_test('V')) {
       tmc_get_registers(
         LIST_N(LINEAR_AXES, print_axis.x, print_axis.y, print_axis.z, print_axis.i, print_axis.j, print_axis.k),
         print_axis.e
@@ -62,12 +61,6 @@
         print_axis.e
       );
     }
-=======
-    if (parser.seen_test('V'))
-      tmc_get_registers(print_axis.x, print_axis.y, print_axis.z, print_axis.e);
-    else
-      tmc_report_all(print_axis.x, print_axis.y, print_axis.z, print_axis.e);
->>>>>>> dd16d6ad
   #endif
 
   test_tmc_connection(
