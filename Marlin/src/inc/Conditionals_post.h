--- conflicted
+++ resolved
@@ -2151,6 +2151,24 @@
 #if _HAS_STOP(Z,MAX)
   #define HAS_Z_MAX 1
 #endif
+#if _HAS_STOP(I,MIN)
+  #define HAS_I_MIN 1
+#endif
+#if _HAS_STOP(I,MAX)
+  #define HAS_I_MAX 1
+#endif
+#if _HAS_STOP(J,MIN)
+  #define HAS_J_MIN 1
+#endif
+#if _HAS_STOP(J,MAX)
+  #define HAS_J_MAX 1
+#endif
+#if _HAS_STOP(K,MIN)
+  #define HAS_K_MIN 1
+#endif
+#if _HAS_STOP(K,MAX)
+  #define HAS_K_MAX 1
+#endif
 #if PIN_EXISTS(X2_MIN)
   #define HAS_X2_MIN 1
 #endif
@@ -2181,29 +2199,7 @@
 #if PIN_EXISTS(Z4_MAX)
   #define HAS_Z4_MAX 1
 #endif
-<<<<<<< HEAD
-#if _HAS_STOP(I,MIN)
-  #define HAS_I_MIN 1
-#endif
-#if _HAS_STOP(I,MAX)
-  #define HAS_I_MAX 1
-#endif
-#if _HAS_STOP(J,MIN)
-  #define HAS_J_MIN 1
-#endif
-#if _HAS_STOP(J,MAX)
-  #define HAS_J_MAX 1
-#endif
-#if _HAS_STOP(K,MIN)
-  #define HAS_K_MIN 1
-#endif
-#if _HAS_STOP(K,MAX)
-  #define HAS_K_MAX 1
-#endif
-#if HAS_CUSTOM_PROBE_PIN && PIN_EXISTS(Z_MIN_PROBE)
-=======
 #if BOTH(HAS_BED_PROBE, HAS_CUSTOM_PROBE_PIN) && PIN_EXISTS(Z_MIN_PROBE)
->>>>>>> dd16d6ad
   #define HAS_Z_MIN_PROBE_PIN 1
 #endif
 
