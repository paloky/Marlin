/**
 * Marlin 3D Printer Firmware
 * Copyright (c) 2020 MarlinFirmware [https://github.com/MarlinFirmware/Marlin]
 *
 * Based on Sprinter and grbl.
 * Copyright (c) 2011 Camiel Gubbels / Erik van der Zalm
 *
 * This program is free software: you can redistribute it and/or modify
 * it under the terms of the GNU General Public License as published by
 * the Free Software Foundation, either version 3 of the License, or
 * (at your option) any later version.
 *
 * This program is distributed in the hope that it will be useful,
 * but WITHOUT ANY WARRANTY; without even the implied warranty of
 * MERCHANTABILITY or FITNESS FOR A PARTICULAR PURPOSE.  See the
 * GNU General Public License for more details.
 *
 * You should have received a copy of the GNU General Public License
 * along with this program.  If not, see <https://www.gnu.org/licenses/>.
 *
 */
#pragma once

/**
 * SanityCheck.h
 *
 * Test configuration values for errors at compile-time.
 */

/**
 * Require gcc 4.7 or newer (first included with Arduino 1.6.8) for C++11 features.
 */
#if __cplusplus < 201103L
  #error "Marlin requires C++11 support (gcc >= 4.7, Arduino IDE >= 1.6.8). Please upgrade your toolchain."
#endif

// Make sure macros aren't borked
#define TEST1
#define TEST2 1
#define TEST3 0
#define TEST4 true
#if ENABLED(TEST0) || !ENABLED(TEST2) || ENABLED(TEST3)
  #error "ENABLED is borked!"
#endif
#if BOTH(TEST0, TEST1)
  #error "BOTH is borked!"
#endif
#if DISABLED(TEST1) || !DISABLED(TEST3) || DISABLED(TEST4) || DISABLED(TEST0, TEST1, TEST2, TEST4) || !DISABLED(TEST0, TEST3)
  #error "DISABLED is borked!"
#endif
#if !ANY(TEST1, TEST2, TEST3, TEST4) || ANY(TEST0, TEST3)
  #error "ANY is borked!"
#endif
#if NONE(TEST0, TEST1, TEST2, TEST4) || !NONE(TEST0, TEST3)
  #error "NONE is borked!"
#endif
#undef TEST1
#undef TEST2
#undef TEST3
#undef TEST4

/**
 * We try our best to include sanity checks for all changed configuration
 * directives because users have a tendency to use outdated config files with
 * the bleeding-edge source code, but sometimes this is not enough. This check
 * forces a minimum config file revision. Otherwise Marlin will not build.
 */
#define HEXIFY(H) _CAT(0x,H)
#if !defined(CONFIGURATION_H_VERSION) || HEXIFY(CONFIGURATION_H_VERSION) < HEXIFY(REQUIRED_CONFIGURATION_H_VERSION)
  #error "You are using an old Configuration.h file, update it before building Marlin."
#endif

#if !defined(CONFIGURATION_ADV_H_VERSION) || HEXIFY(CONFIGURATION_ADV_H_VERSION) < HEXIFY(REQUIRED_CONFIGURATION_ADV_H_VERSION)
  #error "You are using an old Configuration_adv.h file, update it before building Marlin."
#endif
#undef HEXIFY

/**
 * Warnings for old configurations
 */
#ifndef MOTHERBOARD
  #error "MOTHERBOARD is required."
#elif !defined(X_BED_SIZE) || !defined(Y_BED_SIZE)
  #error "X_BED_SIZE and Y_BED_SIZE are now required!"
#elif WATCH_TEMP_PERIOD > 500
  #error "WATCH_TEMP_PERIOD now uses seconds instead of milliseconds."
#elif DISABLED(THERMAL_PROTECTION_HOTENDS) && (defined(WATCH_TEMP_PERIOD) || defined(THERMAL_PROTECTION_PERIOD))
  #error "Thermal Runaway Protection for hotends is now enabled with THERMAL_PROTECTION_HOTENDS."
#elif DISABLED(THERMAL_PROTECTION_BED) && defined(THERMAL_PROTECTION_BED_PERIOD)
  #error "Thermal Runaway Protection for the bed is now enabled with THERMAL_PROTECTION_BED."
#elif (CORE_IS_XZ || CORE_IS_YZ) && ENABLED(Z_LATE_ENABLE)
  #error "Z_LATE_ENABLE can't be used with COREXZ, COREZX, COREYZ, or COREZY."
#elif defined(X_HOME_RETRACT_MM)
  #error "[XYZ]_HOME_RETRACT_MM settings have been renamed [XYZ]_HOME_BUMP_MM."
#elif defined(SDCARDDETECTINVERTED)
  #error "SDCARDDETECTINVERTED is now SD_DETECT_STATE (HIGH)."
#elif defined(SD_DETECT_INVERTED)
  #error "SD_DETECT_INVERTED is now SD_DETECT_STATE (HIGH)."
#elif defined(BTENABLED)
  #error "BTENABLED is now BLUETOOTH."
#elif defined(CUSTOM_MENDEL_NAME)
  #error "CUSTOM_MENDEL_NAME is now CUSTOM_MACHINE_NAME."
#elif defined(HAS_AUTOMATIC_VERSIONING)
  #error "HAS_AUTOMATIC_VERSIONING is now CUSTOM_VERSION_FILE."
#elif defined(USE_AUTOMATIC_VERSIONING)
  #error "USE_AUTOMATIC_VERSIONING is now CUSTOM_VERSION_FILE."
#elif defined(SDSLOW)
  #error "SDSLOW deprecated. Set SD_SPI_SPEED to SPI_HALF_SPEED instead."
#elif defined(SDEXTRASLOW)
  #error "SDEXTRASLOW deprecated. Set SD_SPI_SPEED to SPI_QUARTER_SPEED instead."
#elif defined(FILAMENT_SENSOR)
  #error "FILAMENT_SENSOR is now FILAMENT_WIDTH_SENSOR."
#elif defined(ENDSTOPPULLUP_FIL_RUNOUT)
  #error "ENDSTOPPULLUP_FIL_RUNOUT is now FIL_RUNOUT_PULLUP."
#elif defined(DISABLE_MAX_ENDSTOPS) || defined(DISABLE_MIN_ENDSTOPS)
  #error "DISABLE_MAX_ENDSTOPS and DISABLE_MIN_ENDSTOPS deprecated. Use individual USE_*_PLUG options instead."
#elif defined(LANGUAGE_INCLUDE)
  #error "LANGUAGE_INCLUDE has been replaced by LCD_LANGUAGE."
#elif defined(EXTRUDER_OFFSET_X) || defined(EXTRUDER_OFFSET_Y)
  #error "EXTRUDER_OFFSET_[XY] is deprecated. Use HOTEND_OFFSET_[XY] instead."
#elif defined(PID_PARAMS_PER_EXTRUDER)
  #error "PID_PARAMS_PER_EXTRUDER is deprecated. Use PID_PARAMS_PER_HOTEND instead."
#elif defined(EXTRUDER_WATTS) || defined(BED_WATTS)
  #error "EXTRUDER_WATTS and BED_WATTS are deprecated and should be removed."
#elif defined(SERVO_ENDSTOP_ANGLES)
  #error "SERVO_ENDSTOP_ANGLES is deprecated. Use Z_SERVO_ANGLES instead."
#elif defined(X_ENDSTOP_SERVO_NR) || defined(Y_ENDSTOP_SERVO_NR)
  #error "X_ENDSTOP_SERVO_NR and Y_ENDSTOP_SERVO_NR are deprecated and should be removed."
#elif defined(Z_ENDSTOP_SERVO_NR)
  #error "Z_ENDSTOP_SERVO_NR is now Z_PROBE_SERVO_NR."
#elif defined(DEFAULT_XYJERK)
  #error "DEFAULT_XYJERK is deprecated. Use DEFAULT_XJERK and DEFAULT_YJERK instead."
#elif defined(XY_TRAVEL_SPEED)
  #error "XY_TRAVEL_SPEED is now XY_PROBE_FEEDRATE."
#elif defined(XY_PROBE_SPEED)
  #error "XY_PROBE_SPEED is now XY_PROBE_FEEDRATE."
#elif defined(Z_PROBE_SPEED_FAST)
  #error "Z_PROBE_SPEED_FAST is now Z_PROBE_FEEDRATE_FAST."
#elif defined(Z_PROBE_SPEED_SLOW)
  #error "Z_PROBE_SPEED_SLOW is now Z_PROBE_FEEDRATE_SLOW."
#elif defined(PROBE_SERVO_DEACTIVATION_DELAY)
  #error "PROBE_SERVO_DEACTIVATION_DELAY is deprecated. Use DEACTIVATE_SERVOS_AFTER_MOVE instead."
#elif defined(SERVO_DEACTIVATION_DELAY)
  #error "SERVO_DEACTIVATION_DELAY is now SERVO_DELAY."
#elif ENABLED(FILAMENTCHANGEENABLE)
  #error "FILAMENTCHANGEENABLE is now ADVANCED_PAUSE_FEATURE."
#elif ENABLED(FILAMENT_CHANGE_FEATURE)
  #error "FILAMENT_CHANGE_FEATURE is now ADVANCED_PAUSE_FEATURE."
#elif defined(FILAMENT_CHANGE_X_POS) || defined(FILAMENT_CHANGE_Y_POS)
  #error "FILAMENT_CHANGE_[XY]_POS is now set with NOZZLE_PARK_POINT."
#elif defined(FILAMENT_CHANGE_Z_ADD)
  #error "FILAMENT_CHANGE_Z_ADD is now set with NOZZLE_PARK_POINT."
#elif defined(FILAMENT_CHANGE_XY_FEEDRATE)
  #error "FILAMENT_CHANGE_XY_FEEDRATE is now NOZZLE_PARK_XY_FEEDRATE."
#elif defined(FILAMENT_CHANGE_Z_FEEDRATE)
  #error "FILAMENT_CHANGE_Z_FEEDRATE is now NOZZLE_PARK_Z_FEEDRATE."
#elif defined(PAUSE_PARK_X_POS) || defined(PAUSE_PARK_Y_POS)
  #error "PAUSE_PARK_[XY]_POS is now set with NOZZLE_PARK_POINT."
#elif defined(PAUSE_PARK_Z_ADD)
  #error "PAUSE_PARK_Z_ADD is now set with NOZZLE_PARK_POINT."
#elif defined(PAUSE_PARK_XY_FEEDRATE)
  #error "PAUSE_PARK_XY_FEEDRATE is now NOZZLE_PARK_XY_FEEDRATE."
#elif defined(PAUSE_PARK_Z_FEEDRATE)
  #error "PAUSE_PARK_Z_FEEDRATE is now NOZZLE_PARK_Z_FEEDRATE."
#elif defined(FILAMENT_CHANGE_RETRACT_FEEDRATE)
  #error "FILAMENT_CHANGE_RETRACT_FEEDRATE is now PAUSE_PARK_RETRACT_FEEDRATE."
#elif defined(FILAMENT_CHANGE_RETRACT_LENGTH)
  #error "FILAMENT_CHANGE_RETRACT_LENGTH is now PAUSE_PARK_RETRACT_LENGTH."
#elif defined(FILAMENT_CHANGE_EXTRUDE_FEEDRATE)
  #error "FILAMENT_CHANGE_EXTRUDE_FEEDRATE is now ADVANCED_PAUSE_PURGE_FEEDRATE."
#elif defined(ADVANCED_PAUSE_EXTRUDE_FEEDRATE)
  #error "ADVANCED_PAUSE_EXTRUDE_FEEDRATE is now ADVANCED_PAUSE_PURGE_FEEDRATE."
#elif defined(FILAMENT_CHANGE_EXTRUDE_LENGTH)
  #error "FILAMENT_CHANGE_EXTRUDE_LENGTH is now ADVANCED_PAUSE_PURGE_LENGTH."
#elif defined(ADVANCED_PAUSE_EXTRUDE_LENGTH)
  #error "ADVANCED_PAUSE_EXTRUDE_LENGTH is now ADVANCED_PAUSE_PURGE_LENGTH."
#elif defined(FILAMENT_CHANGE_NOZZLE_TIMEOUT)
  #error "FILAMENT_CHANGE_NOZZLE_TIMEOUT is now PAUSE_PARK_NOZZLE_TIMEOUT."
#elif defined(FILAMENT_CHANGE_NUMBER_OF_ALERT_BEEPS)
  #error "FILAMENT_CHANGE_NUMBER_OF_ALERT_BEEPS is now FILAMENT_CHANGE_ALERT_BEEPS."
#elif defined(FILAMENT_CHANGE_NO_STEPPER_TIMEOUT)
  #error "FILAMENT_CHANGE_NO_STEPPER_TIMEOUT is now PAUSE_PARK_NO_STEPPER_TIMEOUT."
#elif defined(PLA_PREHEAT_HOTEND_TEMP)
  #error "PLA_PREHEAT_HOTEND_TEMP is now PREHEAT_1_TEMP_HOTEND."
#elif defined(PLA_PREHEAT_HPB_TEMP)
  #error "PLA_PREHEAT_HPB_TEMP is now PREHEAT_1_TEMP_BED."
#elif defined(PLA_PREHEAT_FAN_SPEED)
  #error "PLA_PREHEAT_FAN_SPEED is now PREHEAT_1_FAN_SPEED."
#elif defined(ABS_PREHEAT_HOTEND_TEMP)
  #error "ABS_PREHEAT_HOTEND_TEMP is now PREHEAT_2_TEMP_HOTEND."
#elif defined(ABS_PREHEAT_HPB_TEMP)
  #error "ABS_PREHEAT_HPB_TEMP is now PREHEAT_2_TEMP_BED."
#elif defined(ABS_PREHEAT_FAN_SPEED)
  #error "ABS_PREHEAT_FAN_SPEED is now PREHEAT_2_FAN_SPEED."
#elif defined(ENDSTOPS_ONLY_FOR_HOMING)
  #error "ENDSTOPS_ONLY_FOR_HOMING is deprecated. Use (disable) ENDSTOPS_ALWAYS_ON_DEFAULT instead."
#elif defined(HOMING_FEEDRATE)
  #error "HOMING_FEEDRATE is now set using the HOMING_FEEDRATE_MM_M array instead."
#elif (defined(HOMING_FEEDRATE_XY) || defined(HOMING_FEEDRATE_Z)) && !defined(HOMING_FEEDRATE_MM_M)
  #error "HOMING_FEEDRATE_XY and HOMING_FEEDRATE_Z are now set using the HOMING_FEEDRATE_MM_M array instead."
#elif defined(MANUAL_HOME_POSITIONS)
  #error "MANUAL_HOME_POSITIONS is deprecated. Set MANUAL_[XYZ]_HOME_POS as-needed instead."
#elif defined(PID_ADD_EXTRUSION_RATE)
  #error "PID_ADD_EXTRUSION_RATE is now PID_EXTRUSION_SCALING and is DISABLED by default."
#elif defined(Z_RAISE_BEFORE_HOMING)
  #error "Z_RAISE_BEFORE_HOMING is now Z_HOMING_HEIGHT."
#elif defined(MIN_Z_HEIGHT_FOR_HOMING)
  #error "MIN_Z_HEIGHT_FOR_HOMING is now Z_HOMING_HEIGHT."
#elif defined(Z_RAISE_BEFORE_PROBING) || defined(Z_RAISE_AFTER_PROBING)
  #error "Z_RAISE_(BEFORE|AFTER)_PROBING are deprecated. Use Z_CLEARANCE_DEPLOY_PROBE and Z_AFTER_PROBING instead."
#elif defined(Z_RAISE_PROBE_DEPLOY_STOW) || defined(Z_RAISE_BETWEEN_PROBINGS)
  #error "Z_RAISE_PROBE_DEPLOY_STOW and Z_RAISE_BETWEEN_PROBINGS are now Z_CLEARANCE_DEPLOY_PROBE and Z_CLEARANCE_BETWEEN_PROBES."
#elif defined(Z_PROBE_DEPLOY_HEIGHT) || defined(Z_PROBE_TRAVEL_HEIGHT)
  #error "Z_PROBE_DEPLOY_HEIGHT and Z_PROBE_TRAVEL_HEIGHT are now Z_CLEARANCE_DEPLOY_PROBE and Z_CLEARANCE_BETWEEN_PROBES."
#elif defined(MANUAL_BED_LEVELING)
  #error "MANUAL_BED_LEVELING is now LCD_BED_LEVELING."
#elif defined(MESH_HOME_SEARCH_Z)
  #error "MESH_HOME_SEARCH_Z is now LCD_PROBE_Z_RANGE."
#elif defined(MANUAL_PROBE_Z_RANGE)
  #error "MANUAL_PROBE_Z_RANGE is now LCD_PROBE_Z_RANGE."
#elif !defined(MIN_STEPS_PER_SEGMENT)
  #error "Please replace 'const int dropsegments' with '#define MIN_STEPS_PER_SEGMENT' (and increase by 1)."
#elif MIN_STEPS_PER_SEGMENT <= 0
  #error "MIN_STEPS_PER_SEGMENT must be at least 1."
#elif defined(PREVENT_DANGEROUS_EXTRUDE)
  #error "PREVENT_DANGEROUS_EXTRUDE is now PREVENT_COLD_EXTRUSION."
#elif defined(SCARA)
  #error "SCARA is now MORGAN_SCARA."
#elif defined(ENABLE_AUTO_BED_LEVELING)
  #error "ENABLE_AUTO_BED_LEVELING is deprecated. Specify AUTO_BED_LEVELING_LINEAR, AUTO_BED_LEVELING_BILINEAR, or AUTO_BED_LEVELING_3POINT."
#elif defined(AUTO_BED_LEVELING_FEATURE)
  #error "AUTO_BED_LEVELING_FEATURE is deprecated. Specify AUTO_BED_LEVELING_LINEAR, AUTO_BED_LEVELING_BILINEAR, or AUTO_BED_LEVELING_3POINT."
#elif defined(ABL_GRID_POINTS)
  #error "ABL_GRID_POINTS is now GRID_MAX_POINTS_X and GRID_MAX_POINTS_Y."
#elif defined(ABL_GRID_POINTS_X) || defined(ABL_GRID_POINTS_Y)
  #error "ABL_GRID_POINTS_[XY] is now GRID_MAX_POINTS_[XY]."
#elif defined(ABL_GRID_MAX_POINTS_X) || defined(ABL_GRID_MAX_POINTS_Y)
  #error "ABL_GRID_MAX_POINTS_[XY] is now GRID_MAX_POINTS_[XY]."
#elif defined(MESH_NUM_X_POINTS) || defined(MESH_NUM_Y_POINTS)
  #error "MESH_NUM_[XY]_POINTS is now GRID_MAX_POINTS_[XY]."
#elif defined(UBL_MESH_NUM_X_POINTS) || defined(UBL_MESH_NUM_Y_POINTS)
  #error "UBL_MESH_NUM_[XY]_POINTS is now GRID_MAX_POINTS_[XY]."
#elif defined(UBL_G26_MESH_VALIDATION)
  #error "UBL_G26_MESH_VALIDATION is now G26_MESH_VALIDATION."
#elif defined(UBL_MESH_EDIT_ENABLED)
  #error "UBL_MESH_EDIT_ENABLED is now G26_MESH_VALIDATION."
#elif defined(UBL_MESH_EDITING)
  #error "UBL_MESH_EDITING is now G26_MESH_VALIDATION."
#elif defined(BLTOUCH_HEATERS_OFF)
  #error "BLTOUCH_HEATERS_OFF is now PROBING_HEATERS_OFF."
#elif defined(BLTOUCH_V3)
  #error "BLTOUCH_V3 is obsolete."
#elif defined(BLTOUCH_FORCE_OPEN_DRAIN_MODE)
  #error "BLTOUCH_FORCE_OPEN_DRAIN_MODE is obsolete."
#elif defined(BEEPER)
  #error "BEEPER is now BEEPER_PIN."
#elif defined(SDCARDDETECT)
  #error "SDCARDDETECT is now SD_DETECT_PIN."
#elif defined(STAT_LED_RED) || defined(STAT_LED_BLUE)
  #error "STAT_LED_RED/STAT_LED_BLUE are now STAT_LED_RED_PIN/STAT_LED_BLUE_PIN."
#elif defined(LCD_PIN_BL)
  #error "LCD_PIN_BL is now LCD_BACKLIGHT_PIN."
#elif defined(LCD_PIN_RESET)
  #error "LCD_PIN_RESET is now LCD_RESET_PIN."
#elif defined(EXTRUDER_0_AUTO_FAN_PIN) || defined(EXTRUDER_1_AUTO_FAN_PIN) || defined(EXTRUDER_2_AUTO_FAN_PIN) || defined(EXTRUDER_3_AUTO_FAN_PIN)
  #error "EXTRUDER_[0123]_AUTO_FAN_PIN is now E[0123]_AUTO_FAN_PIN."
#elif defined(PID_FAN_SCALING) && !HAS_FAN
  #error "PID_FAN_SCALING needs at least one fan enabled."
#elif defined(min_software_endstops) || defined(max_software_endstops)
  #error "(min|max)_software_endstops are now (MIN|MAX)_SOFTWARE_ENDSTOPS."
#elif ENABLED(Z_PROBE_SLED) && defined(SLED_PIN)
  #error "Replace SLED_PIN with SOL1_PIN (applies to both Z_PROBE_SLED and SOLENOID_PROBE)."
#elif defined(CONTROLLERFAN_PIN)
  #error "CONTROLLERFAN_PIN is now CONTROLLER_FAN_PIN, enabled with USE_CONTROLLER_FAN."
#elif defined(CONTROLLERFAN_SPEED)
  #error "CONTROLLERFAN_SPEED is now CONTROLLERFAN_SPEED_ACTIVE."
#elif defined(CONTROLLERFAN_SECS)
  #error "CONTROLLERFAN_SECS is now CONTROLLERFAN_IDLE_TIME."
#elif defined(MIN_RETRACT)
  #error "MIN_RETRACT is now MIN_AUTORETRACT and MAX_AUTORETRACT."
#elif defined(ADVANCE)
  #error "ADVANCE is now LIN_ADVANCE."
#elif defined(LIN_ADVANCE_E_D_RATIO)
  #error "LIN_ADVANCE (1.5) no longer uses LIN_ADVANCE_E_D_RATIO."
#elif defined(NEOPIXEL_RGBW_LED)
  #error "NEOPIXEL_RGBW_LED is now NEOPIXEL_LED."
#elif ENABLED(DELTA) && defined(DELTA_PROBEABLE_RADIUS)
  #error "Remove DELTA_PROBEABLE_RADIUS and use PROBING_MARGIN to inset the probe area instead."
#elif ENABLED(DELTA) && defined(DELTA_CALIBRATION_RADIUS)
  #error "Remove DELTA_CALIBRATION_RADIUS and use PROBING_MARGIN to inset the probe area instead."
#elif defined(UBL_MESH_INSET)
  #error "UBL_MESH_INSET is now just MESH_INSET."
#elif defined(UBL_MESH_MIN_X) || defined(UBL_MESH_MIN_Y) || defined(UBL_MESH_MAX_X) || defined(UBL_MESH_MAX_Y)
  #error "UBL_MESH_(MIN|MAX)_[XY] is now just MESH_(MIN|MAX)_[XY]."
#elif defined(ABL_PROBE_PT_1_X) || defined(ABL_PROBE_PT_1_Y) || defined(ABL_PROBE_PT_2_X) || defined(ABL_PROBE_PT_2_Y) || defined(ABL_PROBE_PT_3_X) || defined(ABL_PROBE_PT_3_Y)
  #error "ABL_PROBE_PT_[123]_[XY] is no longer required. Please remove it."
#elif defined(UBL_PROBE_PT_1_X) || defined(UBL_PROBE_PT_1_Y) || defined(UBL_PROBE_PT_2_X) || defined(UBL_PROBE_PT_2_Y) || defined(UBL_PROBE_PT_3_X) || defined(UBL_PROBE_PT_3_Y)
  #error "UBL_PROBE_PT_[123]_[XY] is no longer required. Please remove it."
#elif defined(MIN_PROBE_EDGE)
  #error "MIN_PROBE_EDGE is now called PROBING_MARGIN."
#elif defined(MIN_PROBE_EDGE_LEFT)
  #error "MIN_PROBE_EDGE_LEFT is now called PROBING_MARGIN_LEFT."
#elif defined(MIN_PROBE_EDGE_RIGHT)
  #error "MIN_PROBE_EDGE_RIGHT is now called PROBING_MARGIN_RIGHT."
#elif defined(MIN_PROBE_EDGE_FRONT)
  #error "MIN_PROBE_EDGE_FRONT is now called PROBING_MARGIN_FRONT."
#elif defined(MIN_PROBE_EDGE_BACK)
  #error "MIN_PROBE_EDGE_BACK is now called PROBING_MARGIN_BACK."
#elif defined(LEFT_PROBE_BED_POSITION)
  #error "LEFT_PROBE_BED_POSITION is obsolete. Set a margin with PROBING_MARGIN or PROBING_MARGIN_LEFT instead."
#elif defined(RIGHT_PROBE_BED_POSITION)
  #error "RIGHT_PROBE_BED_POSITION is obsolete. Set a margin with PROBING_MARGIN or PROBING_MARGIN_RIGHT instead."
#elif defined(FRONT_PROBE_BED_POSITION)
  #error "FRONT_PROBE_BED_POSITION is obsolete. Set a margin with PROBING_MARGIN or PROBING_MARGIN_FRONT instead."
#elif defined(BACK_PROBE_BED_POSITION)
  #error "BACK_PROBE_BED_POSITION is obsolete. Set a margin with PROBING_MARGIN or PROBING_MARGIN_BACK instead."
#elif defined(ENABLE_MESH_EDIT_GFX_OVERLAY)
  #error "ENABLE_MESH_EDIT_GFX_OVERLAY is now MESH_EDIT_GFX_OVERLAY."
#elif defined(BABYSTEP_ZPROBE_GFX_REVERSE)
  #error "BABYSTEP_ZPROBE_GFX_REVERSE is now set by OVERLAY_GFX_REVERSE."
#elif defined(UBL_GRANULAR_SEGMENTATION_FOR_CARTESIAN)
  #error "UBL_GRANULAR_SEGMENTATION_FOR_CARTESIAN is now SEGMENT_LEVELED_MOVES."
#elif HAS_PID_HEATING && (defined(K1) || !defined(PID_K1))
  #error "K1 is now PID_K1."
#elif defined(PROBE_DOUBLE_TOUCH)
  #error "PROBE_DOUBLE_TOUCH is now MULTIPLE_PROBING."
#elif defined(ANET_KEYPAD_LCD)
  #error "ANET_KEYPAD_LCD is now ZONESTAR_LCD."
#elif defined(LCD_I2C_SAINSMART_YWROBOT)
  #error "LCD_I2C_SAINSMART_YWROBOT is now LCD_SAINSMART_I2C_(1602|2004)."
#elif defined(MEASURED_LOWER_LIMIT) || defined(MEASURED_UPPER_LIMIT)
  #error "MEASURED_(UPPER|LOWER)_LIMIT is now FILWIDTH_ERROR_MARGIN."
#elif defined(HAVE_TMCDRIVER)
  #error "HAVE_TMCDRIVER is now [AXIS]_DRIVER_TYPE TMC26X."
#elif defined(STEALTHCHOP)
  #error "STEALTHCHOP is now STEALTHCHOP_(XY|Z|E)."
#elif defined(HAVE_TMC26X)
  #error "HAVE_TMC26X is now [AXIS]_DRIVER_TYPE TMC26X."
#elif defined(HAVE_TMC2130)
  #error "HAVE_TMC2130 is now [AXIS]_DRIVER_TYPE TMC2130."
#elif defined(HAVE_TMC2208)
  #error "HAVE_TMC2208 is now [AXIS]_DRIVER_TYPE TMC2208."
#elif defined(HAVE_L6470DRIVER)
  #error "HAVE_L6470DRIVER is now [AXIS]_DRIVER_TYPE L6470."
#elif defined(X_IS_TMC) || defined(X2_IS_TMC) || defined(Y_IS_TMC) || defined(Y2_IS_TMC) || defined(Z_IS_TMC) || defined(Z2_IS_TMC) || defined(Z3_IS_TMC) \
   || defined(E0_IS_TMC) || defined(E1_IS_TMC) || defined(E2_IS_TMC) || defined(E3_IS_TMC) || defined(E4_IS_TMC) || defined(E5_IS_TMC) || defined(E6_IS_TMC) || defined(E7_IS_TMC)
  #error "[AXIS]_IS_TMC is now [AXIS]_DRIVER_TYPE TMC26X."
#elif defined(X_IS_TMC26X) || defined(X2_IS_TMC26X) || defined(Y_IS_TMC26X) || defined(Y2_IS_TMC26X) || defined(Z_IS_TMC26X) || defined(Z2_IS_TMC26X) || defined(Z3_IS_TMC26X) \
   || defined(E0_IS_TMC26X) || defined(E1_IS_TMC26X) || defined(E2_IS_TMC26X) || defined(E3_IS_TMC26X) || defined(E4_IS_TMC26X) || defined(E5_IS_TMC26X) || defined(E6_IS_TMC26X) || defined(E7_IS_TMC26X)
  #error "[AXIS]_IS_TMC26X is now [AXIS]_DRIVER_TYPE TMC26X."
#elif defined(X_IS_TMC2130) || defined(X2_IS_TMC2130) || defined(Y_IS_TMC2130) || defined(Y2_IS_TMC2130) || defined(Z_IS_TMC2130) || defined(Z2_IS_TMC2130) || defined(Z3_IS_TMC2130) \
   || defined(E0_IS_TMC2130) || defined(E1_IS_TMC2130) || defined(E2_IS_TMC2130) || defined(E3_IS_TMC2130) || defined(E4_IS_TMC2130) || defined(E5_IS_TMC2130) || defined(E6_IS_TMC2130) || defined(E7_IS_TMC2130)
  #error "[AXIS]_IS_TMC2130 is now [AXIS]_DRIVER_TYPE TMC2130."
#elif defined(X_IS_TMC2208) || defined(X2_IS_TMC2208) || defined(Y_IS_TMC2208) || defined(Y2_IS_TMC2208) || defined(Z_IS_TMC2208) || defined(Z2_IS_TMC2208) || defined(Z3_IS_TMC2208) \
   || defined(E0_IS_TMC2208) || defined(E1_IS_TMC2208) || defined(E2_IS_TMC2208) || defined(E3_IS_TMC2208) || defined(E4_IS_TMC2208) || defined(E5_IS_TMC2208) || defined(E6_IS_TMC2208) || defined(E7_IS_TMC2208)
  #error "[AXIS]_IS_TMC2208 is now [AXIS]_DRIVER_TYPE TMC2208."
#elif defined(X_IS_L6470) || defined(X2_IS_L6470) || defined(Y_IS_L6470) || defined(Y2_IS_L6470) || defined(Z_IS_L6470) || defined(Z2_IS_L6470) || defined(Z3_IS_L6470) \
   || defined(E0_IS_L6470) || defined(E1_IS_L6470) || defined(E2_IS_L6470) || defined(E3_IS_L6470) || defined(E4_IS_L6470) || defined(E5_IS_L6470) || defined(E6_IS_L6470) || defined(E7_IS_L6470)
  #error "[AXIS]_IS_L6470 is now [AXIS]_DRIVER_TYPE L6470."
#elif defined(AUTOMATIC_CURRENT_CONTROL)
  #error "AUTOMATIC_CURRENT_CONTROL is now MONITOR_DRIVER_STATUS."
#elif defined(FILAMENT_CHANGE_LOAD_LENGTH)
  #error "FILAMENT_CHANGE_LOAD_LENGTH is now FILAMENT_CHANGE_FAST_LOAD_LENGTH."
#elif defined(LEVEL_CORNERS_INSET)
  #error "LEVEL_CORNERS_INSET is now LEVEL_CORNERS_INSET_LFRB."
#elif defined(BEZIER_JERK_CONTROL)
  #error "BEZIER_JERK_CONTROL is now S_CURVE_ACCELERATION."
#elif HAS_JUNCTION_DEVIATION && defined(JUNCTION_DEVIATION_FACTOR)
  #error "JUNCTION_DEVIATION_FACTOR is now JUNCTION_DEVIATION_MM."
#elif defined(JUNCTION_ACCELERATION_FACTOR)
  #error "JUNCTION_ACCELERATION_FACTOR is obsolete. Delete it from Configuration_adv.h."
#elif defined(JUNCTION_ACCELERATION)
  #error "JUNCTION_ACCELERATION is obsolete. Delete it from Configuration_adv.h."
#elif defined(MAX7219_DEBUG_STEPPER_HEAD)
  #error "MAX7219_DEBUG_STEPPER_HEAD is now MAX7219_DEBUG_PLANNER_HEAD."
#elif defined(MAX7219_DEBUG_STEPPER_TAIL)
  #error "MAX7219_DEBUG_STEPPER_TAIL is now MAX7219_DEBUG_PLANNER_TAIL."
#elif defined(MAX7219_DEBUG_STEPPER_QUEUE)
  #error "MAX7219_DEBUG_STEPPER_QUEUE is now MAX7219_DEBUG_PLANNER_QUEUE."
#elif defined(ENDSTOP_NOISE_FILTER)
  #error "ENDSTOP_NOISE_FILTER is now ENDSTOP_NOISE_THRESHOLD [2-7]."
#elif defined(RETRACT_ZLIFT)
  #error "RETRACT_ZLIFT is now RETRACT_ZRAISE."
#elif defined(TOOLCHANGE_PARK_ZLIFT) || defined(TOOLCHANGE_UNPARK_ZLIFT)
  #error "TOOLCHANGE_PARK_ZLIFT and TOOLCHANGE_UNPARK_ZLIFT are now TOOLCHANGE_ZRAISE."
#elif defined(SINGLENOZZLE_TOOLCHANGE_ZRAISE)
  #error "SINGLENOZZLE_TOOLCHANGE_ZRAISE is now TOOLCHANGE_ZRAISE."
#elif defined(SINGLENOZZLE_SWAP_LENGTH)
  #error "SINGLENOZZLE_SWAP_LENGTH is now TOOLCHANGE_FIL_SWAP_LENGTH."
#elif defined(SINGLENOZZLE_SWAP_RETRACT_SPEED)
  #error "SINGLENOZZLE_SWAP_RETRACT_SPEED is now TOOLCHANGE_FIL_SWAP_RETRACT_SPEED."
#elif defined(SINGLENOZZLE_SWAP_PRIME_SPEED)
  #error "SINGLENOZZLE_SWAP_PRIME_SPEED is now TOOLCHANGE_FIL_SWAP_PRIME_SPEED."
#elif defined(SINGLENOZZLE_SWAP_PARK)
  #error "SINGLENOZZLE_SWAP_PARK is now TOOLCHANGE_PARK."
#elif defined(SINGLENOZZLE_TOOLCHANGE_XY)
  #error "SINGLENOZZLE_TOOLCHANGE_XY is now TOOLCHANGE_PARK_XY."
#elif defined(SINGLENOZZLE_PARK_XY_FEEDRATE)
  #error "SINGLENOZZLE_PARK_XY_FEEDRATE is now TOOLCHANGE_PARK_XY_FEEDRATE."
#elif defined(PARKING_EXTRUDER_SECURITY_RAISE)
  #error "PARKING_EXTRUDER_SECURITY_RAISE is now TOOLCHANGE_ZRAISE."
#elif defined(SWITCHING_TOOLHEAD_SECURITY_RAISE)
  #error "SWITCHING_TOOLHEAD_SECURITY_RAISE is now TOOLCHANGE_ZRAISE."
#elif defined(G0_FEEDRATE) && G0_FEEDRATE == 0
  #error "G0_FEEDRATE is now used to set the G0 feedrate."
#elif defined(MBL_Z_STEP)
  #error "MBL_Z_STEP is now MESH_EDIT_Z_STEP."
#elif defined(CHDK)
  #error "CHDK is now CHDK_PIN."
#elif defined(MAX6675_SS) || defined(MAX6675_SS2)
  #error "MAX6675_SS / MAX6675_SS2 is now MAX6675_SS_PIN / MAX6675_SS2_PIN."
#elif defined(MAX31865_SENSOR_OHMS)
  #error "MAX31865_SENSOR_OHMS is now MAX31865_SENSOR_OHMS_0."
#elif defined(MAX31865_CALIBRATION_OHMS)
  #error "MAX31865_CALIBRATION_OHMS is now MAX31865_CALIBRATION_OHMS_0."
#elif defined(SPINDLE_LASER_ENABLE)
  #error "SPINDLE_LASER_ENABLE is now SPINDLE_FEATURE or LASER_FEATURE."
#elif defined(SPINDLE_LASER_ENABLE_PIN)
  #error "SPINDLE_LASER_ENABLE_PIN is now SPINDLE_LASER_ENA_PIN."
#elif defined(SPINDLE_DIR_CHANGE)
  #error "SPINDLE_DIR_CHANGE is now SPINDLE_CHANGE_DIR."
#elif defined(SPINDLE_STOP_ON_DIR_CHANGE)
  #error "SPINDLE_STOP_ON_DIR_CHANGE is now SPINDLE_CHANGE_DIR_STOP."
#elif defined(SPINDLE_LASER_ACTIVE_HIGH)
  #error "SPINDLE_LASER_ACTIVE_HIGH is now SPINDLE_LASER_ACTIVE_STATE."
#elif defined(SPINDLE_LASER_ENABLE_INVERT)
  #error "SPINDLE_LASER_ENABLE_INVERT is now SPINDLE_LASER_ACTIVE_STATE."
#elif defined(CUTTER_POWER_DISPLAY)
  #error "CUTTER_POWER_DISPLAY is now CUTTER_POWER_UNIT."
#elif defined(CHAMBER_HEATER_PIN)
  #error "CHAMBER_HEATER_PIN is now HEATER_CHAMBER_PIN."
#elif defined(TMC_Z_CALIBRATION)
  #error "TMC_Z_CALIBRATION has been deprecated in favor of MECHANICAL_GANTRY_CALIBRATION."
#elif defined(Z_MIN_PROBE_ENDSTOP)
  #error "Z_MIN_PROBE_ENDSTOP is no longer required. Please remove it."
#elif defined(DUAL_NOZZLE_DUPLICATION_MODE)
  #error "DUAL_NOZZLE_DUPLICATION_MODE is now MULTI_NOZZLE_DUPLICATION."
#elif defined(MENU_ITEM_CASE_LIGHT)
  #error "MENU_ITEM_CASE_LIGHT is now CASE_LIGHT_MENU."
#elif defined(CASE_LIGHT_NEOPIXEL_COLOR)
  #error "CASE_LIGHT_NEOPIXEL_COLOR is now CASE_LIGHT_DEFAULT_COLOR."
#elif defined(ABORT_ON_ENDSTOP_HIT_FEATURE_ENABLED)
  #error "ABORT_ON_ENDSTOP_HIT_FEATURE_ENABLED is now SD_ABORT_ON_ENDSTOP_HIT."
#elif defined(LPC_SD_LCD) || defined(LPC_SD_ONBOARD) || defined(LPC_SD_CUSTOM_CABLE)
  #error "LPC_SD_(LCD|ONBOARD|CUSTOM_CABLE) are now SDCARD_CONNECTION."
#elif defined(USB_SD_DISABLED)
  #error "USB_SD_DISABLED is now NO_SD_HOST_DRIVE."
#elif defined(USB_SD_ONBOARD)
  #error "USB_SD_ONBOARD is obsolete. Disable NO_SD_HOST_DRIVE instead."
#elif defined(PSU_ACTIVE_HIGH)
  #error "PSU_ACTIVE_HIGH is now PSU_ACTIVE_STATE."
#elif POWER_SUPPLY == 1
  #error "Replace POWER_SUPPLY 1 by enabling PSU_CONTROL and setting PSU_ACTIVE_STATE to 'LOW'."
#elif POWER_SUPPLY == 2
  #error "Replace POWER_SUPPLY 2 by enabling PSU_CONTROL and setting PSU_ACTIVE_STATE to 'HIGH'."
#elif defined(POWER_SUPPLY)
  #error "POWER_SUPPLY is now obsolete. Please remove it."
#elif defined(MKS_ROBIN_TFT)
  #error "MKS_ROBIN_TFT is now FSMC_GRAPHICAL_TFT."
#elif defined(SDPOWER)
  #error "SDPOWER is now SDPOWER_PIN."
#elif defined(STRING_SPLASH_LINE1) || defined(STRING_SPLASH_LINE2)
  #error "STRING_SPLASH_LINE[12] are now obsolete. Please remove them."
#elif defined(Z_PROBE_ALLEN_KEY_DEPLOY_1_X) || defined(Z_PROBE_ALLEN_KEY_STOW_1_X)
  #error "Z_PROBE_ALLEN_KEY_(DEPLOY|STOW) coordinates are now a single setting."
#elif defined(X_PROBE_OFFSET_FROM_EXTRUDER) || defined(Y_PROBE_OFFSET_FROM_EXTRUDER) || defined(Z_PROBE_OFFSET_FROM_EXTRUDER)
  #error "[XYZ]_PROBE_OFFSET_FROM_EXTRUDER is now NOZZLE_TO_PROBE_OFFSET."
#elif defined(MIN_PROBE_X) || defined(MIN_PROBE_Y) || defined(MAX_PROBE_X) || defined(MAX_PROBE_Y)
  #error "(MIN|MAX)_PROBE_[XY] are now calculated at runtime. Please remove them."
#elif defined(Z_STEPPER_ALIGN_X) || defined(Z_STEPPER_ALIGN_X)
  #error "Z_STEPPER_ALIGN_X and Z_STEPPER_ALIGN_Y are now combined as Z_STEPPER_ALIGN_XY."
#elif defined(JUNCTION_DEVIATION)
  #error "JUNCTION_DEVIATION is no longer required. (See CLASSIC_JERK). Please remove it."
#elif defined(BABYSTEP_MULTIPLICATOR)
  #error "BABYSTEP_MULTIPLICATOR is now BABYSTEP_MULTIPLICATOR_[XY|Z]."
#elif defined(LULZBOT_TOUCH_UI)
  #error "LULZBOT_TOUCH_UI is now TOUCH_UI_FTDI_EVE."
#elif defined(PS_DEFAULT_OFF)
  #error "PS_DEFAULT_OFF is now PSU_DEFAULT_OFF."
#elif defined(FILAMENT_UNLOAD_RETRACT_LENGTH)
  #error "FILAMENT_UNLOAD_RETRACT_LENGTH is now FILAMENT_UNLOAD_PURGE_RETRACT."
#elif defined(FILAMENT_UNLOAD_DELAY)
  #error "FILAMENT_UNLOAD_DELAY is now FILAMENT_UNLOAD_PURGE_DELAY."
#elif defined(HOME_USING_SPREADCYCLE)
  #error "HOME_USING_SPREADCYCLE is now obsolete. Please remove it."
#elif defined(DGUS_LCD)
  #error "DGUS_LCD is now DGUS_LCD_UI_(ORIGIN|FYSETC|HIPRECY)."
#elif defined(DGUS_SERIAL_PORT)
  #error "DGUS_SERIAL_PORT is now LCD_SERIAL_PORT."
#elif defined(DGUS_BAUDRATE)
  #error "DGUS_BAUDRATE is now LCD_BAUDRATE."
#elif defined(DGUS_STATS_RX_BUFFER_OVERRUNS)
  #error "DGUS_STATS_RX_BUFFER_OVERRUNS is now STATS_RX_BUFFER_OVERRUNS."
#elif defined(ANYCUBIC_LCD_SERIAL_PORT)
  #error "ANYCUBIC_LCD_SERIAL_PORT is now LCD_SERIAL_PORT."
#elif defined(INTERNAL_SERIAL_PORT)
  #error "INTERNAL_SERIAL_PORT is now MMU2_SERIAL_PORT."
#elif defined(X_DUAL_ENDSTOPS_ADJUSTMENT) || defined(Y_DUAL_ENDSTOPS_ADJUSTMENT) || defined(Z_DUAL_ENDSTOPS_ADJUSTMENT)
  #error "[XYZ]_DUAL_ENDSTOPS_ADJUSTMENT is now [XYZ]2_ENDSTOP_ADJUSTMENT."
#elif defined(Z_TRIPLE_ENDSTOPS_ADJUSTMENT2) || defined(Z_TRIPLE_ENDSTOPS_ADJUSTMENT3)
  #error "Z_TRIPLE_ENDSTOPS_ADJUSTMENT[23] is now Z[23]_ENDSTOP_ADJUSTMENT."
#elif defined(Z_QUAD_ENDSTOPS_ADJUSTMENT2) || defined(Z_QUAD_ENDSTOPS_ADJUSTMENT3) || defined(Z_QUAD_ENDSTOPS_ADJUSTMENT4)
  #error "Z_QUAD_ENDSTOPS_ADJUSTMENT[234] is now Z[234]_ENDSTOP_ADJUSTMENT."
#elif defined(Z_DUAL_STEPPER_DRIVERS)
  #error "Z_DUAL_STEPPER_DRIVERS is now NUM_Z_STEPPER_DRIVERS with a value of 2."
#elif defined(Z_TRIPLE_STEPPER_DRIVERS)
  #error "Z_TRIPLE_STEPPER_DRIVERS is now NUM_Z_STEPPER_DRIVERS with a value of 3."
#elif defined(Z_QUAD_STEPPER_DRIVERS)
  #error "Z_QUAD_STEPPER_DRIVERS is now NUM_Z_STEPPER_DRIVERS with a value of 4."
#elif defined(Z_DUAL_ENDSTOPS) || defined(Z_TRIPLE_ENDSTOPS) || defined(Z_QUAD_ENDSTOPS)
  #error "Z_(DUAL|TRIPLE|QUAD)_ENDSTOPS is now Z_MULTI_ENDSTOPS."
#elif defined(DUGS_UI_MOVE_DIS_OPTION)
  #error "DUGS_UI_MOVE_DIS_OPTION is spelled DGUS_UI_MOVE_DIS_OPTION."
#elif defined(ORIG_E0_AUTO_FAN_PIN) || defined(ORIG_E1_AUTO_FAN_PIN) || defined(ORIG_E2_AUTO_FAN_PIN) || defined(ORIG_E3_AUTO_FAN_PIN) || defined(ORIG_E4_AUTO_FAN_PIN) || defined(ORIG_E5_AUTO_FAN_PIN) || defined(ORIG_E6_AUTO_FAN_PIN) || defined(ORIG_E7_AUTO_FAN_PIN)
  #error "ORIG_Ex_AUTO_FAN_PIN is now just Ex_AUTO_FAN_PIN."
#elif defined(ORIG_CHAMBER_AUTO_FAN_PIN)
  #error "ORIG_CHAMBER_AUTO_FAN_PIN is now just CHAMBER_AUTO_FAN_PIN."
#elif defined(HOMING_BACKOFF_MM)
  #error "HOMING_BACKOFF_MM is now HOMING_BACKOFF_POST_MM."
#elif defined(X_HOME_BUMP_MM) || defined(Y_HOME_BUMP_MM) || defined(Z_HOME_BUMP_MM)
  #error "[XYZ]_HOME_BUMP_MM is now HOMING_BUMP_MM."
#elif defined(DIGIPOT_I2C)
  #error "DIGIPOT_I2C is now DIGIPOT_MCP4451 (or DIGIPOT_MCP4018)."
#elif defined(TOUCH_BUTTONS)
  #error "TOUCH_BUTTONS is now TOUCH_SCREEN."
#elif defined(LCD_FULL_PIXEL_HEIGHT) || defined(LCD_FULL_PIXEL_WIDTH)
  #error "LCD_FULL_PIXEL_(WIDTH|HEIGHT) is deprecated and should be removed."
#elif defined(FSMC_UPSCALE)
  #error "FSMC_UPSCALE is now GRAPHICAL_TFT_UPSCALE."
#elif defined(ANYCUBIC_TFT_MODEL)
  #error "ANYCUBIC_TFT_MODEL is now ANYCUBIC_LCD_I3MEGA."
#elif defined(EVENT_GCODE_SD_STOP)
  #error "EVENT_GCODE_SD_STOP is now EVENT_GCODE_SD_ABORT."
#elif defined(GRAPHICAL_TFT_ROTATE_180)
  #error "GRAPHICAL_TFT_ROTATE_180 is now TFT_ROTATION set to TFT_ROTATE_180."
#elif defined(PROBE_OFFSET_START)
  #error "PROBE_OFFSET_START is now PROBE_OFFSET_WIZARD_START_Z."
#elif defined(POWER_LOSS_PULL)
  #error "POWER_LOSS_PULL is now specifically POWER_LOSS_PULL(UP|DOWN)."
#elif defined(SHORT_MANUAL_Z_MOVE)
  #error "SHORT_MANUAL_Z_MOVE is now FINE_MANUAL_MOVE, applying to Z on most printers."
#elif defined(FIL_RUNOUT_INVERTING)
  #if FIL_RUNOUT_INVERTING
    #error "FIL_RUNOUT_INVERTING true is now FIL_RUNOUT_STATE HIGH."
  #else
    #error "FIL_RUNOUT_INVERTING false is now FIL_RUNOUT_STATE LOW."
  #endif
#elif defined(ASSISTED_TRAMMING_MENU_ITEM)
  #error "ASSISTED_TRAMMING_MENU_ITEM is deprecated and should be removed."
#elif defined(UNKNOWN_Z_NO_RAISE)
  #error "UNKNOWN_Z_NO_RAISE is replaced by setting Z_IDLE_HEIGHT to Z_MAX_POS."
#elif defined(Z_AFTER_DEACTIVATE)
  #error "Z_AFTER_DEACTIVATE is replaced by Z_IDLE_HEIGHT."
#endif

/**
 * Probe temp compensation requirements
 */
#if ENABLED(PROBE_TEMP_COMPENSATION)
  #if defined(PTC_PARK_POS_X) || defined(PTC_PARK_POS_Y) || defined(PTC_PARK_POS_Z)
    #error "PTC_PARK_POS_[XYZ] is now PTC_PARK_POS (array)."
  #elif !defined(PTC_PARK_POS)
    #error "PROBE_TEMP_COMPENSATION requires PTC_PARK_POS."
  #elif defined(PTC_PROBE_POS_X) || defined(PTC_PROBE_POS_Y)
    #error "PTC_PROBE_POS_[XY] is now PTC_PROBE_POS (array)."
  #elif !defined(PTC_PROBE_POS)
    #error "PROBE_TEMP_COMPENSATION requires PTC_PROBE_POS."
  #endif
#endif

/**
 * Marlin release, version and default string
 */
#ifndef SHORT_BUILD_VERSION
  #error "SHORT_BUILD_VERSION must be specified."
#elif !defined(DETAILED_BUILD_VERSION)
  #error "BUILD_VERSION must be specified."
#elif !defined(STRING_DISTRIBUTION_DATE)
  #error "STRING_DISTRIBUTION_DATE must be specified."
#elif !defined(PROTOCOL_VERSION)
  #error "PROTOCOL_VERSION must be specified."
#elif !defined(MACHINE_NAME)
  #error "MACHINE_NAME must be specified."
#elif !defined(SOURCE_CODE_URL)
  #error "SOURCE_CODE_URL must be specified."
#elif !defined(DEFAULT_MACHINE_UUID)
  #error "DEFAULT_MACHINE_UUID must be specified."
#elif !defined(WEBSITE_URL)
  #error "WEBSITE_URL must be specified."
#endif

/**
 * Serial
 */
#ifndef SERIAL_PORT
  #error "SERIAL_PORT must be defined."
#elif defined(SERIAL_PORT_2) && SERIAL_PORT_2 == SERIAL_PORT
  #error "SERIAL_PORT_2 cannot be the same as SERIAL_PORT."
#endif
#if !(defined(__AVR__) && defined(USBCON))
  #if ENABLED(SERIAL_XON_XOFF) && RX_BUFFER_SIZE < 1024
    #error "SERIAL_XON_XOFF requires RX_BUFFER_SIZE >= 1024 for reliable transfers without drops."
  #elif RX_BUFFER_SIZE && (RX_BUFFER_SIZE < 2 || !IS_POWER_OF_2(RX_BUFFER_SIZE))
    #error "RX_BUFFER_SIZE must be a power of 2 greater than 1."
  #elif TX_BUFFER_SIZE && (TX_BUFFER_SIZE < 2 || TX_BUFFER_SIZE > 256 || !IS_POWER_OF_2(TX_BUFFER_SIZE))
    #error "TX_BUFFER_SIZE must be 0 or a power of 2 between 1 and 256."
  #endif
#elif ANY(SERIAL_XON_XOFF, SERIAL_STATS_MAX_RX_QUEUED, SERIAL_STATS_DROPPED_RX)
  #error "SERIAL_XON_XOFF and SERIAL_STATS_* features not supported on USB-native AVR devices."
#endif

/**
 * Multiple Stepper Drivers Per Axis
 */
#define GOOD_AXIS_PINS(A) (HAS_##A##_ENABLE && HAS_##A##_STEP && HAS_##A##_DIR)
#if ENABLED(X_DUAL_STEPPER_DRIVERS)
  #if ENABLED(DUAL_X_CARRIAGE)
    #error "DUAL_X_CARRIAGE is not compatible with X_DUAL_STEPPER_DRIVERS."
  #elif !GOOD_AXIS_PINS(X)
    #error "X_DUAL_STEPPER_DRIVERS requires X2 pins to be defined."
  #endif
#endif

#if ENABLED(Y_DUAL_STEPPER_DRIVERS) && !GOOD_AXIS_PINS(Y)
  #error "Y_DUAL_STEPPER_DRIVERS requires Y2 pins to be defined."
#elif !WITHIN(NUM_Z_STEPPER_DRIVERS, 1, 4)
  #error "NUM_Z_STEPPER_DRIVERS must be an integer from 1 to 4."
#elif NUM_Z_STEPPER_DRIVERS == 2 && !GOOD_AXIS_PINS(Z2)
  #error "If NUM_Z_STEPPER_DRIVERS is 2, you must define stepper pins for Z2."
#elif NUM_Z_STEPPER_DRIVERS == 3 && !(GOOD_AXIS_PINS(Z2) && GOOD_AXIS_PINS(Z3))
  #error "If NUM_Z_STEPPER_DRIVERS is 3, you must define stepper pins for Z2 and Z3."
#elif NUM_Z_STEPPER_DRIVERS == 4 && !(GOOD_AXIS_PINS(Z2) && GOOD_AXIS_PINS(Z3) && GOOD_AXIS_PINS(Z4))
  #error "If NUM_Z_STEPPER_DRIVERS is 4, you must define stepper pins for Z2, Z3, and Z4."
#endif

/**
 * Validate that the bed size fits
 */
static_assert(X_MAX_LENGTH >= X_BED_SIZE, "Movement bounds (X_MIN_POS, X_MAX_POS) are too narrow to contain X_BED_SIZE.");
static_assert(Y_MAX_LENGTH >= Y_BED_SIZE, "Movement bounds (Y_MIN_POS, Y_MAX_POS) are too narrow to contain Y_BED_SIZE.");

/**
 * Granular software endstops (Marlin >= 1.1.7)
 */
#if ENABLED(MIN_SOFTWARE_ENDSTOPS) && DISABLED(MIN_SOFTWARE_ENDSTOP_Z)
  #if IS_KINEMATIC
    #error "MIN_SOFTWARE_ENDSTOPS on DELTA/SCARA also requires MIN_SOFTWARE_ENDSTOP_Z."
  #elif NONE(MIN_SOFTWARE_ENDSTOP_X, MIN_SOFTWARE_ENDSTOP_Y)
    #error "MIN_SOFTWARE_ENDSTOPS requires at least one of the MIN_SOFTWARE_ENDSTOP_[XYZ] options."
  #endif
#endif

#if ENABLED(MAX_SOFTWARE_ENDSTOPS) && DISABLED(MAX_SOFTWARE_ENDSTOP_Z)
  #if IS_KINEMATIC
    #error "MAX_SOFTWARE_ENDSTOPS on DELTA/SCARA also requires MAX_SOFTWARE_ENDSTOP_Z."
  #elif NONE(MAX_SOFTWARE_ENDSTOP_X, MAX_SOFTWARE_ENDSTOP_Y)
    #error "MAX_SOFTWARE_ENDSTOPS requires at least one of the MAX_SOFTWARE_ENDSTOP_[XYZ] options."
  #endif
#endif

#if !defined(TARGET_LPC1768) && ANY( \
    ENDSTOPPULLDOWNS, \
    ENDSTOPPULLDOWN_XMAX, ENDSTOPPULLDOWN_YMAX, \
    ENDSTOPPULLDOWN_ZMAX, ENDSTOPPULLDOWN_XMIN, \
    ENDSTOPPULLDOWN_YMIN, ENDSTOPPULLDOWN_ZMIN \
  )
  #error "PULLDOWN pin mode is not available on the selected board."
#endif

#if BOTH(ENDSTOPPULLUPS, ENDSTOPPULLDOWNS)
  #error "Enable only one of ENDSTOPPULLUPS or ENDSTOPPULLDOWNS."
#elif BOTH(FIL_RUNOUT_PULLUP, FIL_RUNOUT_PULLDOWN)
  #error "Enable only one of FIL_RUNOUT_PULLUP or FIL_RUNOUT_PULLDOWN."
#elif BOTH(ENDSTOPPULLUP_XMAX, ENDSTOPPULLDOWN_XMAX)
  #error "Enable only one of ENDSTOPPULLUP_X_MAX or ENDSTOPPULLDOWN_X_MAX."
#elif BOTH(ENDSTOPPULLUP_YMAX, ENDSTOPPULLDOWN_YMAX)
  #error "Enable only one of ENDSTOPPULLUP_Y_MAX or ENDSTOPPULLDOWN_Y_MAX."
#elif BOTH(ENDSTOPPULLUP_ZMAX, ENDSTOPPULLDOWN_ZMAX)
  #error "Enable only one of ENDSTOPPULLUP_Z_MAX or ENDSTOPPULLDOWN_Z_MAX."
#elif BOTH(ENDSTOPPULLUP_XMIN, ENDSTOPPULLDOWN_XMIN)
  #error "Enable only one of ENDSTOPPULLUP_X_MIN or ENDSTOPPULLDOWN_X_MIN."
#elif BOTH(ENDSTOPPULLUP_YMIN, ENDSTOPPULLDOWN_YMIN)
  #error "Enable only one of ENDSTOPPULLUP_Y_MIN or ENDSTOPPULLDOWN_Y_MIN."
#elif BOTH(ENDSTOPPULLUP_ZMIN, ENDSTOPPULLDOWN_ZMIN)
  #error "Enable only one of ENDSTOPPULLUP_Z_MIN or ENDSTOPPULLDOWN_Z_MIN."
#elif BOTH(ENDSTOPPULLUP_IMIN, ENDSTOPPULLDOWN_IMIN)
  #error "Enable only one of ENDSTOPPULLUP_I_MIN or ENDSTOPPULLDOWN_I_MIN."
#elif BOTH(ENDSTOPPULLUP_JMIN, ENDSTOPPULLDOWN_JMIN)
  #error "Enable only one of ENDSTOPPULLUP_J_MIN or ENDSTOPPULLDOWN_J_MIN."
#elif BOTH(ENDSTOPPULLUP_KMIN, ENDSTOPPULLDOWN_KMIN)
  #error "Enable only one of ENDSTOPPULLUP_K_MIN or ENDSTOPPULLDOWN_K_MIN."
#endif

/**
 * LCD Info Screen Style
 */
#if LCD_INFO_SCREEN_STYLE > 0
  #if HAS_MARLINUI_U8GLIB || LCD_WIDTH < 20 || LCD_HEIGHT < 4
    #error "Alternative LCD_INFO_SCREEN_STYLE requires 20x4 Character LCD."
  #elif LCD_INFO_SCREEN_STYLE > 1
    #error "LCD_INFO_SCREEN_STYLE only has options 0 and 1 at this time."
  #endif
#endif

/**
 * Progress Bar
 */
#if ENABLED(LCD_PROGRESS_BAR)
  #if NONE(SDSUPPORT, LCD_SET_PROGRESS_MANUALLY)
    #error "LCD_PROGRESS_BAR requires SDSUPPORT or LCD_SET_PROGRESS_MANUALLY."
  #elif NONE(HAS_MARLINUI_HD44780, IS_TFTGLCD_PANEL)
    #error "LCD_PROGRESS_BAR only applies to HD44780 character LCD and TFTGLCD_PANEL_(SPI|I2C)."
  #elif HAS_MARLINUI_U8GLIB
    #error "LCD_PROGRESS_BAR does not apply to graphical displays."
  #elif ENABLED(FILAMENT_LCD_DISPLAY)
    #error "LCD_PROGRESS_BAR and FILAMENT_LCD_DISPLAY are not fully compatible. Comment out this line to use both."
  #elif PROGRESS_MSG_EXPIRE < 0
    #error "PROGRESS_MSG_EXPIRE must be greater than or equal to 0."
  #endif
#elif ENABLED(LCD_SET_PROGRESS_MANUALLY)
  #if NONE(HAS_MARLINUI_U8GLIB, HAS_GRAPHICAL_TFT, HAS_MARLINUI_HD44780, EXTENSIBLE_UI)
    #error "LCD_SET_PROGRESS_MANUALLY requires LCD_PROGRESS_BAR, Character LCD, Graphical LCD, TFT, or EXTENSIBLE_UI."
  #endif
#endif

#if ENABLED(USE_M73_REMAINING_TIME) && DISABLED(LCD_SET_PROGRESS_MANUALLY)
  #error "USE_M73_REMAINING_TIME requires LCD_SET_PROGRESS_MANUALLY"
#endif

#if !HAS_LCD_MENU && ENABLED(SD_REPRINT_LAST_SELECTED_FILE)
  #error "SD_REPRINT_LAST_SELECTED_FILE currently requires a Marlin-native LCD menu."
#endif

/**
 * Custom Boot and Status screens
 */
#if ENABLED(SHOW_CUSTOM_BOOTSCREEN) && NONE(HAS_MARLINUI_U8GLIB, TOUCH_UI_FTDI_EVE)
  #error "SHOW_CUSTOM_BOOTSCREEN requires Graphical LCD or TOUCH_UI_FTDI_EVE."
#elif ENABLED(CUSTOM_STATUS_SCREEN_IMAGE) && !HAS_MARLINUI_U8GLIB
  #error "CUSTOM_STATUS_SCREEN_IMAGE requires a 128x64 DOGM B/W Graphical LCD."
#endif

/**
 * LCD Lightweight Screen Style
 */
#if ENABLED(LIGHTWEIGHT_UI) && DISABLED(U8GLIB_ST7920)
  #error "LIGHTWEIGHT_UI requires a U8GLIB_ST7920-based display."
#endif

/**
 * SD File Sorting
 */
#if ENABLED(SDCARD_SORT_ALPHA)
  #if SDSORT_LIMIT > 256
    #error "SDSORT_LIMIT must be 256 or smaller."
  #elif SDSORT_LIMIT < 10
    #error "SDSORT_LIMIT should be greater than 9 to be useful."
  #elif DISABLED(SDSORT_USES_RAM)
    #if ENABLED(SDSORT_DYNAMIC_RAM)
      #error "SDSORT_DYNAMIC_RAM requires SDSORT_USES_RAM (which reads the directory into RAM)."
    #elif ENABLED(SDSORT_CACHE_NAMES)
      #error "SDSORT_CACHE_NAMES requires SDSORT_USES_RAM (which reads the directory into RAM)."
    #endif
  #endif

  #if ENABLED(SDSORT_CACHE_NAMES) && DISABLED(SDSORT_DYNAMIC_RAM)
    #if SDSORT_CACHE_VFATS < 2
      #error "SDSORT_CACHE_VFATS must be 2 or greater!"
    #elif SDSORT_CACHE_VFATS > MAX_VFAT_ENTRIES
      #undef SDSORT_CACHE_VFATS
      #define SDSORT_CACHE_VFATS MAX_VFAT_ENTRIES
      #warning "SDSORT_CACHE_VFATS was reduced to MAX_VFAT_ENTRIES!"
    #endif
  #endif
#endif

#if defined(EVENT_GCODE_SD_ABORT) && DISABLED(NOZZLE_PARK_FEATURE)
  static_assert(nullptr == strstr(EVENT_GCODE_SD_ABORT, "G27"), "NOZZLE_PARK_FEATURE is required to use G27 in EVENT_GCODE_SD_ABORT.");
#endif

/**
 * I2C Position Encoders
 */
#if ENABLED(I2C_POSITION_ENCODERS)
  #if !BOTH(BABYSTEPPING, BABYSTEP_XY)
    #error "I2C_POSITION_ENCODERS requires BABYSTEPPING and BABYSTEP_XY."
  #elif !WITHIN(I2CPE_ENCODER_CNT, 1, 5)
    #error "I2CPE_ENCODER_CNT must be between 1 and 5."
  #endif
#endif

/**
 * Babystepping
 */
#if ENABLED(BABYSTEPPING)
  #if ENABLED(SCARA)
    #error "BABYSTEPPING is not implemented for SCARA yet."
  #elif BOTH(MARKFORGED_XY, BABYSTEP_XY)
    #error "BABYSTEPPING only implemented for Z axis on MarkForged."
  #elif BOTH(DELTA, BABYSTEP_XY)
    #error "BABYSTEPPING only implemented for Z axis on deltabots."
  #elif BOTH(BABYSTEP_ZPROBE_OFFSET, MESH_BED_LEVELING)
    #error "MESH_BED_LEVELING and BABYSTEP_ZPROBE_OFFSET is not a valid combination"
  #elif ENABLED(BABYSTEP_ZPROBE_OFFSET) && !HAS_BED_PROBE
    #error "BABYSTEP_ZPROBE_OFFSET requires a probe."
  #elif ENABLED(BABYSTEP_ZPROBE_GFX_OVERLAY) && !HAS_MARLINUI_U8GLIB
    #error "BABYSTEP_ZPROBE_GFX_OVERLAY requires a Graphical LCD."
  #elif ENABLED(BABYSTEP_ZPROBE_GFX_OVERLAY) && DISABLED(BABYSTEP_ZPROBE_OFFSET)
    #error "BABYSTEP_ZPROBE_GFX_OVERLAY requires a BABYSTEP_ZPROBE_OFFSET."
  #elif ENABLED(BABYSTEP_HOTEND_Z_OFFSET) && !HAS_HOTEND_OFFSET
    #error "BABYSTEP_HOTEND_Z_OFFSET requires 2 or more HOTENDS."
  #elif BOTH(BABYSTEP_ALWAYS_AVAILABLE, MOVE_Z_WHEN_IDLE)
    #error "BABYSTEP_ALWAYS_AVAILABLE and MOVE_Z_WHEN_IDLE are incompatible."
  #elif !defined(BABYSTEP_MULTIPLICATOR_Z)
    #error "BABYSTEPPING requires BABYSTEP_MULTIPLICATOR_Z."
  #elif ENABLED(BABYSTEP_XY) && !defined(BABYSTEP_MULTIPLICATOR_XY)
    #error "BABYSTEP_XY requires BABYSTEP_MULTIPLICATOR_XY."
  #elif ENABLED(BABYSTEP_MILLIMETER_UNITS)
    static_assert(BABYSTEP_MULTIPLICATOR_Z <= 0.1f, "BABYSTEP_MULTIPLICATOR_Z must be less or equal to 0.1mm.");
    #if ENABLED(BABYSTEP_XY)
      static_assert(BABYSTEP_MULTIPLICATOR_XY <= 0.25f, "BABYSTEP_MULTIPLICATOR_XY must be less than or equal to 0.25mm.");
    #endif
  #endif
#endif

/**
 * Filament Runout needs one or more pins and either SD Support or Auto print start detection
 */
#if HAS_FILAMENT_SENSOR
  #if !PIN_EXISTS(FIL_RUNOUT)
    #error "FILAMENT_RUNOUT_SENSOR requires FIL_RUNOUT_PIN."
  #elif NUM_RUNOUT_SENSORS > E_STEPPERS
    #if HAS_PRUSA_MMU2
      #error "NUM_RUNOUT_SENSORS must be 1 with MMU2 / MMU2S."
    #else
      #error "NUM_RUNOUT_SENSORS cannot exceed the number of E steppers."
    #endif
  #elif NUM_RUNOUT_SENSORS >= 2 && !PIN_EXISTS(FIL_RUNOUT2)
    #error "FIL_RUNOUT2_PIN is required with NUM_RUNOUT_SENSORS >= 2."
  #elif NUM_RUNOUT_SENSORS >= 3 && !PIN_EXISTS(FIL_RUNOUT3)
    #error "FIL_RUNOUT3_PIN is required with NUM_RUNOUT_SENSORS >= 3."
  #elif NUM_RUNOUT_SENSORS >= 4 && !PIN_EXISTS(FIL_RUNOUT4)
    #error "FIL_RUNOUT4_PIN is required with NUM_RUNOUT_SENSORS >= 4."
  #elif NUM_RUNOUT_SENSORS >= 5 && !PIN_EXISTS(FIL_RUNOUT5)
    #error "FIL_RUNOUT5_PIN is required with NUM_RUNOUT_SENSORS >= 5."
  #elif NUM_RUNOUT_SENSORS >= 6 && !PIN_EXISTS(FIL_RUNOUT6)
    #error "FIL_RUNOUT6_PIN is required with NUM_RUNOUT_SENSORS >= 6."
  #elif NUM_RUNOUT_SENSORS >= 7 && !PIN_EXISTS(FIL_RUNOUT7)
    #error "FIL_RUNOUT7_PIN is required with NUM_RUNOUT_SENSORS >= 7."
  #elif NUM_RUNOUT_SENSORS >= 8 && !PIN_EXISTS(FIL_RUNOUT8)
    #error "FIL_RUNOUT8_PIN is required with NUM_RUNOUT_SENSORS >= 8."
  #elif BOTH(FIL_RUNOUT1_PULLUP, FIL_RUNOUT1_PULLDOWN)
    #error "You can't enable FIL_RUNOUT1_PULLUP and FIL_RUNOUT1_PULLDOWN at the same time."
  #elif BOTH(FIL_RUNOUT2_PULLUP, FIL_RUNOUT2_PULLDOWN)
    #error "You can't enable FIL_RUNOUT2_PULLUP and FIL_RUNOUT2_PULLDOWN at the same time."
  #elif BOTH(FIL_RUNOUT3_PULLUP, FIL_RUNOUT3_PULLDOWN)
    #error "You can't enable FIL_RUNOUT3_PULLUP and FIL_RUNOUT3_PULLDOWN at the same time."
  #elif BOTH(FIL_RUNOUT4_PULLUP, FIL_RUNOUT4_PULLDOWN)
    #error "You can't enable FIL_RUNOUT4_PULLUP and FIL_RUNOUT4_PULLDOWN at the same time."
  #elif BOTH(FIL_RUNOUT5_PULLUP, FIL_RUNOUT5_PULLDOWN)
    #error "You can't enable FIL_RUNOUT5_PULLUP and FIL_RUNOUT5_PULLDOWN at the same time."
  #elif BOTH(FIL_RUNOUT6_PULLUP, FIL_RUNOUT6_PULLDOWN)
    #error "You can't enable FIL_RUNOUT6_PULLUP and FIL_RUNOUT6_PULLDOWN at the same time."
  #elif BOTH(FIL_RUNOUT7_PULLUP, FIL_RUNOUT7_PULLDOWN)
    #error "You can't enable FIL_RUNOUT7_PULLUP and FIL_RUNOUT7_PULLDOWN at the same time."
  #elif BOTH(FIL_RUNOUT8_PULLUP, FIL_RUNOUT8_PULLDOWN)
    #error "You can't enable FIL_RUNOUT8_PULLUP and FIL_RUNOUT8_PULLDOWN at the same time."
  #elif FILAMENT_RUNOUT_DISTANCE_MM < 0
    #error "FILAMENT_RUNOUT_DISTANCE_MM must be greater than or equal to zero."
  #elif DISABLED(ADVANCED_PAUSE_FEATURE)
    static_assert(nullptr == strstr(FILAMENT_RUNOUT_SCRIPT, "M600"), "ADVANCED_PAUSE_FEATURE is required to use M600 with FILAMENT_RUNOUT_SENSOR.");
  #endif
#endif

/**
 * Advanced Pause
 */
#if ENABLED(ADVANCED_PAUSE_FEATURE)
  #if !HAS_RESUME_CONTINUE
    #error "ADVANCED_PAUSE_FEATURE requires a supported LCD controller (or EMERGENCY_PARSER)."
  #elif DISABLED(NOZZLE_PARK_FEATURE)
    #error "ADVANCED_PAUSE_FEATURE requires NOZZLE_PARK_FEATURE."
  #elif !defined(FILAMENT_UNLOAD_PURGE_FEEDRATE)
    #error "ADVANCED_PAUSE_FEATURE requires FILAMENT_UNLOAD_PURGE_FEEDRATE."
  #elif ENABLED(EXTRUDER_RUNOUT_PREVENT)
    #error "EXTRUDER_RUNOUT_PREVENT is incompatible with ADVANCED_PAUSE_FEATURE."
  #elif ENABLED(PARK_HEAD_ON_PAUSE) && NONE(SDSUPPORT, IS_NEWPANEL, EMERGENCY_PARSER)
    #error "PARK_HEAD_ON_PAUSE requires SDSUPPORT, EMERGENCY_PARSER, or an LCD controller."
  #elif ENABLED(HOME_BEFORE_FILAMENT_CHANGE) && DISABLED(PAUSE_PARK_NO_STEPPER_TIMEOUT)
    #error "HOME_BEFORE_FILAMENT_CHANGE requires PAUSE_PARK_NO_STEPPER_TIMEOUT."
  #elif ENABLED(PREVENT_LENGTHY_EXTRUDE) && FILAMENT_CHANGE_UNLOAD_LENGTH > EXTRUDE_MAXLENGTH
    #error "FILAMENT_CHANGE_UNLOAD_LENGTH must be less than or equal to EXTRUDE_MAXLENGTH."
  #elif ENABLED(PREVENT_LENGTHY_EXTRUDE) && FILAMENT_CHANGE_SLOW_LOAD_LENGTH > EXTRUDE_MAXLENGTH
    #error "FILAMENT_CHANGE_SLOW_LOAD_LENGTH must be less than or equal to EXTRUDE_MAXLENGTH."
  #elif ENABLED(PREVENT_LENGTHY_EXTRUDE) && FILAMENT_CHANGE_FAST_LOAD_LENGTH > EXTRUDE_MAXLENGTH
    #error "FILAMENT_CHANGE_FAST_LOAD_LENGTH must be less than or equal to EXTRUDE_MAXLENGTH."
  #endif
#endif

#if ENABLED(NOZZLE_PARK_FEATURE)
  constexpr float npp[] = NOZZLE_PARK_POINT;
  static_assert(COUNT(npp) == XYZ, "NOZZLE_PARK_POINT requires X, Y, and Z values.");
  constexpr xyz_pos_t npp_xyz = NOZZLE_PARK_POINT;
  static_assert(WITHIN(npp_xyz.x, X_MIN_POS, X_MAX_POS), "NOZZLE_PARK_POINT.X is out of bounds (X_MIN_POS, X_MAX_POS).");
  static_assert(WITHIN(npp_xyz.y, Y_MIN_POS, Y_MAX_POS), "NOZZLE_PARK_POINT.Y is out of bounds (Y_MIN_POS, Y_MAX_POS).");
  static_assert(WITHIN(npp_xyz.z, Z_MIN_POS, Z_MAX_POS), "NOZZLE_PARK_POINT.Z is out of bounds (Z_MIN_POS, Z_MAX_POS).");
#endif

/**
 * Individual axis homing is useless for DELTAS
 */
#if BOTH(INDIVIDUAL_AXIS_HOMING_MENU, DELTA)
  #error "INDIVIDUAL_AXIS_HOMING_MENU is incompatible with DELTA kinematics."
#endif

/**
 * Sanity checking for all Průša MMU
 */
#ifdef SNMM
  #error "SNMM is obsolete. Define MMU_MODEL as PRUSA_MMU1 instead."
#elif ENABLED(MK2_MULTIPLEXER)
  #error "MK2_MULTIPLEXER is obsolete. Define MMU_MODEL as PRUSA_MMU1 instead."
#elif ENABLED(PRUSA_MMU2)
  #error "PRUSA_MMU2 is obsolete. Define MMU_MODEL as PRUSA_MMU2 instead."
#elif ENABLED(PRUSA_MMU2_S_MODE)
  #error "PRUSA_MMU2_S_MODE is obsolete. Define MMU_MODEL as PRUSA_MMU2S instead."
#endif

/**
 * Multi-Material-Unit 2 / SMUFF requirements
 */
#if HAS_PRUSA_MMU2
  #if EXTRUDERS != 5
    #undef SINGLENOZZLE
    #error "PRUSA_MMU2(S) requires exactly 5 EXTRUDERS. Please update your Configuration."
  #elif DISABLED(NOZZLE_PARK_FEATURE)
    #error "PRUSA_MMU2(S) requires NOZZLE_PARK_FEATURE. Enable it to continue."
  #elif HAS_PRUSA_MMU2S && DISABLED(FILAMENT_RUNOUT_SENSOR)
    #error "PRUSA_MMU2S requires FILAMENT_RUNOUT_SENSOR. Enable it to continue."
  #elif ENABLED(MMU_EXTRUDER_SENSOR) && DISABLED(FILAMENT_RUNOUT_SENSOR)
    #error "MMU_EXTRUDER_SENSOR requires FILAMENT_RUNOUT_SENSOR. Enable it to continue."
  #elif ENABLED(MMU_EXTRUDER_SENSOR) && !HAS_LCD_MENU
    #error "MMU_EXTRUDER_SENSOR requires an LCD supporting MarlinUI to be enabled."
  #elif DISABLED(ADVANCED_PAUSE_FEATURE)
    static_assert(nullptr == strstr(MMU2_FILAMENT_RUNOUT_SCRIPT, "M600"), "ADVANCED_PAUSE_FEATURE is required to use M600 with PRUSA_MMU2(S) / SMUFF_EMU_MMU2(S).");
  #endif
#endif
#if HAS_SMUFF && EXTRUDERS > 12
  #error "Too many extruders for SMUFF_EMU_MMU2(S). (12 maximum)."
#endif

/**
 * Options only for EXTRUDERS > 1
 */
#if HAS_MULTI_EXTRUDER

  #if EXTRUDERS > 8
    #error "Marlin supports a maximum of 8 EXTRUDERS."
  #endif

  #if ENABLED(HEATERS_PARALLEL)
    #error "EXTRUDERS must be 1 with HEATERS_PARALLEL."
  #endif

  #if ENABLED(TOOLCHANGE_FILAMENT_SWAP)
    #ifndef TOOLCHANGE_FS_LENGTH
      #error "TOOLCHANGE_FILAMENT_SWAP requires TOOLCHANGE_FS_LENGTH."
    #elif !defined(TOOLCHANGE_FS_RETRACT_SPEED)
      #error "TOOLCHANGE_FILAMENT_SWAP requires TOOLCHANGE_FS_RETRACT_SPEED."
    #elif !defined(TOOLCHANGE_FS_PRIME_SPEED)
      #error "TOOLCHANGE_FILAMENT_SWAP requires TOOLCHANGE_FS_PRIME_SPEED."
    #endif
  #endif

  #if ENABLED(TOOLCHANGE_PARK)
    #ifndef TOOLCHANGE_PARK_XY
      #error "TOOLCHANGE_PARK requires TOOLCHANGE_PARK_XY."
    #elif !defined(TOOLCHANGE_PARK_XY_FEEDRATE)
      #error "TOOLCHANGE_PARK requires TOOLCHANGE_PARK_XY_FEEDRATE."
    #endif
  #endif

  #ifndef TOOLCHANGE_ZRAISE
    #error "TOOLCHANGE_ZRAISE required for EXTRUDERS > 1."
  #endif

#elif HAS_PRUSA_MMU1 || HAS_SMUFF

  #error "Multi-Material-Unit requires 2 or more EXTRUDERS."

#elif ENABLED(SINGLENOZZLE)

  #error "SINGLENOZZLE requires 2 or more EXTRUDERS."

#endif

/**
 * A Dual Nozzle carriage with switching servo
 */
#if ENABLED(SWITCHING_NOZZLE)
  #if ENABLED(DUAL_X_CARRIAGE)
    #error "SWITCHING_NOZZLE and DUAL_X_CARRIAGE are incompatible."
  #elif ENABLED(SINGLENOZZLE)
    #error "SWITCHING_NOZZLE and SINGLENOZZLE are incompatible."
  #elif EXTRUDERS != 2
    #error "SWITCHING_NOZZLE requires exactly 2 EXTRUDERS."
  #elif NUM_SERVOS < 1
    #error "SWITCHING_NOZZLE requires NUM_SERVOS >= 1."
  #endif

  #ifndef SWITCHING_NOZZLE_SERVO_NR
    #error "SWITCHING_NOZZLE requires SWITCHING_NOZZLE_SERVO_NR."
  #elif SWITCHING_NOZZLE_SERVO_NR == 0 && !PIN_EXISTS(SERVO0)
    #error "SERVO0_PIN must be defined for your SWITCHING_NOZZLE."
  #elif SWITCHING_NOZZLE_SERVO_NR == 1 && !PIN_EXISTS(SERVO1)
    #error "SERVO1_PIN must be defined for your SWITCHING_NOZZLE."
  #elif SWITCHING_NOZZLE_SERVO_NR == 2 && !PIN_EXISTS(SERVO2)
    #error "SERVO2_PIN must be defined for your SWITCHING_NOZZLE."
  #elif SWITCHING_NOZZLE_SERVO_NR == 3 && !PIN_EXISTS(SERVO3)
    #error "SERVO3_PIN must be defined for your SWITCHING_NOZZLE."
  #endif

  #ifdef SWITCHING_NOZZLE_E1_SERVO_NR
    #if SWITCHING_NOZZLE_E1_SERVO_NR == SWITCHING_NOZZLE_SERVO_NR
      #error "SWITCHING_NOZZLE_E1_SERVO_NR must be different from SWITCHING_NOZZLE_SERVO_NR."
    #elif SWITCHING_NOZZLE_E1_SERVO_NR == 0 && !PIN_EXISTS(SERVO0)
      #error "SERVO0_PIN must be defined for your SWITCHING_NOZZLE."
    #elif SWITCHING_NOZZLE_E1_SERVO_NR == 1 && !PIN_EXISTS(SERVO1)
      #error "SERVO1_PIN must be defined for your SWITCHING_NOZZLE."
    #elif SWITCHING_NOZZLE_E1_SERVO_NR == 2 && !PIN_EXISTS(SERVO2)
      #error "SERVO2_PIN must be defined for your SWITCHING_NOZZLE."
    #elif SWITCHING_NOZZLE_E1_SERVO_NR == 3 && !PIN_EXISTS(SERVO3)
      #error "SERVO3_PIN must be defined for your SWITCHING_NOZZLE."
    #endif
  #endif
#endif

/**
 * Single Stepper Dual Extruder with switching servo
 */
#if ENABLED(SWITCHING_EXTRUDER)
  #if NUM_SERVOS < 1
    #error "SWITCHING_EXTRUDER requires NUM_SERVOS >= 1."
  #elif SWITCHING_EXTRUDER_SERVO_NR == 0 && !PIN_EXISTS(SERVO0)
    #error "SERVO0_PIN must be defined for your SWITCHING_EXTRUDER."
  #elif SWITCHING_EXTRUDER_SERVO_NR == 1 && !PIN_EXISTS(SERVO1)
    #error "SERVO1_PIN must be defined for your SWITCHING_EXTRUDER."
  #elif SWITCHING_EXTRUDER_SERVO_NR == 2 && !PIN_EXISTS(SERVO2)
    #error "SERVO2_PIN must be defined for your SWITCHING_EXTRUDER."
  #elif SWITCHING_EXTRUDER_SERVO_NR == 3 && !PIN_EXISTS(SERVO3)
    #error "SERVO3_PIN must be defined for your SWITCHING_EXTRUDER."
  #endif
  #if EXTRUDERS > 3
    #if NUM_SERVOS < 2
      #error "SWITCHING_EXTRUDER with 4 extruders requires NUM_SERVOS >= 2."
    #elif SWITCHING_EXTRUDER_E23_SERVO_NR == 0 && !PIN_EXISTS(SERVO0)
      #error "SERVO0_PIN must be defined for your SWITCHING_EXTRUDER."
    #elif SWITCHING_EXTRUDER_E23_SERVO_NR == 1 && !PIN_EXISTS(SERVO1)
      #error "SERVO1_PIN must be defined for your SWITCHING_EXTRUDER."
    #elif SWITCHING_EXTRUDER_E23_SERVO_NR == 2 && !PIN_EXISTS(SERVO2)
      #error "SERVO2_PIN must be defined for your SWITCHING_EXTRUDER."
    #elif SWITCHING_EXTRUDER_E23_SERVO_NR == 3 && !PIN_EXISTS(SERVO3)
      #error "SERVO3_PIN must be defined for your SWITCHING_EXTRUDER."
    #elif SWITCHING_EXTRUDER_E23_SERVO_NR == SWITCHING_EXTRUDER_SERVO_NR
      #error "SWITCHING_EXTRUDER_E23_SERVO_NR should be a different extruder from SWITCHING_EXTRUDER_SERVO_NR."
    #endif
  #endif
#endif

/**
 * Mixing Extruder requirements
 */
#if ENABLED(MIXING_EXTRUDER)
  #if HAS_MULTI_EXTRUDER
    #error "For MIXING_EXTRUDER set MIXING_STEPPERS > 1 instead of EXTRUDERS > 1."
  #elif MIXING_STEPPERS < 2
    #error "You must set MIXING_STEPPERS >= 2 for a mixing extruder."
  #elif ENABLED(FILAMENT_SENSOR)
    #error "MIXING_EXTRUDER is incompatible with FILAMENT_SENSOR. Comment out this line to use it anyway."
  #elif ENABLED(SWITCHING_EXTRUDER)
    #error "Please select either MIXING_EXTRUDER or SWITCHING_EXTRUDER, not both."
  #elif ENABLED(SINGLENOZZLE)
    #error "MIXING_EXTRUDER is incompatible with SINGLENOZZLE."
  #endif
#endif

/**
 * Linear Advance 1.5 - Check K value range
 */
#if ENABLED(LIN_ADVANCE)
  static_assert(
    WITHIN(LIN_ADVANCE_K, 0, 10),
    "LIN_ADVANCE_K must be a value from 0 to 10 (Changed in LIN_ADVANCE v1.5, Marlin 1.1.9)."
  );
  #if ENABLED(S_CURVE_ACCELERATION) && DISABLED(EXPERIMENTAL_SCURVE)
    #error "LIN_ADVANCE and S_CURVE_ACCELERATION may not play well together! Enable EXPERIMENTAL_SCURVE to continue."
  #endif
#endif

/**
 * Special tool-changing options
 */
#if MANY(SINGLENOZZLE, DUAL_X_CARRIAGE, PARKING_EXTRUDER, MAGNETIC_PARKING_EXTRUDER, SWITCHING_TOOLHEAD, MAGNETIC_SWITCHING_TOOLHEAD, ELECTROMAGNETIC_SWITCHING_TOOLHEAD)
  #error "Please select only one of SINGLENOZZLE, DUAL_X_CARRIAGE, PARKING_EXTRUDER, MAGNETIC_PARKING_EXTRUDER, SWITCHING_TOOLHEAD, MAGNETIC_SWITCHING_TOOLHEAD, or ELECTROMAGNETIC_SWITCHING_TOOLHEAD."
#endif

/**
 * (Magnetic) Parking Extruder requirements
 */
#if ANY(PARKING_EXTRUDER, MAGNETIC_PARKING_EXTRUDER)
  #if ENABLED(EXT_SOLENOID)
    #error "(MAGNETIC_)PARKING_EXTRUDER and EXT_SOLENOID are incompatible. (Pins are used twice.)"
  #elif EXTRUDERS != 2
    #error "(MAGNETIC_)PARKING_EXTRUDER requires exactly 2 EXTRUDERS."
  #elif !defined(PARKING_EXTRUDER_PARKING_X)
    #error "(MAGNETIC_)PARKING_EXTRUDER requires PARKING_EXTRUDER_PARKING_X."
  #elif !defined(TOOLCHANGE_ZRAISE)
    #error "(MAGNETIC_)PARKING_EXTRUDER requires TOOLCHANGE_ZRAISE."
  #elif TOOLCHANGE_ZRAISE < 0
    #error "TOOLCHANGE_ZRAISE must be 0 or higher."
  #elif ENABLED(PARKING_EXTRUDER)
    #if !PINS_EXIST(SOL0, SOL1)
      #error "PARKING_EXTRUDER requires SOL0_PIN and SOL1_PIN."
    #elif !defined(PARKING_EXTRUDER_SOLENOIDS_PINS_ACTIVE) || !WITHIN(PARKING_EXTRUDER_SOLENOIDS_PINS_ACTIVE, LOW, HIGH)
      #error "PARKING_EXTRUDER_SOLENOIDS_PINS_ACTIVE must be defined as HIGH or LOW."
    #elif !defined(PARKING_EXTRUDER_SOLENOIDS_DELAY) || !WITHIN(PARKING_EXTRUDER_SOLENOIDS_DELAY, 0, 2000)
      #error "PARKING_EXTRUDER_SOLENOIDS_DELAY must be between 0 and 2000 (ms)."
    #endif
  #endif
#endif

/**
 * Switching Toolhead requirements
 */
#if ENABLED(SWITCHING_TOOLHEAD)
  #ifndef SWITCHING_TOOLHEAD_SERVO_NR
    #error "SWITCHING_TOOLHEAD requires SWITCHING_TOOLHEAD_SERVO_NR."
  #elif EXTRUDERS < 2
    #error "SWITCHING_TOOLHEAD requires at least 2 EXTRUDERS."
  #elif NUM_SERVOS < (SWITCHING_TOOLHEAD_SERVO_NR - 1)
    #if SWITCHING_TOOLHEAD_SERVO_NR == 0
      #error "A SWITCHING_TOOLHEAD_SERVO_NR of 0 requires NUM_SERVOS >= 1."
    #elif SWITCHING_TOOLHEAD_SERVO_NR == 1
      #error "A SWITCHING_TOOLHEAD_SERVO_NR of 1 requires NUM_SERVOS >= 2."
    #elif SWITCHING_TOOLHEAD_SERVO_NR == 2
      #error "A SWITCHING_TOOLHEAD_SERVO_NR of 2 requires NUM_SERVOS >= 3."
    #elif SWITCHING_TOOLHEAD_SERVO_NR == 3
      #error "A SWITCHING_TOOLHEAD_SERVO_NR of 3 requires NUM_SERVOS >= 4."
    #endif
  #elif !defined(TOOLCHANGE_ZRAISE)
    #error "SWITCHING_TOOLHEAD requires TOOLCHANGE_ZRAISE."
  #elif TOOLCHANGE_ZRAISE < 0
    #error "TOOLCHANGE_ZRAISE must be 0 or higher."
  #endif
#endif

/**
 * (Electro)magnetic Switching Toolhead requirements
 */
#if EITHER(MAGNETIC_SWITCHING_TOOLHEAD, ELECTROMAGNETIC_SWITCHING_TOOLHEAD)
  #ifndef SWITCHING_TOOLHEAD_Y_POS
    #error "(ELECTRO)MAGNETIC_SWITCHING_TOOLHEAD requires SWITCHING_TOOLHEAD_Y_POS"
  #elif !defined(SWITCHING_TOOLHEAD_X_POS)
    #error "(ELECTRO)MAGNETIC_SWITCHING_TOOLHEAD requires SWITCHING_TOOLHEAD_X_POS"
  #elif !defined(SWITCHING_TOOLHEAD_Z_HOP)
    #error "(ELECTRO)MAGNETIC_SWITCHING_TOOLHEAD requires SWITCHING_TOOLHEAD_Z_HOP."
  #elif !defined(SWITCHING_TOOLHEAD_Y_CLEAR)
    #error "(ELECTRO)MAGNETIC_SWITCHING_TOOLHEAD requires SWITCHING_TOOLHEAD_Y_CLEAR."
  #elif ENABLED(ELECTROMAGNETIC_SWITCHING_TOOLHEAD)
    #if ENABLED(EXT_SOLENOID)
      #error "(ELECTRO)MAGNETIC_SWITCHING_TOOLHEAD and EXT_SOLENOID are incompatible. (Pins are used twice.)"
    #elif !PIN_EXISTS(SOL0)
      #error "(ELECTRO)MAGNETIC_SWITCHING_TOOLHEAD requires SOL0_PIN."
    #endif
  #endif
#endif

/**
 * Part-Cooling Fan Multiplexer requirements
 */
#if PIN_EXISTS(FANMUX1)
  #if !HAS_FANMUX
    #error "FANMUX0_PIN must be set before FANMUX1_PIN can be set."
  #endif
#elif PIN_EXISTS(FANMUX2)
  #error "FANMUX0_PIN and FANMUX1_PIN must be set before FANMUX2_PIN can be set."
#endif

/**
 * Limited user-controlled fans
 */
#if NUM_M106_FANS > FAN_COUNT
  #error "The selected board doesn't support enough user-controlled fans. Reduce NUM_M106_FANS."
#endif

/**
 * Limited number of servos
 */
#if NUM_SERVOS > NUM_SERVO_PLUGS
  #error "The selected board doesn't support enough servos for your configuration. Reduce NUM_SERVOS."
#endif

/**
 * Servo deactivation depends on servo endstops, switching nozzle, or switching extruder
 */
#if ENABLED(DEACTIVATE_SERVOS_AFTER_MOVE) && !HAS_Z_SERVO_PROBE && !defined(SWITCHING_NOZZLE_SERVO_NR) && !defined(SWITCHING_EXTRUDER_SERVO_NR) && !defined(SWITCHING_TOOLHEAD_SERVO_NR)
  #error "Z_PROBE_SERVO_NR, switching nozzle, switching toolhead or switching extruder is required for DEACTIVATE_SERVOS_AFTER_MOVE."
#endif

/**
 * Required LCD language
 */
#if HAS_MARLINUI_HD44780 && !defined(DISPLAY_CHARSET_HD44780)
  #error "You must set DISPLAY_CHARSET_HD44780 to JAPANESE, WESTERN or CYRILLIC for your LCD controller."
#endif

/**
 * Bed Heating Options - PID vs Limit Switching
 */
#if BOTH(PIDTEMPBED, BED_LIMIT_SWITCHING)
  #error "To use BED_LIMIT_SWITCHING you must disable PIDTEMPBED."
#endif

/**
 * Chamber Heating Options - PID vs Limit Switching
 */
#if BOTH(PIDTEMPCHAMBER, CHAMBER_LIMIT_SWITCHING)
  #error "To use CHAMBER_LIMIT_SWITCHING you must disable PIDTEMPCHAMBER."
#endif

/**
 * Kinematics
 */

/**
 * Requirements for LINEAR_AXES > 3
 */

/**
 * Allow only extra axis codes that do not conflict with G-code parameter names
 */
#if LINEAR_AXES >= 4
  #if AXIS4_NAME != 'A' && AXIS4_NAME != 'B' && AXIS4_NAME != 'C' && AXIS4_NAME != 'U' && AXIS4_NAME != 'V' && AXIS4_NAME != 'W'
    #error "AXIS4_NAME can only be one of 'A', 'B', 'C', 'U', 'V', or 'W'."
  #endif
#endif
#if LINEAR_AXES >= 5
  #if AXIS5_NAME == AXIS4_NAME || AXIS5_NAME == AXIS6_NAME
    #error "AXIS5_NAME must be different from AXIS4_NAME and AXIS6_NAME"
  #elif AXIS5_NAME != 'A' && AXIS5_NAME != 'B' && AXIS5_NAME != 'C' && AXIS5_NAME != 'U' && AXIS5_NAME != 'V' && AXIS5_NAME != 'W'
    #error "AXIS5_NAME can only be one of 'A', 'B', 'C', 'U', 'V', or 'W'."
  #endif
#endif
#if LINEAR_AXES >= 6
  #if AXIS6_NAME == AXIS5_NAME || AXIS6_NAME == AXIS4_NAME
    #error "AXIS6_NAME must be different from AXIS5_NAME and AXIS4_NAME."
  #elif AXIS6_NAME != 'A' && AXIS6_NAME != 'B' && AXIS6_NAME != 'C' && AXIS6_NAME != 'U' && AXIS6_NAME != 'V' && AXIS6_NAME != 'W'
    #error "AXIS6_NAME can only be one of 'A', 'B', 'C', 'U', 'V', or 'W'."
  #endif
#endif

/**
 * SAVED_POSITIONS is not supported with LINEARS_AXES > 3
 */
#if LINEAR_AXES >= 4
  #if SAVED_POSITIONS
    #error "SAVED_POSITIONS currently requires LINEAR_AXES 3"
  #elif DIRECT_STEPPING
    #error "DIRECT_STEPPING currently requires LINEAR_AXES 3"
  #endif
#endif

/**
 * Allow only one kinematic type to be defined
 */
#if MANY(DELTA, MORGAN_SCARA, COREXY, COREXZ, COREYZ, COREYX, COREZX, COREZY, MARKFORGED_XY, FOAMCUTTER_XYUV)
  #error "Please enable only one of DELTA, MORGAN_SCARA, COREXY, COREYX, COREXZ, COREZX, COREYZ, COREZY, MARKFORGED_XY, or FOAMCUTTER_XYUV."
#endif

/**
 * Delta requirements
 */
#if ENABLED(DELTA)
  #if NONE(USE_XMAX_PLUG, USE_YMAX_PLUG, USE_ZMAX_PLUG)
    #error "You probably want to use Max Endstops for DELTA!"
  #elif ENABLED(ENABLE_LEVELING_FADE_HEIGHT) && DISABLED(AUTO_BED_LEVELING_BILINEAR) && !UBL_SEGMENTED
    #error "ENABLE_LEVELING_FADE_HEIGHT on DELTA requires AUTO_BED_LEVELING_BILINEAR or AUTO_BED_LEVELING_UBL."
  #elif ENABLED(DELTA_AUTO_CALIBRATION) && !(HAS_BED_PROBE || HAS_LCD_MENU)
    #error "DELTA_AUTO_CALIBRATION requires a probe or LCD Controller."
  #elif ENABLED(DELTA_CALIBRATION_MENU) && !HAS_LCD_MENU
    #error "DELTA_CALIBRATION_MENU requires an LCD Controller."
  #elif ABL_GRID
    #if (GRID_MAX_POINTS_X & 1) == 0 || (GRID_MAX_POINTS_Y & 1) == 0
      #error "DELTA requires GRID_MAX_POINTS_X and GRID_MAX_POINTS_Y to be odd numbers."
    #elif GRID_MAX_POINTS_X < 3
      #error "DELTA requires GRID_MAX_POINTS_X and GRID_MAX_POINTS_Y to be 3 or higher."
    #endif
  #endif
#endif

/**
 * FOAMCUTTER_XYUV requirements
 */
#if ENABLED(FOAMCUTTER_XYUV) && LINEAR_AXES < 5
  #error "FOAMCUTTER_XYUV requires LINEAR_AXES >= 5."
#endif

/**
 * Junction deviation is incompatible with kinematic systems.
 */
#if HAS_JUNCTION_DEVIATION && IS_KINEMATIC
  #error "CLASSIC_JERK is required for DELTA and SCARA."
#endif

/**
 * Probes
 */

/**
 * Allow only one probe option to be defined
 */
#if 1 < 0 \
  + (DISABLED(BLTOUCH) && HAS_Z_SERVO_PROBE) \
  + COUNT_ENABLED(PROBE_MANUALLY, BLTOUCH, FIX_MOUNTED_PROBE, NOZZLE_AS_PROBE, TOUCH_MI_PROBE, SOLENOID_PROBE, Z_PROBE_ALLEN_KEY, Z_PROBE_SLED, RACK_AND_PINION_PROBE, SENSORLESS_PROBING)
  #error "Please enable only one probe option: PROBE_MANUALLY, SENSORLESS_PROBING, BLTOUCH, FIX_MOUNTED_PROBE, NOZZLE_AS_PROBE, TOUCH_MI_PROBE, SOLENOID_PROBE, Z_PROBE_ALLEN_KEY, Z_PROBE_SLED, or Z Servo."
#endif

#if HAS_BED_PROBE

  /**
   * Z_PROBE_SLED is incompatible with DELTA
   */
  #if BOTH(Z_PROBE_SLED, DELTA)
    #error "You cannot use Z_PROBE_SLED with DELTA."
  #endif

  /**
   * SOLENOID_PROBE requirements
   */
  #if ENABLED(SOLENOID_PROBE)
    #if ENABLED(EXT_SOLENOID)
      #error "SOLENOID_PROBE is incompatible with EXT_SOLENOID."
    #elif !HAS_SOLENOID_1
      #error "SOLENOID_PROBE requires SOL1_PIN."
    #endif
  #endif

  /**
   * NUM_SERVOS is required for a Z servo probe
   */
  #if HAS_Z_SERVO_PROBE
    #if !NUM_SERVOS
      #error "NUM_SERVOS is required for a Z servo probe (Z_PROBE_SERVO_NR)."
    #elif Z_PROBE_SERVO_NR >= NUM_SERVOS
      #error "Z_PROBE_SERVO_NR must be smaller than NUM_SERVOS."
    #elif Z_PROBE_SERVO_NR == 0 && !PIN_EXISTS(SERVO0)
      #error "SERVO0_PIN must be defined for your servo or BLTOUCH probe."
    #elif Z_PROBE_SERVO_NR == 1 && !PIN_EXISTS(SERVO1)
      #error "SERVO1_PIN must be defined for your servo or BLTOUCH probe."
    #elif Z_PROBE_SERVO_NR == 2 && !PIN_EXISTS(SERVO2)
      #error "SERVO2_PIN must be defined for your servo or BLTOUCH probe."
    #elif Z_PROBE_SERVO_NR == 3 && !PIN_EXISTS(SERVO3)
      #error "SERVO3_PIN must be defined for your servo or BLTOUCH probe."
    #endif
  #endif

  #if ENABLED(BLTOUCH)
    #if BLTOUCH_DELAY < 200
      #error "BLTOUCH_DELAY less than 200 is unsafe and is not supported."
    #elif DISABLED(BLTOUCH_SET_5V_MODE) && NONE(ONBOARD_ENDSTOPPULLUPS, ENDSTOPPULLUPS, ENDSTOPPULLUP_ZMIN, ENDSTOPPULLUP_ZMIN_PROBE)
      #error "BLTOUCH without BLTOUCH_SET_5V_MODE requires ENDSTOPPULLUPS, ENDSTOPPULLUP_ZMIN or ENDSTOPPULLUP_ZMIN_PROBE."
    #endif
  #endif

  #if ENABLED(RACK_AND_PINION_PROBE) && !(defined(Z_PROBE_DEPLOY_X) && defined(Z_PROBE_RETRACT_X))
    #error "RACK_AND_PINION_PROBE requires Z_PROBE_DEPLOY_X and Z_PROBE_RETRACT_X."
  #endif

  /**
   * Touch-MI probe requirements
   */
  #if ENABLED(TOUCH_MI_PROBE)
    #if DISABLED(Z_SAFE_HOMING)
      #error "TOUCH_MI_PROBE requires Z_SAFE_HOMING."
    #elif !defined(TOUCH_MI_RETRACT_Z)
      #error "TOUCH_MI_PROBE requires TOUCH_MI_RETRACT_Z."
    #elif defined(Z_AFTER_PROBING)
      #error "TOUCH_MI_PROBE requires Z_AFTER_PROBING to be disabled."
    #elif Z_HOMING_HEIGHT < 10
      #error "TOUCH_MI_PROBE requires Z_HOMING_HEIGHT >= 10."
    #elif Z_MIN_PROBE_ENDSTOP_INVERTING
      #error "TOUCH_MI_PROBE requires Z_MIN_PROBE_ENDSTOP_INVERTING to be set to false."
    #elif DISABLED(BABYSTEP_ZPROBE_OFFSET)
      #error "TOUCH_MI_PROBE requires BABYSTEPPING with BABYSTEP_ZPROBE_OFFSET."
    #elif !HAS_RESUME_CONTINUE
      #error "TOUCH_MI_PROBE currently requires an LCD controller or EMERGENCY_PARSER."
    #endif
  #endif

  /**
   * Require pin options and pins to be defined
   */
  #if ENABLED(SENSORLESS_PROBING)
    #if ENABLED(DELTA) && !(AXIS_HAS_STALLGUARD(X) && AXIS_HAS_STALLGUARD(Y) && AXIS_HAS_STALLGUARD(Z))
      #error "SENSORLESS_PROBING requires TMC2130/2160/2209/5130/5160 drivers on X, Y, and Z."
    #elif !AXIS_HAS_STALLGUARD(Z)
      #error "SENSORLESS_PROBING requires a TMC2130/2160/2209/5130/5160 driver on Z."
    #endif
  #elif ENABLED(Z_MIN_PROBE_USES_Z_MIN_ENDSTOP_PIN)
    #if DISABLED(USE_ZMIN_PLUG)
      #error "Z_MIN_PROBE_USES_Z_MIN_ENDSTOP_PIN requires USE_ZMIN_PLUG to be enabled."
    #elif !HAS_Z_MIN
      #error "Z_MIN_PROBE_USES_Z_MIN_ENDSTOP_PIN requires the Z_MIN_PIN to be defined."
    #elif Z_MIN_PROBE_ENDSTOP_INVERTING != Z_MIN_ENDSTOP_INVERTING
      #error "Z_MIN_PROBE_USES_Z_MIN_ENDSTOP_PIN requires Z_MIN_ENDSTOP_INVERTING to match Z_MIN_PROBE_ENDSTOP_INVERTING."
    #endif
  #elif !HAS_Z_MIN_PROBE_PIN
    #error "Z_MIN_PROBE_PIN must be defined if Z_MIN_PROBE_USES_Z_MIN_ENDSTOP_PIN is not enabled."
  #endif

  /**
   * Check for improper NOZZLE_TO_PROBE_OFFSET
   */
  constexpr xyz_pos_t sanity_nozzle_to_probe_offset = NOZZLE_TO_PROBE_OFFSET;
  #if ENABLED(NOZZLE_AS_PROBE)
    static_assert(sanity_nozzle_to_probe_offset.x == 0 && sanity_nozzle_to_probe_offset.y == 0,
                  "NOZZLE_AS_PROBE requires the XY offsets in NOZZLE_TO_PROBE_OFFSET to both be 0.");
  #else
    static_assert(PROBING_MARGIN       >= 0, "PROBING_MARGIN must be >= 0.");
    static_assert(PROBING_MARGIN_BACK  >= 0, "PROBING_MARGIN_BACK must be >= 0.");
    static_assert(PROBING_MARGIN_FRONT >= 0, "PROBING_MARGIN_FRONT must be >= 0.");
    static_assert(PROBING_MARGIN_LEFT  >= 0, "PROBING_MARGIN_LEFT must be >= 0.");
    static_assert(PROBING_MARGIN_RIGHT >= 0, "PROBING_MARGIN_RIGHT must be >= 0.");
  #endif

  #define _MARGIN(A) TERN(IS_SCARA, SCARA_PRINTABLE_RADIUS, TERN(DELTA, DELTA_PRINTABLE_RADIUS, ((A##_BED_SIZE) / 2)))
  static_assert(PROBING_MARGIN       < _MARGIN(X), "PROBING_MARGIN is too large.");
  static_assert(PROBING_MARGIN_BACK  < _MARGIN(Y), "PROBING_MARGIN_BACK is too large.");
  static_assert(PROBING_MARGIN_FRONT < _MARGIN(Y), "PROBING_MARGIN_FRONT is too large.");
  static_assert(PROBING_MARGIN_LEFT  < _MARGIN(X), "PROBING_MARGIN_LEFT is too large.");
  static_assert(PROBING_MARGIN_RIGHT < _MARGIN(X), "PROBING_MARGIN_RIGHT is too large.");
  #undef _MARGIN

  /**
   * Make sure Z raise values are set
   */
  #ifndef Z_CLEARANCE_DEPLOY_PROBE
    #error "You must define Z_CLEARANCE_DEPLOY_PROBE in your configuration."
  #elif !defined(Z_CLEARANCE_BETWEEN_PROBES)
    #error "You must define Z_CLEARANCE_BETWEEN_PROBES in your configuration."
  #elif Z_CLEARANCE_DEPLOY_PROBE < 0
    #error "Probes need Z_CLEARANCE_DEPLOY_PROBE >= 0."
  #elif Z_CLEARANCE_BETWEEN_PROBES < 0
    #error "Probes need Z_CLEARANCE_BETWEEN_PROBES >= 0."
  #elif Z_AFTER_PROBING < 0
    #error "Probes need Z_AFTER_PROBING >= 0."
  #endif

  #if MULTIPLE_PROBING > 0 || EXTRA_PROBING > 0
    #if MULTIPLE_PROBING == 0
      #error "EXTRA_PROBING requires MULTIPLE_PROBING."
    #elif MULTIPLE_PROBING < 2
      #error "MULTIPLE_PROBING must be 2 or more."
    #elif MULTIPLE_PROBING <= EXTRA_PROBING
      #error "EXTRA_PROBING must be less than MULTIPLE_PROBING."
    #endif
  #endif

  #if Z_PROBE_LOW_POINT > 0
    #error "Z_PROBE_LOW_POINT must be less than or equal to 0."
  #endif

  #if HOMING_Z_WITH_PROBE && IS_CARTESIAN && DISABLED(Z_SAFE_HOMING)
    #error "Z_SAFE_HOMING is recommended when homing with a probe. Enable it or comment out this line to continue."
  #endif

  #if ENABLED(PROBE_ACTIVATION_SWITCH)
    #ifndef PROBE_ACTIVATION_SWITCH_STATE
      #error "PROBE_ACTIVATION_SWITCH_STATE is required for PROBE_ACTIVATION_SWITCH."
    #elif !PIN_EXISTS(PROBE_ACTIVATION_SWITCH)
      #error "A PROBE_ACTIVATION_SWITCH_PIN is required for PROBE_ACTIVATION_SWITCH."
    #endif
  #endif

#else

  /**
   * Require some kind of probe for bed leveling and probe testing
   */
  #if HAS_ABL_NOT_UBL && !PROBE_SELECTED
    #error "Auto Bed Leveling requires one of these: PROBE_MANUALLY, SENSORLESS_PROBING, BLTOUCH, FIX_MOUNTED_PROBE, NOZZLE_AS_PROBE, TOUCH_MI_PROBE, SOLENOID_PROBE, Z_PROBE_ALLEN_KEY, Z_PROBE_SLED, or a Z Servo."
  #endif

  #if ENABLED(Z_MIN_PROBE_REPEATABILITY_TEST)
    #error "Z_MIN_PROBE_REPEATABILITY_TEST requires a probe: FIX_MOUNTED_PROBE, NOZZLE_AS_PROBE, BLTOUCH, SOLENOID_PROBE, Z_PROBE_ALLEN_KEY, Z_PROBE_SLED, or Z Servo."
  #endif

#endif

#if ENABLED(LEVEL_BED_CORNERS)
  #ifndef LEVEL_CORNERS_INSET_LFRB
    #error "LEVEL_BED_CORNERS requires LEVEL_CORNERS_INSET_LFRB values."
  #elif ENABLED(LEVEL_CORNERS_USE_PROBE)
    #if !HAS_BED_PROBE
      #error "LEVEL_CORNERS_USE_PROBE requires a real probe."
    #elif ENABLED(SENSORLESS_PROBING)
      #error "LEVEL_CORNERS_USE_PROBE is incompatible with SENSORLESS_PROBING."
    #endif
  #endif
#endif

/**
 * Allow only one bed leveling option to be defined
 */
#if MANY(AUTO_BED_LEVELING_LINEAR, AUTO_BED_LEVELING_3POINT, AUTO_BED_LEVELING_BILINEAR, AUTO_BED_LEVELING_UBL, MESH_BED_LEVELING)
  #error "Select only one of: MESH_BED_LEVELING, AUTO_BED_LEVELING_LINEAR, AUTO_BED_LEVELING_3POINT, AUTO_BED_LEVELING_BILINEAR or AUTO_BED_LEVELING_UBL."
#endif

/**
 * Bed Leveling Requirements
 */

#if ENABLED(AUTO_BED_LEVELING_UBL)

  /**
   * Unified Bed Leveling
   */

  #if IS_SCARA
    #error "AUTO_BED_LEVELING_UBL does not yet support SCARA printers."
  #elif DISABLED(EEPROM_SETTINGS)
    #error "AUTO_BED_LEVELING_UBL requires EEPROM_SETTINGS."
  #elif !WITHIN(GRID_MAX_POINTS_X, 3, 15) || !WITHIN(GRID_MAX_POINTS_Y, 3, 15)
    #error "GRID_MAX_POINTS_[XY] must be a whole number between 3 and 15."
  #endif

#elif HAS_ABL_NOT_UBL

  /**
   * Auto Bed Leveling
   */

  /**
   * Delta and SCARA have limited bed leveling options
   */
  #if IS_SCARA && DISABLED(AUTO_BED_LEVELING_BILINEAR)
    #error "SCARA machines can only use the AUTO_BED_LEVELING_BILINEAR leveling option."
  #endif

#elif ENABLED(MESH_BED_LEVELING)

  // Mesh Bed Leveling
  #if ENABLED(DELTA)
    #error "MESH_BED_LEVELING is not compatible with DELTA printers."
  #elif GRID_MAX_POINTS_X > 9 || GRID_MAX_POINTS_Y > 9
    #error "GRID_MAX_POINTS_X and GRID_MAX_POINTS_Y must be less than 10 for MBL."
  #endif

#endif

#if ALL(HAS_LEVELING, RESTORE_LEVELING_AFTER_G28, ENABLE_LEVELING_AFTER_G28)
  #error "Only enable RESTORE_LEVELING_AFTER_G28 or ENABLE_LEVELING_AFTER_G28, but not both."
#endif

#if HAS_MESH && HAS_CLASSIC_JERK
  static_assert(DEFAULT_ZJERK > 0.1, "Low DEFAULT_ZJERK values are incompatible with mesh-based leveling.");
#endif

#if ENABLED(G26_MESH_VALIDATION)
  #if !EXTRUDERS
    #error "G26_MESH_VALIDATION requires at least one extruder."
  #elif !HAS_MESH
    #error "G26_MESH_VALIDATION requires MESH_BED_LEVELING, AUTO_BED_LEVELING_BILINEAR, or AUTO_BED_LEVELING_UBL."
  #endif
#endif

#if ENABLED(MESH_EDIT_GFX_OVERLAY) && !BOTH(AUTO_BED_LEVELING_UBL, HAS_MARLINUI_U8GLIB)
  #error "MESH_EDIT_GFX_OVERLAY requires AUTO_BED_LEVELING_UBL and a Graphical LCD."
#endif

#if ENABLED(G29_RETRY_AND_RECOVER)
  #if ENABLED(AUTO_BED_LEVELING_UBL)
    #error "G29_RETRY_AND_RECOVER is not compatible with UBL."
  #elif ENABLED(MESH_BED_LEVELING)
    #error "G29_RETRY_AND_RECOVER is not compatible with MESH_BED_LEVELING."
  #endif
#endif

/**
 * LCD_BED_LEVELING requirements
 */
#if ENABLED(LCD_BED_LEVELING)
  #if !HAS_LCD_MENU
    #error "LCD_BED_LEVELING requires a programmable LCD controller."
  #elif !(ENABLED(MESH_BED_LEVELING) || HAS_ABL_NOT_UBL)
    #error "LCD_BED_LEVELING requires MESH_BED_LEVELING or AUTO_BED_LEVELING."
  #endif
#endif

#if BOTH(PREHEAT_BEFORE_PROBING, PREHEAT_BEFORE_LEVELING)
  #error "Disable PREHEAT_BEFORE_LEVELING when using PREHEAT_BEFORE_PROBING."
#endif

/**
 * Homing
 */
constexpr float hbm[] = HOMING_BUMP_MM;
static_assert(COUNT(hbm) == LINEAR_AXES, "HOMING_BUMP_MM requires one element per linear axis.");
static_assert(hbm[X_AXIS] >= 0, "HOMING_BUMP_MM.X must be greater than or equal to 0.");
static_assert(hbm[Y_AXIS] >= 0, "HOMING_BUMP_MM.Y must be greater than or equal to 0.");
static_assert(hbm[Z_AXIS] >= 0, "HOMING_BUMP_MM.Z must be greater than or equal to 0.");
#if LINEAR_AXES >= 4
  static_assert(hbm[I_AXIS] >= 0, "HOMING_BUMP_MM.I must be greater than or equal to 0.");
#endif
#if LINEAR_AXES >= 5
  static_assert(hbm[J_AXIS] >= 0, "HOMING_BUMP_MM.J must be greater than or equal to 0.");
#endif
#if LINEAR_AXES >= 6
  static_assert(hbm[K_AXIS] >= 0, "HOMING_BUMP_MM.K must be greater than or equal to 0.");
#endif
#if ENABLED(CODEPENDENT_XY_HOMING)
  #if ENABLED(QUICK_HOME)
    #error "QUICK_HOME is incompatible with CODEPENDENT_XY_HOMING."
  #elif IS_KINEMATIC
    #error "CODEPENDENT_XY_HOMING requires a Cartesian setup."
  #endif
#endif

/**
 * Make sure Z_SAFE_HOMING point is reachable
 */
#if ENABLED(Z_SAFE_HOMING)
  static_assert(WITHIN(Z_SAFE_HOMING_X_POINT, X_MIN_POS, X_MAX_POS), "Z_SAFE_HOMING_X_POINT can't be reached by the nozzle.");
  static_assert(WITHIN(Z_SAFE_HOMING_Y_POINT, Y_MIN_POS, Y_MAX_POS), "Z_SAFE_HOMING_Y_POINT can't be reached by the nozzle.");
#endif

/**
 * Make sure DISABLE_[XYZ] compatible with selected homing options
 */
#if ANY(DISABLE_X, DISABLE_Y, DISABLE_Z)
  #if EITHER(HOME_AFTER_DEACTIVATE, Z_SAFE_HOMING)
    #error "DISABLE_[XYZ] is not compatible with HOME_AFTER_DEACTIVATE or Z_SAFE_HOMING."
  #endif
#endif

/**
 * Filament Width Sensor
 */
#if ENABLED(FILAMENT_WIDTH_SENSOR)
  #if !HAS_FILAMENT_WIDTH_SENSOR
    #error "FILAMENT_WIDTH_SENSOR requires a FILWIDTH_PIN to be defined."
  #elif ENABLED(NO_VOLUMETRICS)
    #error "FILAMENT_WIDTH_SENSOR requires NO_VOLUMETRICS to be disabled."
  #endif
#endif

/**
 * System Power Sensor
 */
#if ENABLED(POWER_MONITOR_CURRENT) && !PIN_EXISTS(POWER_MONITOR_CURRENT)
  #error "POWER_MONITOR_CURRENT requires a valid POWER_MONITOR_CURRENT_PIN."
#elif ENABLED(POWER_MONITOR_VOLTAGE) && !PIN_EXISTS(POWER_MONITOR_VOLTAGE)
  #error "POWER_MONITOR_VOLTAGE requires POWER_MONITOR_VOLTAGE_PIN to be defined."
#elif BOTH(POWER_MONITOR_CURRENT, POWER_MONITOR_VOLTAGE) && POWER_MONITOR_CURRENT_PIN == POWER_MONITOR_VOLTAGE_PIN
  #error "POWER_MONITOR_CURRENT_PIN and POWER_MONITOR_VOLTAGE_PIN must be different."
#endif

/**
 * Volumetric Extruder Limit
 */
#if ENABLED(VOLUMETRIC_EXTRUDER_LIMIT)
  #if ENABLED(NO_VOLUMETRICS)
    #error "VOLUMETRIC_EXTRUDER_LIMIT requires NO_VOLUMETRICS to be disabled."
  #elif MIN_STEPS_PER_SEGMENT > 1
    #error "VOLUMETRIC_EXTRUDER_LIMIT is not compatible with MIN_STEPS_PER_SEGMENT greater than 1."
  #endif
#endif

/**
 * ULTIPANEL encoder
 */
#if IS_ULTIPANEL && NONE(IS_NEWPANEL, SR_LCD_2W_NL) && !PIN_EXISTS(SHIFT_CLK)
  #error "ULTIPANEL controllers require some kind of encoder."
#endif

#if ENCODER_PULSES_PER_STEP < 0
  #error "ENCODER_PULSES_PER_STEP should not be negative, use REVERSE_MENU_DIRECTION instead."
#endif

/**
 * SAV_3DGLCD display options
 */
#if ENABLED(SAV_3DGLCD)
  #if NONE(U8GLIB_SSD1306, U8GLIB_SH1106)
    #error "Enable a SAV_3DGLCD display type: U8GLIB_SSD1306 or U8GLIB_SH1106."
  #elif BOTH(U8GLIB_SSD1306, U8GLIB_SH1106)
    #error "Only enable one SAV_3DGLCD display type: U8GLIB_SSD1306 or U8GLIB_SH1106."
  #endif
#endif

/**
 * Allen Key
 * Deploying the Allen Key probe uses big moves in z direction. Too dangerous for an unhomed z-axis.
 */
#if BOTH(Z_PROBE_ALLEN_KEY, Z_MIN_PROBE_USES_Z_MIN_ENDSTOP_PIN) && (Z_HOME_DIR < 0)
  #error "You can't home to a Z min endstop with a Z_PROBE_ALLEN_KEY."
#endif

/**
 * Dual X Carriage requirements
 */
#if ENABLED(DUAL_X_CARRIAGE)
  #if EXTRUDERS < 2
    #error "DUAL_X_CARRIAGE requires 2 (or more) extruders."
  #elif ANY(CORE_IS_XY, CORE_IS_XZ, MARKFORGED_XY)
    #error "DUAL_X_CARRIAGE cannot be used with COREXY, COREYX, COREXZ, COREZX, or MARKFORGED_XY."
  #elif !GOOD_AXIS_PINS(X2)
    #error "DUAL_X_CARRIAGE requires X2 stepper pins to be defined."
  #elif !HAS_X_MAX
    #error "DUAL_X_CARRIAGE requires USE_XMAX_PLUG and an X Max Endstop."
  #elif !defined(X2_HOME_POS) || !defined(X2_MIN_POS) || !defined(X2_MAX_POS)
    #error "DUAL_X_CARRIAGE requires X2_HOME_POS, X2_MIN_POS, and X2_MAX_POS."
  #elif X_HOME_DIR != -1 || X2_HOME_DIR != 1
    #error "DUAL_X_CARRIAGE requires X_HOME_DIR -1 and X2_HOME_DIR 1."
  #endif
#endif

#undef GOOD_AXIS_PINS

/**
 * Make sure auto fan pins don't conflict with the fan pin
 */
#if HAS_AUTO_FAN
  #if HAS_FAN0
    #if E0_AUTO_FAN_PIN == FAN_PIN
      #error "You cannot set E0_AUTO_FAN_PIN equal to FAN_PIN."
    #elif E1_AUTO_FAN_PIN == FAN_PIN
      #error "You cannot set E1_AUTO_FAN_PIN equal to FAN_PIN."
    #elif E2_AUTO_FAN_PIN == FAN_PIN
      #error "You cannot set E2_AUTO_FAN_PIN equal to FAN_PIN."
    #elif E3_AUTO_FAN_PIN == FAN_PIN
      #error "You cannot set E3_AUTO_FAN_PIN equal to FAN_PIN."
    #endif
  #endif
#endif

#if HAS_FAN0 && CONTROLLER_FAN_PIN == FAN_PIN
  #error "You cannot set CONTROLLER_FAN_PIN equal to FAN_PIN."
#endif

#if ENABLED(USE_CONTROLLER_FAN)
  #if !HAS_CONTROLLER_FAN
    #error "USE_CONTROLLER_FAN requires a CONTROLLER_FAN_PIN. Define in Configuration_adv.h."
  #elif E0_AUTO_FAN_PIN == CONTROLLER_FAN_PIN
    #error "You cannot set E0_AUTO_FAN_PIN equal to CONTROLLER_FAN_PIN."
  #elif E1_AUTO_FAN_PIN == CONTROLLER_FAN_PIN
    #error "You cannot set E1_AUTO_FAN_PIN equal to CONTROLLER_FAN_PIN."
  #elif E2_AUTO_FAN_PIN == CONTROLLER_FAN_PIN
    #error "You cannot set E2_AUTO_FAN_PIN equal to CONTROLLER_FAN_PIN."
  #elif E3_AUTO_FAN_PIN == CONTROLLER_FAN_PIN
    #error "You cannot set E3_AUTO_FAN_PIN equal to CONTROLLER_FAN_PIN."
  #endif
#endif

/**
 * Case Light requirements
 */
#if NEED_CASE_LIGHT_PIN
  #if !PIN_EXISTS(CASE_LIGHT)
    #error "CASE_LIGHT_ENABLE requires CASE_LIGHT_PIN, CASE_LIGHT_USE_NEOPIXEL, or CASE_LIGHT_USE_RGB_LED."
  #elif CASE_LIGHT_PIN == FAN_PIN
    #error "CASE_LIGHT_PIN conflicts with FAN_PIN. Resolve before continuing."
  #endif
#endif

/**
 * Required custom thermistor settings
 */
#if   TEMP_SENSOR_0_IS_CUSTOM && !(defined(HOTEND0_PULLUP_RESISTOR_OHMS) && defined(HOTEND0_RESISTANCE_25C_OHMS) && defined(HOTEND0_BETA))
  #error "TEMP_SENSOR_0 1000 requires HOTEND0_PULLUP_RESISTOR_OHMS, HOTEND0_RESISTANCE_25C_OHMS and HOTEND0_BETA in Configuration_adv.h."
#elif TEMP_SENSOR_1_IS_CUSTOM && !(defined(HOTEND1_PULLUP_RESISTOR_OHMS) && defined(HOTEND1_RESISTANCE_25C_OHMS) && defined(HOTEND1_BETA))
  #error "TEMP_SENSOR_1 1000 requires HOTEND1_PULLUP_RESISTOR_OHMS, HOTEND1_RESISTANCE_25C_OHMS and HOTEND1_BETA in Configuration_adv.h."
#elif TEMP_SENSOR_2_IS_CUSTOM && !(defined(HOTEND2_PULLUP_RESISTOR_OHMS) && defined(HOTEND2_RESISTANCE_25C_OHMS) && defined(HOTEND2_BETA))
  #error "TEMP_SENSOR_2 1000 requires HOTEND2_PULLUP_RESISTOR_OHMS, HOTEND2_RESISTANCE_25C_OHMS and HOTEND2_BETA in Configuration_adv.h."
#elif TEMP_SENSOR_3_IS_CUSTOM && !(defined(HOTEND3_PULLUP_RESISTOR_OHMS) && defined(HOTEND3_RESISTANCE_25C_OHMS) && defined(HOTEND3_BETA))
  #error "TEMP_SENSOR_3 1000 requires HOTEND3_PULLUP_RESISTOR_OHMS, HOTEND3_RESISTANCE_25C_OHMS and HOTEND3_BETA in Configuration_adv.h."
#elif TEMP_SENSOR_4_IS_CUSTOM && !(defined(HOTEND4_PULLUP_RESISTOR_OHMS) && defined(HOTEND4_RESISTANCE_25C_OHMS) && defined(HOTEND4_BETA))
  #error "TEMP_SENSOR_4 1000 requires HOTEND4_PULLUP_RESISTOR_OHMS, HOTEND4_RESISTANCE_25C_OHMS and HOTEND4_BETA in Configuration_adv.h."
#elif TEMP_SENSOR_5_IS_CUSTOM && !(defined(HOTEND5_PULLUP_RESISTOR_OHMS) && defined(HOTEND5_RESISTANCE_25C_OHMS) && defined(HOTEND5_BETA))
  #error "TEMP_SENSOR_5 1000 requires HOTEND5_PULLUP_RESISTOR_OHMS, HOTEND5_RESISTANCE_25C_OHMS and HOTEND5_BETA in Configuration_adv.h."
#elif TEMP_SENSOR_6_IS_CUSTOM && !(defined(HOTEND6_PULLUP_RESISTOR_OHMS) && defined(HOTEND6_RESISTANCE_25C_OHMS) && defined(HOTEND6_BETA))
  #error "TEMP_SENSOR_6 1000 requires HOTEND6_PULLUP_RESISTOR_OHMS, HOTEND6_RESISTANCE_25C_OHMS and HOTEND6_BETA in Configuration_adv.h."
#elif TEMP_SENSOR_7_IS_CUSTOM && !(defined(HOTEND7_PULLUP_RESISTOR_OHMS) && defined(HOTEND7_RESISTANCE_25C_OHMS) && defined(HOTEND7_BETA))
  #error "TEMP_SENSOR_7 1000 requires HOTEND7_PULLUP_RESISTOR_OHMS, HOTEND7_RESISTANCE_25C_OHMS and HOTEND7_BETA in Configuration_adv.h."
#elif TEMP_SENSOR_BED_IS_CUSTOM && !(defined(BED_PULLUP_RESISTOR_OHMS) && defined(BED_RESISTANCE_25C_OHMS) && defined(BED_BETA))
  #error "TEMP_SENSOR_BED 1000 requires BED_PULLUP_RESISTOR_OHMS, BED_RESISTANCE_25C_OHMS and BED_BETA in Configuration_adv.h."
#elif TEMP_SENSOR_CHAMBER_IS_CUSTOM && !(defined(CHAMBER_PULLUP_RESISTOR_OHMS) && defined(CHAMBER_RESISTANCE_25C_OHMS) && defined(CHAMBER_BETA))
  #error "TEMP_SENSOR_CHAMBER 1000 requires CHAMBER_PULLUP_RESISTOR_OHMS, CHAMBER_RESISTANCE_25C_OHMS and CHAMBER_BETA in Configuration_adv.h."
#elif TEMP_SENSOR_PROBE_IS_CUSTOM && !(defined(PROBE_PULLUP_RESISTOR_OHMS) && defined(PROBE_RESISTANCE_25C_OHMS) && defined(PROBE_BETA))
  #error "TEMP_SENSOR_PROBE 1000 requires PROBE_PULLUP_RESISTOR_OHMS, PROBE_RESISTANCE_25C_OHMS and PROBE_BETA in Configuration_adv.h."
#endif

/**
 * Pins and Sensor IDs must be set for each heater
 */
#if TEMP_SENSOR_0_IS_MAX6675 && !ANY_PIN(MAX6675_SS, MAX31855_CS, MAX31865_CS, MAX6675_CS)
  #error "TEMP_SENSOR_0 requires a MAX6675_SS_PIN, MAX6675_CS_PIN, MAX31855_CS_PIN, or MAX31865_CS_PIN."
#elif HAS_HOTEND && !HAS_TEMP_HOTEND && !TEMP_SENSOR_0_IS_DUMMY
  #error "TEMP_0_PIN (required for TEMP_SENSOR_0) not defined for this board."
#elif EITHER(HAS_MULTI_HOTEND, HEATERS_PARALLEL) && !HAS_HEATER_1
  #error "HEATER_1_PIN is not defined. TEMP_SENSOR_1 might not be set, or the board (not EEB / EEF?) doesn't define a pin."
#endif

#if HAS_MULTI_HOTEND
  #if TEMP_SENSOR_1_IS_MAX6675 && !ANY_PIN(MAX6675_SS2, MAX31855_CS2, MAX31865_CS2, MAX6675_CS2)
    #error "TEMP_SENSOR_1 requires a MAX6675_SS2_PIN, MAX6675_CS2_PIN, MAX31855_CS2_PIN, or MAX31865_CS2_PIN."
  #elif TEMP_SENSOR_1 == 0
    #error "TEMP_SENSOR_1 is required with 2 or more HOTENDS."
  #elif !ANY_PIN(TEMP_1, MAX6675_SS2) && !TEMP_SENSOR_1_IS_DUMMY
    #error "TEMP_1_PIN or MAX6675_SS2_PIN not defined for this board."
  #elif ENABLED(TEMP_SENSOR_1_AS_REDUNDANT)
    #error "HOTENDS must be 1 with TEMP_SENSOR_1_AS_REDUNDANT."
  #endif
  #if HOTENDS > 2
    #if TEMP_SENSOR_2 == 0
      #error "TEMP_SENSOR_2 is required with 3 or more HOTENDS."
    #elif !HAS_HEATER_2
      #error "HEATER_2_PIN not defined for this board."
    #elif !PIN_EXISTS(TEMP_2) && !TEMP_SENSOR_2_IS_DUMMY
      #error "TEMP_2_PIN not defined for this board."
    #endif
    #if HOTENDS > 3
      #if TEMP_SENSOR_3 == 0
        #error "TEMP_SENSOR_3 is required with 4 or more HOTENDS."
      #elif !HAS_HEATER_3
        #error "HEATER_3_PIN not defined for this board."
      #elif !PIN_EXISTS(TEMP_3) && !TEMP_SENSOR_3_IS_DUMMY
        #error "TEMP_3_PIN not defined for this board."
      #endif
      #if HOTENDS > 4
        #if TEMP_SENSOR_4 == 0
          #error "TEMP_SENSOR_4 is required with 5 or more HOTENDS."
        #elif !HAS_HEATER_4
          #error "HEATER_4_PIN not defined for this board."
        #elif !PIN_EXISTS(TEMP_4) && !TEMP_SENSOR_4_IS_DUMMY
          #error "TEMP_4_PIN not defined for this board."
        #endif
        #if HOTENDS > 5
          #if TEMP_SENSOR_5 == 0
            #error "TEMP_SENSOR_5 is required with 6 HOTENDS."
          #elif !HAS_HEATER_5
            #error "HEATER_5_PIN not defined for this board."
          #elif !PIN_EXISTS(TEMP_5) && !TEMP_SENSOR_5_IS_DUMMY
            #error "TEMP_5_PIN not defined for this board."
          #endif
          #if HOTENDS > 6
            #if TEMP_SENSOR_6 == 0
              #error "TEMP_SENSOR_6 is required with 6 HOTENDS."
            #elif !HAS_HEATER_6
              #error "HEATER_6_PIN not defined for this board."
            #elif !PIN_EXISTS(TEMP_6) && !TEMP_SENSOR_6_IS_DUMMY
              #error "TEMP_6_PIN not defined for this board."
            #endif
            #if HOTENDS > 7
              #if TEMP_SENSOR_7 == 0
                #error "TEMP_SENSOR_7 is required with 7 HOTENDS."
              #elif !HAS_HEATER_7
                #error "HEATER_7_PIN not defined for this board."
              #elif !PIN_EXISTS(TEMP_7) && !TEMP_SENSOR_7_IS_DUMMY
                #error "TEMP_7_PIN not defined for this board."
              #endif
            #elif TEMP_SENSOR_7 != 0
              #error "TEMP_SENSOR_7 shouldn't be set with only 7 HOTENDS."
            #endif
          #elif TEMP_SENSOR_6 != 0
            #error "TEMP_SENSOR_6 shouldn't be set with only 6 HOTENDS."
          #elif TEMP_SENSOR_7 != 0
            #error "TEMP_SENSOR_7 shouldn't be set with only 6 HOTENDS."
          #endif
        #elif TEMP_SENSOR_5 != 0
          #error "TEMP_SENSOR_5 shouldn't be set with only 5 HOTENDS."
        #elif TEMP_SENSOR_6 != 0
          #error "TEMP_SENSOR_6 shouldn't be set with only 5 HOTENDS."
        #elif TEMP_SENSOR_7 != 0
          #error "TEMP_SENSOR_7 shouldn't be set with only 5 HOTENDS."
        #endif
      #elif TEMP_SENSOR_4 != 0
        #error "TEMP_SENSOR_4 shouldn't be set with only 4 HOTENDS."
      #elif TEMP_SENSOR_5 != 0
        #error "TEMP_SENSOR_5 shouldn't be set with only 4 HOTENDS."
      #elif TEMP_SENSOR_6 != 0
        #error "TEMP_SENSOR_6 shouldn't be set with only 4 HOTENDS."
      #elif TEMP_SENSOR_7 != 0
        #error "TEMP_SENSOR_7 shouldn't be set with only 4 HOTENDS."
      #endif
    #elif TEMP_SENSOR_3 != 0
      #error "TEMP_SENSOR_3 shouldn't be set with only 3 HOTENDS."
    #elif TEMP_SENSOR_4 != 0
      #error "TEMP_SENSOR_4 shouldn't be set with only 3 HOTENDS."
    #elif TEMP_SENSOR_5 != 0
      #error "TEMP_SENSOR_5 shouldn't be set with only 3 HOTENDS."
    #elif TEMP_SENSOR_6 != 0
      #error "TEMP_SENSOR_6 shouldn't be set with only 3 HOTENDS."
    #elif TEMP_SENSOR_7 != 0
      #error "TEMP_SENSOR_7 shouldn't be set with only 3 HOTENDS."
    #endif
  #elif TEMP_SENSOR_2 != 0
    #error "TEMP_SENSOR_2 shouldn't be set with only 2 HOTENDS."
  #elif TEMP_SENSOR_3 != 0
    #error "TEMP_SENSOR_3 shouldn't be set with only 2 HOTENDS."
  #elif TEMP_SENSOR_4 != 0
    #error "TEMP_SENSOR_4 shouldn't be set with only 2 HOTENDS."
  #elif TEMP_SENSOR_5 != 0
    #error "TEMP_SENSOR_5 shouldn't be set with only 2 HOTENDS."
  #elif TEMP_SENSOR_6 != 0
    #error "TEMP_SENSOR_6 shouldn't be set with only 2 HOTENDS."
  #elif TEMP_SENSOR_7 != 0
    #error "TEMP_SENSOR_7 shouldn't be set with only 2 HOTENDS."
  #endif
#elif TEMP_SENSOR_1 != 0 && DISABLED(TEMP_SENSOR_1_AS_REDUNDANT)
  #error "TEMP_SENSOR_1 shouldn't be set with only 1 HOTEND."
#elif TEMP_SENSOR_2 != 0
  #error "TEMP_SENSOR_2 shouldn't be set with only 1 HOTEND."
#elif TEMP_SENSOR_3 != 0
  #error "TEMP_SENSOR_3 shouldn't be set with only 1 HOTEND."
#elif TEMP_SENSOR_4 != 0
  #error "TEMP_SENSOR_4 shouldn't be set with only 1 HOTEND."
#elif TEMP_SENSOR_5 != 0
  #error "TEMP_SENSOR_5 shouldn't be set with only 1 HOTEND."
#elif TEMP_SENSOR_6 != 0
  #error "TEMP_SENSOR_6 shouldn't be set with only 1 HOTEND."
#elif TEMP_SENSOR_7 != 0
  #error "TEMP_SENSOR_7 shouldn't be set with only 1 HOTEND."
#endif

#if TEMP_SENSOR_CHAMBER && !PIN_EXISTS(TEMP_CHAMBER)
  #error "TEMP_SENSOR_CHAMBER requires TEMP_CHAMBER_PIN."
#endif

#if ENABLED(CHAMBER_FAN) && !(defined(CHAMBER_FAN_MODE) && WITHIN(CHAMBER_FAN_MODE, 0, 2))
  #error "CHAMBER_FAN_MODE must be between 0 and 2."
#endif

#if ENABLED(CHAMBER_VENT)
  #ifndef CHAMBER_VENT_SERVO_NR
    #error "CHAMBER_VENT_SERVO_NR is required for CHAMBER SERVO."
  #elif !NUM_SERVOS
    #error "NUM_SERVOS is required for a Heated Chamber vent servo (CHAMBER_VENT_SERVO_NR)."
  #elif CHAMBER_VENT_SERVO_NR >= NUM_SERVOS
    #error "CHAMBER_VENT_SERVO_NR must be smaller than NUM_SERVOS."
  #elif HAS_Z_SERVO_PROBE && CHAMBER_VENT_SERVO_NR == Z_PROBE_SERVO_NR
    #error "CHAMBER SERVO is already used by BLTOUCH."
  #elif CHAMBER_VENT_SERVO_NR == 0 && !PIN_EXISTS(SERVO0)
    #error "SERVO0_PIN must be defined for your Heated Chamber vent servo."
  #elif CHAMBER_VENT_SERVO_NR == 1 && !PIN_EXISTS(SERVO1)
    #error "SERVO1_PIN must be defined for your Heated Chamber vent servo."
  #elif CHAMBER_VENT_SERVO_NR == 2 && !PIN_EXISTS(SERVO2)
    #error "SERVO2_PIN must be defined for your Heated Chamber vent servo."
  #elif CHAMBER_VENT_SERVO_NR == 3 && !PIN_EXISTS(SERVO3)
    #error "SERVO3_PIN must be defined for your Heated Chamber vent servo."
  #endif
#endif

#if TEMP_SENSOR_PROBE
  #if !PIN_EXISTS(TEMP_PROBE)
    #error "TEMP_SENSOR_PROBE requires TEMP_PROBE_PIN."
  #elif !HAS_TEMP_ADC_PROBE
    #error "TEMP_PROBE_PIN must be an ADC pin."
  #elif DISABLED(FIX_MOUNTED_PROBE)
    #error "TEMP_SENSOR_PROBE shouldn't be set without FIX_MOUNTED_PROBE."
  #endif
#endif

#if ENABLED(TEMP_SENSOR_1_AS_REDUNDANT) && TEMP_SENSOR_1 == 0
  #error "TEMP_SENSOR_1 is required with TEMP_SENSOR_1_AS_REDUNDANT."
#endif

#if TEMP_SENSOR_0_IS_MAX31865 && !(defined(MAX31865_SENSOR_OHMS_0) && defined(MAX31865_CALIBRATION_OHMS_0))
  #error "MAX31865_SENSOR_OHMS_0 and MAX31865_CALIBRATION_OHMS_0 must be set if TEMP_SENSOR_0 is MAX31865."
#elif TEMP_SENSOR_1_IS_MAX31865 && !(defined(MAX31865_SENSOR_OHMS_1) && defined(MAX31865_CALIBRATION_OHMS_1))
  #error "MAX31865_SENSOR_OHMS_1 and MAX31865_CALIBRATION_OHMS_1 must be set if TEMP_SENSOR_1 is MAX31865."
#endif

/**
 * Test Heater, Temp Sensor, and Extruder Pins
 */
#if !HAS_HEATER_0 && EXTRUDERS
  #error "HEATER_0_PIN not defined for this board."
#elif !ANY_PIN(TEMP_0, MAX6675_SS)
  #error "TEMP_0_PIN or MAX6675_SS not defined for this board."
#elif ((defined(__AVR_ATmega644P__) || defined(__AVR_ATmega1284P__)) && !PINS_EXIST(E0_STEP, E0_DIR))
  #error "E0_STEP_PIN or E0_DIR_PIN not defined for this board."
#elif ( !(defined(__AVR_ATmega644P__) || defined(__AVR_ATmega1284P__)) && (!PINS_EXIST(E0_STEP, E0_DIR) || !HAS_E0_ENABLE))
  #error "E0_STEP_PIN, E0_DIR_PIN, or E0_ENABLE_PIN not defined for this board."
#elif EXTRUDERS && TEMP_SENSOR_0 == 0
  #error "TEMP_SENSOR_0 is required if there are any extruders."
#endif

/**
 * Temperature status LEDs
 */
#if ENABLED(TEMP_STAT_LEDS) && !ANY_PIN(STAT_LED_RED, STAT_LED_BLUE)
  #error "TEMP_STAT_LEDS requires STAT_LED_RED_PIN or STAT_LED_BLUE_PIN, preferably both."
#endif

/**
 * LED Control Menu
 */
#if ENABLED(LED_CONTROL_MENU) && !HAS_COLOR_LEDS
  #error "LED_CONTROL_MENU requires BLINKM, RGB_LED, RGBW_LED, PCA9533, PCA9632, or NEOPIXEL_LED."
#endif

/**
 * LED Backlight Timeout
 */
#if defined(LED_BACKLIGHT_TIMEOUT) && !(ENABLED(PSU_CONTROL) && ANY(FYSETC_MINI_12864_2_0, FYSETC_MINI_12864_2_1, FYSETC_242_OLED_12864))
  #error "LED_BACKLIGHT_TIMEOUT requires a FYSETC Mini Panel and a Power Switch."
#endif

/**
 * Basic multi hotend duplication mode
 */
#if ENABLED(MULTI_NOZZLE_DUPLICATION)
  #if ENABLED(SINGLENOZZLE)
    #error "MULTI_NOZZLE_DUPLICATION is incompatible with SINGLENOZZLE."
  #elif ENABLED(DUAL_X_CARRIAGE)
    #error "MULTI_NOZZLE_DUPLICATION is incompatible with DUAL_X_CARRIAGE."
  #elif ENABLED(MIXING_EXTRUDER)
    #error "MULTI_NOZZLE_DUPLICATION is incompatible with MIXING_EXTRUDER."
  #elif ENABLED(SWITCHING_EXTRUDER)
    #error "MULTI_NOZZLE_DUPLICATION is incompatible with SWITCHING_EXTRUDER."
  #elif HOTENDS < 2
    #error "MULTI_NOZZLE_DUPLICATION requires 2 or more hotends."
  #endif
#endif

/**
 * Test Extruder Stepper Pins
 */
#if E_STEPPERS
  #if !(PINS_EXIST(E0_STEP, E0_DIR) && HAS_E0_ENABLE)
    #error "E0_STEP_PIN, E0_DIR_PIN, or E0_ENABLE_PIN not defined for this board."
  #endif
  #if E_STEPPERS > 1
    #if !(PINS_EXIST(E1_STEP, E1_DIR) && HAS_E1_ENABLE)
      #error "E1_STEP_PIN, E1_DIR_PIN, or E1_ENABLE_PIN not defined for this board."
    #endif
    #if E_STEPPERS > 2
      #if !(PINS_EXIST(E2_STEP, E2_DIR) && HAS_E2_ENABLE)
        #error "E2_STEP_PIN, E2_DIR_PIN, or E2_ENABLE_PIN not defined for this board."
      #endif
      #if E_STEPPERS > 3
        #if !(PINS_EXIST(E3_STEP, E3_DIR) && HAS_E3_ENABLE)
          #error "E3_STEP_PIN, E3_DIR_PIN, or E3_ENABLE_PIN not defined for this board."
        #endif
        #if E_STEPPERS > 4
          #if !(PINS_EXIST(E4_STEP, E4_DIR) && HAS_E4_ENABLE)
            #error "E4_STEP_PIN, E4_DIR_PIN, or E4_ENABLE_PIN not defined for this board."
          #endif
          #if E_STEPPERS > 5
            #if !(PINS_EXIST(E5_STEP, E5_DIR) && HAS_E5_ENABLE)
              #error "E5_STEP_PIN, E5_DIR_PIN, or E5_ENABLE_PIN not defined for this board."
            #endif
            #if E_STEPPERS > 6
              #if !(PINS_EXIST(E6_STEP, E6_DIR) && HAS_E6_ENABLE)
                #error "E6_STEP_PIN, E6_DIR_PIN, or E6_ENABLE_PIN not defined for this board."
              #endif
              #if E_STEPPERS > 7
                #if !(PINS_EXIST(E7_STEP, E7_DIR) && HAS_E7_ENABLE)
                  #error "E7_STEP_PIN, E7_DIR_PIN, or E7_ENABLE_PIN not defined for this board."
                #endif
              #endif // E_STEPPERS > 7
            #endif // E_STEPPERS > 6
          #endif // E_STEPPERS > 5
        #endif // E_STEPPERS > 4
      #endif // E_STEPPERS > 3
    #endif // E_STEPPERS > 2
  #endif // E_STEPPERS > 1
#endif // E_STEPPERS

/**
 * Endstop Tests
 */

#define _PLUG_UNUSED_TEST(A,P) (DISABLED(USE_##P##MIN_PLUG, USE_##P##MAX_PLUG) \
  && !(ENABLED(A##_DUAL_ENDSTOPS) && WITHIN(A##2_USE_ENDSTOP, _##P##MAX_, _##P##MIN_)) \
  && !(ENABLED(A##_MULTI_ENDSTOPS) && WITHIN(A##2_USE_ENDSTOP, _##P##MAX_, _##P##MIN_)) )
#if LINEAR_AXES == 6
  #define _AXIS_PLUG_UNUSED_TEST(A) (_PLUG_UNUSED_TEST(A,X) && _PLUG_UNUSED_TEST(A,Y) && _PLUG_UNUSED_TEST(A,Z) && _PLUG_UNUSED_TEST(A,I) && _PLUG_UNUSED_TEST(A,J) && _PLUG_UNUSED_TEST(A,K))
#elif LINEAR_AXES == 5
  #define _AXIS_PLUG_UNUSED_TEST(A) (_PLUG_UNUSED_TEST(A,X) && _PLUG_UNUSED_TEST(A,Y) && _PLUG_UNUSED_TEST(A,Z) && _PLUG_UNUSED_TEST(A,I) && _PLUG_UNUSED_TEST(A,J))
#elif LINEAR_AXES == 4
  #define _AXIS_PLUG_UNUSED_TEST(A) (_PLUG_UNUSED_TEST(A,X) && _PLUG_UNUSED_TEST(A,Y) && _PLUG_UNUSED_TEST(A,Z) && _PLUG_UNUSED_TEST(A,I))
#else
  #define _AXIS_PLUG_UNUSED_TEST(A) (_PLUG_UNUSED_TEST(A,X) && _PLUG_UNUSED_TEST(A,Y) && _PLUG_UNUSED_TEST(A,Z))
#endif

<<<<<<< HEAD
// At least 3 endstop plugs must be used
#if _AXIS_PLUG_UNUSED_TEST(X)
  #error "You must enable USE_XMIN_PLUG or USE_XMAX_PLUG."
#endif
#if _AXIS_PLUG_UNUSED_TEST(Y)
  #error "You must enable USE_YMIN_PLUG or USE_YMAX_PLUG."
#endif
#if _AXIS_PLUG_UNUSED_TEST(Z)
  #error "You must enable USE_ZMIN_PLUG or USE_ZMAX_PLUG."
#endif
#if LINEAR_AXES >= 4
  #if _AXIS_PLUG_UNUSED_TEST(I)
    #error "You must enable USE_IMIN_PLUG or USE_IMAX_PLUG."
  #endif
#endif
#if LINEAR_AXES >= 5
  #if _AXIS_PLUG_UNUSED_TEST(J)
    #error "You must enable USE_JMIN_PLUG or USE_JMAX_PLUG."
  #endif
#endif
#if LINEAR_AXES >= 6
  #if _AXIS_PLUG_UNUSED_TEST(K)
    #error "You must enable USE_KMIN_PLUG or USE_KMAX_PLUG."
  #endif
#endif

// Delta and Cartesian use 3 homing endstops
#if NONE(IS_SCARA, SPI_ENDSTOPS)
  #if X_HOME_DIR < 0 && DISABLED(USE_XMIN_PLUG)
    #error "Enable USE_XMIN_PLUG when homing X to MIN."
  #elif X_HOME_DIR > 0 && DISABLED(USE_XMAX_PLUG)
    #error "Enable USE_XMAX_PLUG when homing X to MAX."
  #elif Y_HOME_DIR < 0 && DISABLED(USE_YMIN_PLUG)
    #error "Enable USE_YMIN_PLUG when homing Y to MIN."
  #elif Y_HOME_DIR > 0 && DISABLED(USE_YMAX_PLUG)
    #error "Enable USE_YMAX_PLUG when homing Y to MAX."
  #elif LINEAR_AXES >= 4 && I_HOME_DIR < 0 && DISABLED(USE_IMIN_PLUG)
    #error "Enable USE_IMIN_PLUG when homing I to MIN."
  #elif LINEAR_AXES >= 4 && I_HOME_DIR > 0 && DISABLED(USE_IMAX_PLUG)
    #error "Enable USE_IMAX_PLUG when homing I to MAX."
  #elif LINEAR_AXES >= 5 && J_HOME_DIR < 0 && DISABLED(USE_JMIN_PLUG)
    #error "Enable USE_JMIN_PLUG when homing J to MIN."
  #elif LINEAR_AXES >= 5 && J_HOME_DIR > 0 && DISABLED(USE_JMAX_PLUG)
    #error "Enable USE_JMAX_PLUG when homing J to MAX."
  #elif LINEAR_AXES >= 6 && K_HOME_DIR < 0 && DISABLED(USE_KMIN_PLUG)
    #error "Enable USE_KMIN_PLUG when homing K to MIN."
  #elif LINEAR_AXES >= 6 && K_HOME_DIR > 0 && DISABLED(USE_KMAX_PLUG)
    #error "Enable USE_KMAX_PLUG when homing K to MAX."
  #endif
#endif // !IS_SCARA
=======
// A machine with endstops must have a minimum of 3
#if HAS_ENDSTOPS
  #if _AXIS_PLUG_UNUSED_TEST(X)
    #error "You must enable USE_XMIN_PLUG or USE_XMAX_PLUG."
  #endif
  #if _AXIS_PLUG_UNUSED_TEST(Y)
    #error "You must enable USE_YMIN_PLUG or USE_YMAX_PLUG."
  #endif
  #if _AXIS_PLUG_UNUSED_TEST(Z)
    #error "You must enable USE_ZMIN_PLUG or USE_ZMAX_PLUG."
  #endif

  // Delta and Cartesian use 3 homing endstops
  #if NONE(IS_SCARA, SPI_ENDSTOPS)
    #if X_HOME_DIR < 0 && DISABLED(USE_XMIN_PLUG)
      #error "Enable USE_XMIN_PLUG when homing X to MIN."
    #elif X_HOME_DIR > 0 && DISABLED(USE_XMAX_PLUG)
      #error "Enable USE_XMAX_PLUG when homing X to MAX."
    #elif Y_HOME_DIR < 0 && DISABLED(USE_YMIN_PLUG)
      #error "Enable USE_YMIN_PLUG when homing Y to MIN."
    #elif Y_HOME_DIR > 0 && DISABLED(USE_YMAX_PLUG)
      #error "Enable USE_YMAX_PLUG when homing Y to MAX."
    #endif
  #endif
>>>>>>> 04b83d50

  // Z homing direction and plug usage flags
  #if Z_HOME_DIR < 0 && NONE(USE_ZMIN_PLUG, HOMING_Z_WITH_PROBE)
    #error "Enable USE_ZMIN_PLUG when homing Z to MIN."
  #elif Z_HOME_DIR > 0 && ENABLED(USE_PROBE_FOR_Z_HOMING)
    #error "Z_HOME_DIR must be -1 when homing Z with the probe."
  #elif BOTH(HOMING_Z_WITH_PROBE, Z_MULTI_ENDSTOPS)
    #error "Z_MULTI_ENDSTOPS is incompatible with USE_PROBE_FOR_Z_HOMING."
  #elif Z_HOME_DIR > 0 && DISABLED(USE_ZMAX_PLUG)
    #error "Enable USE_ZMAX_PLUG when homing Z to MAX."
  #endif
#endif

#if BOTH(HOME_Z_FIRST, USE_PROBE_FOR_Z_HOMING)
  #error "HOME_Z_FIRST can't be used when homing Z with a probe."
#endif

// Dual/multiple endstops requirements
#if ENABLED(X_DUAL_ENDSTOPS)
  #if !X2_USE_ENDSTOP
    #error "You must set X2_USE_ENDSTOP with X_DUAL_ENDSTOPS."
  #elif X2_USE_ENDSTOP == _XMIN_ && DISABLED(USE_XMIN_PLUG)
    #error "USE_XMIN_PLUG is required when X2_USE_ENDSTOP is _XMIN_."
  #elif X2_USE_ENDSTOP == _XMAX_ && DISABLED(USE_XMAX_PLUG)
    #error "USE_XMAX_PLUG is required when X2_USE_ENDSTOP is _XMAX_."
  #elif X2_USE_ENDSTOP == _YMIN_ && DISABLED(USE_YMIN_PLUG)
    #error "USE_YMIN_PLUG is required when X2_USE_ENDSTOP is _YMIN_."
  #elif X2_USE_ENDSTOP == _YMAX_ && DISABLED(USE_YMAX_PLUG)
    #error "USE_YMAX_PLUG is required when X2_USE_ENDSTOP is _YMAX_."
  #elif X2_USE_ENDSTOP == _ZMIN_ && DISABLED(USE_ZMIN_PLUG)
    #error "USE_ZMIN_PLUG is required when X2_USE_ENDSTOP is _ZMIN_."
  #elif X2_USE_ENDSTOP == _ZMAX_ && DISABLED(USE_ZMAX_PLUG)
    #error "USE_ZMAX_PLUG is required when X2_USE_ENDSTOP is _ZMAX_."
  #elif !HAS_X2_MIN && !HAS_X2_MAX
    #error "X2_USE_ENDSTOP has been assigned to a nonexistent endstop!"
  #elif ENABLED(DELTA)
    #error "X_DUAL_ENDSTOPS is not compatible with DELTA."
  #endif
#endif
#if ENABLED(Y_DUAL_ENDSTOPS)
  #if !Y2_USE_ENDSTOP
    #error "You must set Y2_USE_ENDSTOP with Y_DUAL_ENDSTOPS."
  #elif Y2_USE_ENDSTOP == _XMIN_ && DISABLED(USE_XMIN_PLUG)
    #error "USE_XMIN_PLUG is required when Y2_USE_ENDSTOP is _XMIN_."
  #elif Y2_USE_ENDSTOP == _XMAX_ && DISABLED(USE_XMAX_PLUG)
    #error "USE_XMAX_PLUG is required when Y2_USE_ENDSTOP is _XMAX_."
  #elif Y2_USE_ENDSTOP == _YMIN_ && DISABLED(USE_YMIN_PLUG)
    #error "USE_YMIN_PLUG is required when Y2_USE_ENDSTOP is _YMIN_."
  #elif Y2_USE_ENDSTOP == _YMAX_ && DISABLED(USE_YMAX_PLUG)
    #error "USE_YMAX_PLUG is required when Y2_USE_ENDSTOP is _YMAX_."
  #elif Y2_USE_ENDSTOP == _ZMIN_ && DISABLED(USE_ZMIN_PLUG)
    #error "USE_ZMIN_PLUG is required when Y2_USE_ENDSTOP is _ZMIN_."
  #elif Y2_USE_ENDSTOP == _ZMAX_ && DISABLED(USE_ZMAX_PLUG)
    #error "USE_ZMAX_PLUG is required when Y2_USE_ENDSTOP is _ZMAX_."
  #elif !HAS_Y2_MIN && !HAS_Y2_MAX
    #error "Y2_USE_ENDSTOP has been assigned to a nonexistent endstop!"
  #elif ENABLED(DELTA)
    #error "Y_DUAL_ENDSTOPS is not compatible with DELTA."
  #endif
#endif

#if ENABLED(Z_MULTI_ENDSTOPS)
  #if !Z2_USE_ENDSTOP
    #error "You must set Z2_USE_ENDSTOP with Z_MULTI_ENDSTOPS when NUM_Z_STEPPER_DRIVERS >= 2."
  #elif Z2_USE_ENDSTOP == _XMIN_ && DISABLED(USE_XMIN_PLUG)
    #error "USE_XMIN_PLUG is required when Z2_USE_ENDSTOP is _XMIN_."
  #elif Z2_USE_ENDSTOP == _XMAX_ && DISABLED(USE_XMAX_PLUG)
    #error "USE_XMAX_PLUG is required when Z2_USE_ENDSTOP is _XMAX_."
  #elif Z2_USE_ENDSTOP == _YMIN_ && DISABLED(USE_YMIN_PLUG)
    #error "USE_YMIN_PLUG is required when Z2_USE_ENDSTOP is _YMIN_."
  #elif Z2_USE_ENDSTOP == _YMAX_ && DISABLED(USE_YMAX_PLUG)
    #error "USE_YMAX_PLUG is required when Z2_USE_ENDSTOP is _YMAX_."
  #elif Z2_USE_ENDSTOP == _ZMIN_ && DISABLED(USE_ZMIN_PLUG)
    #error "USE_ZMIN_PLUG is required when Z2_USE_ENDSTOP is _ZMIN_."
  #elif Z2_USE_ENDSTOP == _ZMAX_ && DISABLED(USE_ZMAX_PLUG)
    #error "USE_ZMAX_PLUG is required when Z2_USE_ENDSTOP is _ZMAX_."
  #elif !HAS_Z2_MIN && !HAS_Z2_MAX
    #error "Z2_USE_ENDSTOP has been assigned to a nonexistent endstop!"
  #elif ENABLED(DELTA)
    #error "Z_MULTI_ENDSTOPS is not compatible with DELTA."
  #endif
  #if NUM_Z_STEPPER_DRIVERS >= 3
    #if !Z3_USE_ENDSTOP
      #error "You must set Z3_USE_ENDSTOP with Z_MULTI_ENDSTOPS when NUM_Z_STEPPER_DRIVERS >= 3."
    #elif Z3_USE_ENDSTOP == _XMIN_ && DISABLED(USE_XMIN_PLUG)
      #error "USE_XMIN_PLUG is required when Z3_USE_ENDSTOP is _XMIN_."
    #elif Z3_USE_ENDSTOP == _XMAX_ && DISABLED(USE_XMAX_PLUG)
      #error "USE_XMAX_PLUG is required when Z3_USE_ENDSTOP is _XMAX_."
    #elif Z3_USE_ENDSTOP == _YMIN_ && DISABLED(USE_YMIN_PLUG)
      #error "USE_YMIN_PLUG is required when Z3_USE_ENDSTOP is _YMIN_."
    #elif Z3_USE_ENDSTOP == _YMAX_ && DISABLED(USE_YMAX_PLUG)
      #error "USE_YMAX_PLUG is required when Z3_USE_ENDSTOP is _YMAX_."
    #elif Z3_USE_ENDSTOP == _ZMIN_ && DISABLED(USE_ZMIN_PLUG)
      #error "USE_ZMIN_PLUG is required when Z3_USE_ENDSTOP is _ZMIN_."
    #elif Z3_USE_ENDSTOP == _ZMAX_ && DISABLED(USE_ZMAX_PLUG)
      #error "USE_ZMAX_PLUG is required when Z3_USE_ENDSTOP is _ZMAX_."
    #elif !HAS_Z3_MIN && !HAS_Z3_MAX
      #error "Z3_USE_ENDSTOP has been assigned to a nonexistent endstop!"
    #endif
  #endif
  #if NUM_Z_STEPPER_DRIVERS >= 4
    #if !Z4_USE_ENDSTOP
      #error "You must set Z4_USE_ENDSTOP with Z_MULTI_ENDSTOPS when NUM_Z_STEPPER_DRIVERS >= 4."
    #elif Z4_USE_ENDSTOP == _XMIN_ && DISABLED(USE_XMIN_PLUG)
      #error "USE_XMIN_PLUG is required when Z4_USE_ENDSTOP is _XMIN_."
    #elif Z4_USE_ENDSTOP == _XMAX_ && DISABLED(USE_XMAX_PLUG)
      #error "USE_XMAX_PLUG is required when Z4_USE_ENDSTOP is _XMAX_."
    #elif Z4_USE_ENDSTOP == _YMIN_ && DISABLED(USE_YMIN_PLUG)
      #error "USE_YMIN_PLUG is required when Z4_USE_ENDSTOP is _YMIN_."
    #elif Z4_USE_ENDSTOP == _YMAX_ && DISABLED(USE_YMAX_PLUG)
      #error "USE_YMAX_PLUG is required when Z4_USE_ENDSTOP is _YMAX_."
    #elif Z4_USE_ENDSTOP == _ZMIN_ && DISABLED(USE_ZMIN_PLUG)
      #error "USE_ZMIN_PLUG is required when Z4_USE_ENDSTOP is _ZMIN_."
    #elif Z4_USE_ENDSTOP == _ZMAX_ && DISABLED(USE_ZMAX_PLUG)
      #error "USE_ZMAX_PLUG is required when Z4_USE_ENDSTOP is _ZMAX_."
    #elif !HAS_Z4_MIN && !HAS_Z4_MAX
      #error "Z4_USE_ENDSTOP has been assigned to a nonexistent endstop!"
    #endif
  #endif
#endif

#if defined(ENDSTOP_NOISE_THRESHOLD) && !WITHIN(ENDSTOP_NOISE_THRESHOLD, 2, 7)
  #error "ENDSTOP_NOISE_THRESHOLD must be an integer from 2 to 7."
#endif

/**
 * emergency-command parser
 */
#if ENABLED(EMERGENCY_PARSER) && defined(__AVR__) && defined(USBCON)
  #error "EMERGENCY_PARSER does not work on boards with AT90USB processors (USBCON)."
#endif

/**
 * I2C bus
 */
#if ENABLED(EXPERIMENTAL_I2CBUS) && I2C_SLAVE_ADDRESS > 0
  #if I2C_SLAVE_ADDRESS < 8
    #error "I2C_SLAVE_ADDRESS can't be less than 8. (Addresses 0 - 7 are reserved.)"
  #elif I2C_SLAVE_ADDRESS > 127
    #error "I2C_SLAVE_ADDRESS can't be over 127. (Only 7 bits allowed.)"
  #endif
#endif

/**
 * G35 Assisted Tramming
 */
#if ENABLED(ASSISTED_TRAMMING) && !HAS_BED_PROBE
  #error "ASSISTED_TRAMMING requires a bed probe."
#endif

/**
 * G38 Probe Target
 */
#if ENABLED(G38_PROBE_TARGET)
  #if !HAS_BED_PROBE
    #error "G38_PROBE_TARGET requires a bed probe."
  #elif !IS_CARTESIAN
    #error "G38_PROBE_TARGET requires a Cartesian machine."
  #endif
#endif

/**
 * RGB_LED Requirements
 */
#define _RGB_TEST (PINS_EXIST(RGB_LED_R, RGB_LED_G, RGB_LED_B))
#if ENABLED(PRINTER_EVENT_LEDS) && !HAS_COLOR_LEDS
  #error "PRINTER_EVENT_LEDS requires BLINKM, PCA9533, PCA9632, RGB_LED, RGBW_LED or NEOPIXEL_LED."
#elif ENABLED(RGB_LED)
  #if !_RGB_TEST
    #error "RGB_LED requires RGB_LED_R_PIN, RGB_LED_G_PIN, and RGB_LED_B_PIN."
  #elif ENABLED(RGBW_LED)
    #error "Please enable only one of RGB_LED and RGBW_LED."
  #endif
#elif ENABLED(RGBW_LED)
  #if !(_RGB_TEST && PIN_EXISTS(RGB_LED_W))
    #error "RGBW_LED requires RGB_LED_R_PIN, RGB_LED_G_PIN, RGB_LED_B_PIN, and RGB_LED_W_PIN."
  #endif
#endif
#undef _RGB_TEST

// NeoPixel requirements
#if ENABLED(NEOPIXEL_LED)
  #if !PIN_EXISTS(NEOPIXEL) || NEOPIXEL_PIXELS == 0
    #error "NEOPIXEL_LED requires NEOPIXEL_PIN and NEOPIXEL_PIXELS."
  #elif ENABLED(NEOPIXEL2_SEPARATE) && !(defined(NEOPIXEL2_TYPE) && PIN_EXISTS(NEOPIXEL2) && NEOPIXEL2_PIXELS > 0)
    #error "NEOPIXEL2_SEPARATE requires NEOPIXEL2_TYPE, NEOPIXEL2_PIN and NEOPIXEL2_PIXELS."
  #elif ENABLED(NEO2_COLOR_PRESETS) && DISABLED(NEOPIXEL2_SEPARATE)
    #error "NEO2_COLOR_PRESETS requires NEOPIXEL2_SEPARATE to be enabled."
  #endif
#endif

#if DISABLED(NO_COMPILE_TIME_PWM)
  #define _TEST_PWM(P) PWM_PIN(P)
#else
  #define _TEST_PWM(P) 1 // pass
#endif

/**
 * Auto Fan check for PWM pins
 */
#if HAS_AUTO_FAN && EXTRUDER_AUTO_FAN_SPEED != 255
  #define AF_ERR_SUFF "_AUTO_FAN_PIN is not a PWM pin. Set EXTRUDER_AUTO_FAN_SPEED to 255."
  #if HAS_AUTO_FAN_0
    static_assert(_TEST_PWM(E0_AUTO_FAN_PIN), "E0" AF_ERR_SUFF);
  #elif HAS_AUTO_FAN_1
    static_assert(_TEST_PWM(E1_AUTO_FAN_PIN), "E1" AF_ERR_SUFF);
  #elif HAS_AUTO_FAN_2
    static_assert(_TEST_PWM(E2_AUTO_FAN_PIN), "E2" AF_ERR_SUFF);
  #elif HAS_AUTO_FAN_3
    static_assert(_TEST_PWM(E3_AUTO_FAN_PIN), "E3" AF_ERR_SUFF);
  #elif HAS_AUTO_FAN_4
    static_assert(_TEST_PWM(E4_AUTO_FAN_PIN), "E4" AF_ERR_SUFF);
  #elif HAS_AUTO_FAN_5
    static_assert(_TEST_PWM(E5_AUTO_FAN_PIN), "E5" AF_ERR_SUFF);
  #elif HAS_AUTO_FAN_6
    static_assert(_TEST_PWM(E6_AUTO_FAN_PIN), "E6" AF_ERR_SUFF);
  #elif HAS_AUTO_FAN_7
    static_assert(_TEST_PWM(E7_AUTO_FAN_PIN), "E7" AF_ERR_SUFF);
  #endif
#endif

/**
 * Make sure only one EEPROM type is enabled
 */
#if ENABLED(EEPROM_SETTINGS)
  #if 1 < 0 \
    + ENABLED(I2C_EEPROM) \
    + ENABLED(SPI_EEPROM) \
    + ENABLED(QSPI_EEPROM) \
    + ENABLED(SDCARD_EEPROM_EMULATION) \
    + ENABLED(FLASH_EEPROM_EMULATION) \
    + ENABLED(SRAM_EEPROM_EMULATION) \
    + ENABLED(IIC_BL24CXX_EEPROM)
    #error "Please select only one method of EEPROM Persistent Storage."
  #endif
#endif

/**
 * Make sure features that need to write to the SD card can
 */
#if ENABLED(SDCARD_READONLY) && ANY(POWER_LOSS_RECOVERY, BINARY_FILE_TRANSFER, SDCARD_EEPROM_EMULATION)
  #undef SDCARD_READONLY
  #if ENABLED(POWER_LOSS_RECOVERY)
    #warning "Either disable SDCARD_READONLY or disable POWER_LOSS_RECOVERY."
  #elif ENABLED(BINARY_FILE_TRANSFER)
    #warning "Either disable SDCARD_READONLY or disable BINARY_FILE_TRANSFER."
  #elif ENABLED(SDCARD_EEPROM_EMULATION)
    #warning "Either disable SDCARD_READONLY or disable SDCARD_EEPROM_EMULATION."
  #endif
#endif

#if ENABLED(SD_IGNORE_AT_STARTUP)
  #if ENABLED(POWER_LOSS_RECOVERY)
    #error "SD_IGNORE_AT_STARTUP is incompatible with POWER_LOSS_RECOVERY."
  #elif ENABLED(SDCARD_EEPROM_EMULATION)
    #error "SD_IGNORE_AT_STARTUP is incompatible with SDCARD_EEPROM_EMULATION."
  #endif
#endif

/**
 * Make sure only one display is enabled
 */
#if 1 < 0 \
  + ENABLED(REPRAP_DISCOUNT_SMART_CONTROLLER) \
  + ENABLED(REPRAP_DISCOUNT_FULL_GRAPHIC_SMART_CONTROLLER) \
  + (ENABLED(U8GLIB_SSD1306) && DISABLED(IS_U8GLIB_SSD1306)) \
  + (ENABLED(MINIPANEL) && NONE(MKS_MINI_12864, ENDER2_STOCKDISPLAY)) \
  + (ENABLED(MKS_MINI_12864) && DISABLED(MKS_LCD12864)) \
  + (ENABLED(EXTENSIBLE_UI) && DISABLED(IS_EXTUI)) \
  + (DISABLED(IS_LEGACY_TFT) && ENABLED(TFT_GENERIC)) \
  + (ENABLED(IS_LEGACY_TFT) && COUNT_ENABLED(TFT_320x240, TFT_320x240_SPI, TFT_480x320, TFT_480x320_SPI)) \
  + COUNT_ENABLED(ANYCUBIC_LCD_I3MEGA, ANYCUBIC_LCD_CHIRON, ANYCUBIC_TFT35) \
  + COUNT_ENABLED(DGUS_LCD_UI_ORIGIN, DGUS_LCD_UI_FYSETC, DGUS_LCD_UI_HIPRECY,DGUS_LCD_UI_MKS) \
  + COUNT_ENABLED(ENDER2_STOCKDISPLAY, CR10_STOCKDISPLAY, DWIN_CREALITY_LCD) \
  + COUNT_ENABLED(FYSETC_MINI_12864_X_X, FYSETC_MINI_12864_1_2, FYSETC_MINI_12864_2_0, FYSETC_MINI_12864_2_1, FYSETC_GENERIC_12864_1_1) \
  + COUNT_ENABLED(LCD_SAINSMART_I2C_1602, LCD_SAINSMART_I2C_2004) \
  + COUNT_ENABLED(MKS_12864OLED, MKS_12864OLED_SSD1306) \
  + COUNT_ENABLED(MKS_TS35_V2_0, MKS_ROBIN_TFT24, MKS_ROBIN_TFT28, MKS_ROBIN_TFT32, MKS_ROBIN_TFT35, MKS_ROBIN_TFT43, MKS_ROBIN_TFT_V1_1R, ANET_ET4_TFT28, ANET_ET5_TFT35) \
  + COUNT_ENABLED(TFTGLCD_PANEL_SPI, TFTGLCD_PANEL_I2C) \
  + COUNT_ENABLED(VIKI2, miniVIKI) \
  + COUNT_ENABLED(ZONESTAR_12864LCD, ZONESTAR_12864OLED, ZONESTAR_12864OLED_SSD1306) \
  + COUNT_ENABLED(ANET_FULL_GRAPHICS_LCD, ANET_FULL_GRAPHICS_LCD_ALT_WIRING) \
  + ENABLED(AZSMZ_12864) \
  + ENABLED(BQ_LCD_SMART_CONTROLLER) \
  + ENABLED(CARTESIO_UI) \
  + ENABLED(ELB_FULL_GRAPHIC_CONTROLLER) \
  + ENABLED(FF_INTERFACEBOARD) \
  + ENABLED(FYSETC_242_OLED_12864) \
  + ENABLED(G3D_PANEL) \
  + ENABLED(LCD_FOR_MELZI) \
  + ENABLED(LCD_I2C_PANELOLU2) \
  + ENABLED(LCD_I2C_VIKI) \
  + ENABLED(LCM1602) \
  + ENABLED(LONGER_LK_TFT28) \
  + ENABLED(MAKEBOARD_MINI_2_LINE_DISPLAY_1602) \
  + ENABLED(MAKRPANEL) \
  + ENABLED(MALYAN_LCD) \
  + ENABLED(MKS_LCD12864) \
  + ENABLED(OLED_PANEL_TINYBOY2) \
  + ENABLED(OVERLORD_OLED) \
  + ENABLED(PANEL_ONE) \
  + ENABLED(RA_CONTROL_PANEL) \
  + ENABLED(RADDS_DISPLAY) \
  + ENABLED(REPRAPWORLD_GRAPHICAL_LCD) \
  + ENABLED(RIGIDBOT_PANEL) \
  + ENABLED(SAV_3DGLCD) \
  + ENABLED(SAV_3DLCD) \
  + ENABLED(SILVER_GATE_GLCD_CONTROLLER) \
  + ENABLED(TFT_TRONXY_X5SA) \
  + ENABLED(TOUCH_UI_FTDI_EVE) \
  + ENABLED(U8GLIB_SH1106_EINSTART) \
  + ENABLED(ULTI_CONTROLLER) \
  + ENABLED(ULTIMAKERCONTROLLER) \
  + ENABLED(ULTIPANEL) \
  + ENABLED(ULTRA_LCD) \
  + ENABLED(YHCB2004) \
  + ENABLED(ZONESTAR_LCD)
  #error "Please select only one LCD controller option."
#endif

#undef IS_U8GLIB_SSD1306
#undef IS_EXTUI
#undef IS_LEGACY_TFT

#if ANY(TFT_GENERIC, MKS_TS35_V2_0, MKS_ROBIN_TFT24, MKS_ROBIN_TFT28, MKS_ROBIN_TFT32, MKS_ROBIN_TFT35, MKS_ROBIN_TFT43, MKS_ROBIN_TFT_V1_1R, TFT_TRONXY_X5SA, ANYCUBIC_TFT35, ANYCUBIC_TFT35, LONGER_LK_TFT28, ANET_ET4_TFT28, ANET_ET5_TFT35)
  #if NONE(TFT_COLOR_UI, TFT_CLASSIC_UI, TFT_LVGL_UI)
    #error "TFT_COLOR_UI, TFT_CLASSIC_UI, TFT_LVGL_UI is required for your TFT. Please enable one."
  #elif 1 < ENABLED(TFT_COLOR_UI) + ENABLED(TFT_CLASSIC_UI) + ENABLED(TFT_LVGL_UI)
    #error "Please select only one of TFT_COLOR_UI, TFT_CLASSIC_UI, or TFT_LVGL_UI."
  #endif
#elif ANY(TFT_COLOR_UI, TFT_CLASSIC_UI, TFT_LVGL_UI)
  #error "TFT_(COLOR|CLASSIC|LVGL)_UI requires a TFT display to be enabled."
#endif

#if ENABLED(TFT_GENERIC) && NONE(TFT_INTERFACE_FSMC, TFT_INTERFACE_SPI)
  #error "TFT_GENERIC requires either TFT_INTERFACE_FSMC or TFT_INTERFACE_SPI interface."
#endif

#if BOTH(TFT_INTERFACE_FSMC, TFT_INTERFACE_SPI)
  #error "Please enable only one of TFT_INTERFACE_SPI or TFT_INTERFACE_SPI."
#endif

#if MANY(LCD_SCREEN_ROT_0, LCD_SCREEN_ROT_90, LCD_SCREEN_ROT_180, LCD_SCREEN_ROT_270)
  #error "Please enable only one LCD_SCREEN_ROT_* option: 0, 90, 180, or 270."
#endif

#if MANY(TFT_RES_320x240, TFT_RES_480x272, TFT_RES_480x320)
  #error "Please select only one of TFT_RES_480x320, TFT_RES_480x320, or TFT_RES_480x272."
#endif

#if HAS_TFT_LVGL_UI && DISABLED(TFT_RES_480x320)
  #error "(FMSC|SPI)TFT_LVGL_UI requires TFT_RES_480x320."
#endif

#if defined(GRAPHICAL_TFT_UPSCALE) && !WITHIN(GRAPHICAL_TFT_UPSCALE, 2, 3)
  #error "GRAPHICAL_TFT_UPSCALE must be set to 2 or 3."
#endif

/**
 * Some boards forbid the use of -1 Native USB
 */
#if ENABLED(BOARD_NO_NATIVE_USB)
  #undef BOARD_NO_NATIVE_USB
  #if SERIAL_PORT == -1
    #error "SERIAL_PORT is set to -1, but the MOTHERBOARD has no native USB support. Set SERIAL_PORT to a valid value for your board."
  #elif SERIAL_PORT_2 == -1
    #error "SERIAL_PORT_2 is set to -1, but the MOTHERBOARD has no native USB support. Set SERIAL_PORT_2 to a valid value for your board."
  #elif MMU2_SERIAL_PORT == -1
    #error "MMU2_SERIAL_PORT is set to -1, but the MOTHERBOARD has no native USB support. Set MMU2_SERIAL_PORT to a valid value for your board."
  #elif LCD_SERIAL_PORT == -1
    #error "LCD_SERIAL_PORT is set to -1, but the MOTHERBOARD has no native USB support. Set LCD_SERIAL_PORT to a valid value for your board."
  #endif
#endif

/**
 * MMU2 require a dedicated serial port
 */
#ifdef MMU2_SERIAL_PORT
  #if MMU2_SERIAL_PORT == SERIAL_PORT
    #error "MMU2_SERIAL_PORT cannot be the same as SERIAL_PORT."
  #elif defined(SERIAL_PORT_2) && MMU2_SERIAL_PORT == SERIAL_PORT_2
    #error "MMU2_SERIAL_PORT cannot be the same as SERIAL_PORT_2."
  #elif defined(LCD_SERIAL_PORT) && MMU2_SERIAL_PORT == LCD_SERIAL_PORT
    #error "MMU2_SERIAL_PORT cannot be the same as LCD_SERIAL_PORT."
  #endif
#endif

/**
 * Serial displays require a dedicated serial port
 */
#ifdef LCD_SERIAL_PORT
  #if LCD_SERIAL_PORT == SERIAL_PORT
    #error "LCD_SERIAL_PORT cannot be the same as SERIAL_PORT."
  #elif defined(SERIAL_PORT_2) && LCD_SERIAL_PORT == SERIAL_PORT_2
    #error "LCD_SERIAL_PORT cannot be the same as SERIAL_PORT_2."
  #endif
#else
  #if HAS_DGUS_LCD
    #error "The DGUS LCD requires LCD_SERIAL_PORT to be defined."
  #elif EITHER(ANYCUBIC_LCD_I3MEGA, ANYCUBIC_LCD_CHIRON)
    #error "The ANYCUBIC LCD requires LCD_SERIAL_PORT to be defined."
  #elif ENABLED(MALYAN_LCD)
    #error "MALYAN_LCD requires LCD_SERIAL_PORT to be defined."
  #endif
#endif

/**
 * FYSETC Mini 12864 RGB backlighting required
 */
#if EITHER(FYSETC_MINI_12864_1_2, FYSETC_MINI_12864_2_0) && DISABLED(RGB_LED)
  #error "RGB_LED is required for FYSETC_MINI_12864 1.2 and 2.0."
#elif EITHER(FYSETC_MINI_12864_2_0, FYSETC_MINI_12864_2_1) && DISABLED(LED_USER_PRESET_STARTUP)
  #error "LED_USER_PRESET_STARTUP is required for FYSETC_MINI_12864 2.x displays."
#endif

/**
 * Check existing CS pins against enabled TMC SPI drivers.
 */
#define INVALID_TMC_SPI(ST) (AXIS_HAS_SPI(ST) && !PIN_EXISTS(ST##_CS))
#if INVALID_TMC_SPI(X)
  #error "An SPI driven TMC driver on X requires X_CS_PIN."
#elif INVALID_TMC_SPI(X2)
  #error "An SPI driven TMC driver on X2 requires X2_CS_PIN."
#elif INVALID_TMC_SPI(Y)
  #error "An SPI driven TMC driver on Y requires Y_CS_PIN."
#elif INVALID_TMC_SPI(Y2)
  #error "An SPI driven TMC driver on Y2 requires Y2_CS_PIN."
#elif INVALID_TMC_SPI(Z)
  #error "An SPI driven TMC driver on Z requires Z_CS_PIN."
#elif INVALID_TMC_SPI(Z2)
  #error "An SPI driven TMC driver on Z2 requires Z2_CS_PIN."
#elif INVALID_TMC_SPI(Z3)
  #error "An SPI driven TMC driver on Z3 requires Z3_CS_PIN."
#elif INVALID_TMC_SPI(Z4)
  #error "An SPI driven TMC driver on Z4 requires Z4_CS_PIN."
#elif INVALID_TMC_SPI(E0)
  #error "An SPI driven TMC driver on E0 requires E0_CS_PIN."
#elif INVALID_TMC_SPI(E1)
  #error "An SPI driven TMC driver on E1 requires E1_CS_PIN."
#elif INVALID_TMC_SPI(E2)
  #error "An SPI driven TMC driver on E2 requires E2_CS_PIN."
#elif INVALID_TMC_SPI(E3)
  #error "An SPI driven TMC driver on E3 requires E3_CS_PIN."
#elif INVALID_TMC_SPI(E4)
  #error "An SPI driven TMC driver on E4 requires E4_CS_PIN."
#elif INVALID_TMC_SPI(E5)
  #error "An SPI driven TMC driver on E5 requires E5_CS_PIN."
#elif INVALID_TMC_SPI(E6)
  #error "An SPI driven TMC driver on E6 requires E6_CS_PIN."
#elif INVALID_TMC_SPI(E7)
  #error "An SPI driven TMC driver on E7 requires E7_CS_PIN."
#elif INVALID_TMC_SPI(I)
  #error "An SPI driven TMC on I requires I_CS_PIN."
#elif INVALID_TMC_SPI(J)
  #error "An SPI driven TMC on J requires J_CS_PIN."
#elif INVALID_TMC_SPI(K)
  #error "An SPI driven TMC on K requires K_CS_PIN."
#endif
#undef INVALID_TMC_SPI

/**
 * Check existing RX/TX pins against enable TMC UART drivers.
 */
#define INVALID_TMC_UART(ST) (AXIS_HAS_UART(ST) && !(defined(ST##_HARDWARE_SERIAL) || (PINS_EXIST(ST##_SERIAL_RX, ST##_SERIAL_TX))))
#if INVALID_TMC_UART(X)
  #error "TMC2208 or TMC2209 on X requires X_HARDWARE_SERIAL or X_SERIAL_(RX|TX)_PIN."
#elif INVALID_TMC_UART(X2)
  #error "TMC2208 or TMC2209 on X2 requires X2_HARDWARE_SERIAL or X2_SERIAL_(RX|TX)_PIN."
#elif INVALID_TMC_UART(Y)
  #error "TMC2208 or TMC2209 on Y requires Y_HARDWARE_SERIAL or Y_SERIAL_(RX|TX)_PIN."
#elif INVALID_TMC_UART(Y2)
  #error "TMC2208 or TMC2209 on Y2 requires Y2_HARDWARE_SERIAL or Y2_SERIAL_(RX|TX)_PIN."
#elif INVALID_TMC_UART(Z)
  #error "TMC2208 or TMC2209 on Z requires Z_HARDWARE_SERIAL or Z_SERIAL_(RX|TX)_PIN."
#elif INVALID_TMC_UART(Z2)
  #error "TMC2208 or TMC2209 on Z2 requires Z2_HARDWARE_SERIAL or Z2_SERIAL_(RX|TX)_PIN."
#elif INVALID_TMC_UART(Z3)
  #error "TMC2208 or TMC2209 on Z3 requires Z3_HARDWARE_SERIAL or Z3_SERIAL_(RX|TX)_PIN."
#elif INVALID_TMC_UART(Z4)
  #error "TMC2208 or TMC2209 on Z4 requires Z4_HARDWARE_SERIAL or Z4_SERIAL_(RX|TX)_PIN."
#elif INVALID_TMC_UART(E0)
  #error "TMC2208 or TMC2209 on E0 requires E0_HARDWARE_SERIAL or E0_SERIAL_(RX|TX)_PIN."
#elif INVALID_TMC_UART(E1)
  #error "TMC2208 or TMC2209 on E1 requires E1_HARDWARE_SERIAL or E1_SERIAL_(RX|TX)_PIN."
#elif INVALID_TMC_UART(E2)
  #error "TMC2208 or TMC2209 on E2 requires E2_HARDWARE_SERIAL or E2_SERIAL_(RX|TX)_PIN."
#elif INVALID_TMC_UART(E3)
  #error "TMC2208 or TMC2209 on E3 requires E3_HARDWARE_SERIAL or E3_SERIAL_(RX|TX)_PIN."
#elif INVALID_TMC_UART(E4)
  #error "TMC2208 or TMC2209 on E4 requires E4_HARDWARE_SERIAL or E4_SERIAL_(RX|TX)_PIN."
#elif INVALID_TMC_UART(E5)
  #error "TMC2208 or TMC2209 on E5 requires E5_HARDWARE_SERIAL or E5_SERIAL_(RX|TX)_PIN."
#elif INVALID_TMC_UART(E6)
  #error "TMC2208 or TMC2209 on E6 requires E6_HARDWARE_SERIAL or E6_SERIAL_(RX|TX)_PIN."
#elif INVALID_TMC_UART(E7)
  #error "TMC2208 or TMC2209 on E7 requires E7_HARDWARE_SERIAL or E7_SERIAL_(RX|TX)_PIN."
#elif LINEAR_AXES >= 4 && INVALID_TMC_UART(I)
  #error "TMC2208 or TMC2209 on I requires I_HARDWARE_SERIAL or I_SERIAL_(RX|TX)_PIN."
#elif LINEAR_AXES >= 5 && INVALID_TMC_UART(J)
  #error "TMC2208 or TMC2209 on J requires J_HARDWARE_SERIAL or J_SERIAL_(RX|TX)_PIN."
#elif LINEAR_AXES >= 6 && INVALID_TMC_UART(K)
  #error "TMC2208 or TMC2209 on K requires K_HARDWARE_SERIAL or K_SERIAL_(RX|TX)_PIN."
#endif
#undef INVALID_TMC_UART

/**
 * TMC2209 slave address values
 */
#define INVALID_TMC_ADDRESS(ST) static_assert(0 <= ST##_SLAVE_ADDRESS && ST##_SLAVE_ADDRESS <= 3, "TMC2209 slave address must be 0, 1, 2 or 3")
#if AXIS_DRIVER_TYPE_X(TMC2209)
  INVALID_TMC_ADDRESS(X);
#elif AXIS_DRIVER_TYPE_X2(TMC2209)
  INVALID_TMC_ADDRESS(X2);
#elif AXIS_DRIVER_TYPE_Y(TMC2209)
  INVALID_TMC_ADDRESS(Y);
#elif AXIS_DRIVER_TYPE_Y2(TMC2209)
  INVALID_TMC_ADDRESS(Y2);
#elif AXIS_DRIVER_TYPE_Z(TMC2209)
  INVALID_TMC_ADDRESS(Z);
#elif AXIS_DRIVER_TYPE_Z2(TMC2209)
  INVALID_TMC_ADDRESS(Z2);
#elif AXIS_DRIVER_TYPE_Z3(TMC2209)
  INVALID_TMC_ADDRESS(Z3);
#elif AXIS_DRIVER_TYPE_Z4(TMC2209)
  INVALID_TMC_ADDRESS(Z4);
#elif AXIS_DRIVER_TYPE_E0(TMC2209)
  INVALID_TMC_ADDRESS(E0);
#elif AXIS_DRIVER_TYPE_E1(TMC2209)
  INVALID_TMC_ADDRESS(E1);
#elif AXIS_DRIVER_TYPE_E2(TMC2209)
  INVALID_TMC_ADDRESS(E2);
#elif AXIS_DRIVER_TYPE_E3(TMC2209)
  INVALID_TMC_ADDRESS(E3);
#elif AXIS_DRIVER_TYPE_E4(TMC2209)
  INVALID_TMC_ADDRESS(E4);
#elif AXIS_DRIVER_TYPE_E5(TMC2209)
  INVALID_TMC_ADDRESS(E5);
#elif AXIS_DRIVER_TYPE_E6(TMC2209)
  INVALID_TMC_ADDRESS(E6);
#elif AXIS_DRIVER_TYPE_E7(TMC2209)
  INVALID_TMC_ADDRESS(E7);
#endif
#undef INVALID_TMC_ADDRESS

#define _TMC_MICROSTEP_IS_VALID(MS) (MS == 0 || MS == 2 || MS == 4 || MS == 8 || MS == 16 || MS == 32 || MS == 64 || MS == 128 || MS == 256)
#define TMC_MICROSTEP_IS_VALID(M) (!AXIS_IS_TMC(M) || _TMC_MICROSTEP_IS_VALID(M##_MICROSTEPS))
#define INVALID_TMC_MS(ST) static_assert(0, "Invalid " STRINGIFY(ST) "_MICROSTEPS. Valid values are 0, 2, 4, 8, 16, 32, 64, 128, and 256.")

#if !TMC_MICROSTEP_IS_VALID(X)
  INVALID_TMC_MS(X);
#elif !TMC_MICROSTEP_IS_VALID(Y)
  INVALID_TMC_MS(Y)
#elif !TMC_MICROSTEP_IS_VALID(Z)
  INVALID_TMC_MS(Z)
#elif !TMC_MICROSTEP_IS_VALID(X2)
  INVALID_TMC_MS(X2);
#elif !TMC_MICROSTEP_IS_VALID(Y2)
  INVALID_TMC_MS(Y2)
#elif !TMC_MICROSTEP_IS_VALID(Z2)
  INVALID_TMC_MS(Z2)
#elif !TMC_MICROSTEP_IS_VALID(Z3)
  INVALID_TMC_MS(Z3)
#elif !TMC_MICROSTEP_IS_VALID(Z4)
  INVALID_TMC_MS(Z4)
#elif !TMC_MICROSTEP_IS_VALID(E0)
  INVALID_TMC_MS(E0)
#elif !TMC_MICROSTEP_IS_VALID(E1)
  INVALID_TMC_MS(E1)
#elif !TMC_MICROSTEP_IS_VALID(E2)
  INVALID_TMC_MS(E2)
#elif !TMC_MICROSTEP_IS_VALID(E3)
  INVALID_TMC_MS(E3)
#elif !TMC_MICROSTEP_IS_VALID(E4)
  INVALID_TMC_MS(E4)
#elif !TMC_MICROSTEP_IS_VALID(E5)
  INVALID_TMC_MS(E5)
#elif !TMC_MICROSTEP_IS_VALID(E6)
  INVALID_TMC_MS(E6)
#elif !TMC_MICROSTEP_IS_VALID(E7)
  INVALID_TMC_MS(E7)
#elif LINEAR_AXES >= 4 && !TMC_MICROSTEP_IS_VALID(I)
  INVALID_TMC_MS(I)
#elif LINEAR_AXES >= 5 && !TMC_MICROSTEP_IS_VALID(J)
  INVALID_TMC_MS(J)
#elif LINEAR_AXES >= 6 && !TMC_MICROSTEP_IS_VALID(K)
  INVALID_TMC_MS(K)
#endif
#undef INVALID_TMC_MS
#undef TMC_MICROSTEP_IS_VALID
#undef _TMC_MICROSTEP_IS_VALID

#if ENABLED(DELTA) && (ENABLED(STEALTHCHOP_XY) != ENABLED(STEALTHCHOP_Z))
  #error "STEALTHCHOP_XY and STEALTHCHOP_Z must be the same on DELTA."
#endif

#if ENABLED(SENSORLESS_HOMING)
  // Require STEALTHCHOP for SENSORLESS_HOMING on DELTA as the transition from spreadCycle to stealthChop
  // is necessary in order to reset the stallGuard indication between the initial movement of all three
  // towers to +Z and the individual homing of each tower. This restriction can be removed once a means of
  // clearing the stallGuard activated status is found.

  // Stall detection DIAG = HIGH : TMC2209
  // Stall detection DIAG = LOW  : TMC2130/TMC2160/TMC2660/TMC5130/TMC5160
  #define X_ENDSTOP_INVERTING !AXIS_DRIVER_TYPE(X,TMC2209)
  #define Y_ENDSTOP_INVERTING !AXIS_DRIVER_TYPE(Y,TMC2209)
  #define Z_ENDSTOP_INVERTING !AXIS_DRIVER_TYPE(Z,TMC2209)
  #if LINEAR_AXES >= 4
    #define I_ENDSTOP_INVERTING !AXIS_DRIVER_TYPE(I,TMC2209)
  #endif
  #if LINEAR_AXES >= 5
    #define J_ENDSTOP_INVERTING !AXIS_DRIVER_TYPE(J,TMC2209)
  #endif
  #if LINEAR_AXES >= 6
    #define K_ENDSTOP_INVERTING !AXIS_DRIVER_TYPE(K,TMC2209)
  #endif

  #if NONE(SPI_ENDSTOPS, ONBOARD_ENDSTOPPULLUPS, ENDSTOPPULLUPS)
    #if   X_SENSORLESS && X_HOME_DIR < 0 && DISABLED(ENDSTOPPULLUP_XMIN)
      #error "SENSORLESS_HOMING requires ENDSTOPPULLUP_XMIN (or ENDSTOPPULLUPS) when homing to X_MIN."
    #elif X_SENSORLESS && X_HOME_DIR > 0 && DISABLED(ENDSTOPPULLUP_XMAX)
      #error "SENSORLESS_HOMING requires ENDSTOPPULLUP_XMAX (or ENDSTOPPULLUPS) when homing to X_MAX."
    #elif Y_SENSORLESS && Y_HOME_DIR < 0 && DISABLED(ENDSTOPPULLUP_YMIN)
      #error "SENSORLESS_HOMING requires ENDSTOPPULLUP_YMIN (or ENDSTOPPULLUPS) when homing to Y_MIN."
    #elif Y_SENSORLESS && Y_HOME_DIR > 0 && DISABLED(ENDSTOPPULLUP_YMAX)
      #error "SENSORLESS_HOMING requires ENDSTOPPULLUP_YMAX (or ENDSTOPPULLUPS) when homing to Y_MAX."
    #elif Z_SENSORLESS && Z_HOME_DIR < 0 && DISABLED(ENDSTOPPULLUP_ZMIN)
      #error "SENSORLESS_HOMING requires ENDSTOPPULLUP_ZMIN (or ENDSTOPPULLUPS) when homing to Z_MIN."
    #elif Z_SENSORLESS && Z_HOME_DIR > 0 && DISABLED(ENDSTOPPULLUP_ZMAX)
      #error "SENSORLESS_HOMING requires ENDSTOPPULLUP_ZMAX (or ENDSTOPPULLUPS) when homing to Z_MAX."
    #elif LINEAR_AXES >= 4 && I_SENSORLESS && I_HOME_DIR > 0 && DISABLED(ENDSTOPPULLUP_IMAX)
      #error "SENSORLESS_HOMING requires ENDSTOPPULLUP_IMAX (or ENDSTOPPULLUPS) when homing to I_MAX."
    #elif LINEAR_AXES >= 5 && J_SENSORLESS && J_HOME_DIR > 0 && DISABLED(ENDSTOPPULLUP_JMAX)
      #error "SENSORLESS_HOMING requires ENDSTOPPULLUP_JMAX (or ENDSTOPPULLUPS) when homing to J_MAX."
    #elif LINEAR_AXES >= 6 && K_SENSORLESS && K_HOME_DIR > 0 && DISABLED(ENDSTOPPULLUP_KMAX)
      #error "SENSORLESS_HOMING requires ENDSTOPPULLUP_KMAX (or ENDSTOPPULLUPS) when homing to K_MAX."
    #endif
  #endif

  #if ENABLED(SPI_ENDSTOPS)
    #if ENABLED(QUICK_HOME)
      #warning "SPI_ENDSTOPS may be unreliable with QUICK_HOME. Adjust back-offs for better results."
    #endif
  #else
    #if X_SENSORLESS && X_HOME_DIR < 0 && X_MIN_ENDSTOP_INVERTING != X_ENDSTOP_INVERTING
      #if X_ENDSTOP_INVERTING
        #error "SENSORLESS_HOMING requires X_MIN_ENDSTOP_INVERTING = true when homing to X_MIN."
      #else
        #error "SENSORLESS_HOMING requires X_MIN_ENDSTOP_INVERTING = false when homing TMC2209 to X_MIN."
      #endif
    #elif X_SENSORLESS && X_HOME_DIR > 0 && X_MAX_ENDSTOP_INVERTING != X_ENDSTOP_INVERTING
      #if X_ENDSTOP_INVERTING
        #error "SENSORLESS_HOMING requires X_MAX_ENDSTOP_INVERTING = true when homing to X_MAX."
      #else
        #error "SENSORLESS_HOMING requires X_MAX_ENDSTOP_INVERTING = false when homing TMC2209 to X_MAX."
      #endif
    #elif Y_SENSORLESS && Y_HOME_DIR < 0 && Y_MIN_ENDSTOP_INVERTING != Y_ENDSTOP_INVERTING
      #if Y_ENDSTOP_INVERTING
        #error "SENSORLESS_HOMING requires Y_MIN_ENDSTOP_INVERTING = true when homing to Y_MIN."
      #else
        #error "SENSORLESS_HOMING requires Y_MIN_ENDSTOP_INVERTING = false when homing TMC2209 to Y_MIN."
      #endif
    #elif Y_SENSORLESS && Y_HOME_DIR > 0 && Y_MAX_ENDSTOP_INVERTING != Y_ENDSTOP_INVERTING
      #if Y_ENDSTOP_INVERTING
        #error "SENSORLESS_HOMING requires Y_MAX_ENDSTOP_INVERTING = true when homing to Y_MAX."
      #else
        #error "SENSORLESS_HOMING requires Y_MAX_ENDSTOP_INVERTING = false when homing TMC2209 to Y_MAX."
      #endif
    #elif Z_SENSORLESS && Z_HOME_DIR < 0 && Z_MIN_ENDSTOP_INVERTING != Z_ENDSTOP_INVERTING
      #if Z_ENDSTOP_INVERTING
        #error "SENSORLESS_HOMING requires Z_MIN_ENDSTOP_INVERTING = true when homing to Z_MIN."
      #else
        #error "SENSORLESS_HOMING requires Z_MIN_ENDSTOP_INVERTING = false when homing TMC2209 to Z_MIN."
      #endif
    #elif Z_SENSORLESS && Z_HOME_DIR > 0 && Z_MAX_ENDSTOP_INVERTING != Z_ENDSTOP_INVERTING
      #if Z_ENDSTOP_INVERTING
        #error "SENSORLESS_HOMING requires Z_MAX_ENDSTOP_INVERTING = true when homing to Z_MAX."
      #else
        #error "SENSORLESS_HOMING requires Z_MAX_ENDSTOP_INVERTING = false when homing TMC2209 to Z_MAX."
      #endif
    #elif LINEAR_AXES >= 4 && I_SENSORLESS && I_HOME_DIR < 0 && I_MIN_ENDSTOP_INVERTING != I_ENDSTOP_INVERTING
      #if I_ENDSTOP_INVERTING
        #error "SENSORLESS_HOMING requires I_MIN_ENDSTOP_INVERTING = true when homing to I_MIN."
      #else
        #error "SENSORLESS_HOMING requires I_MIN_ENDSTOP_INVERTING = false when homing TMC2209 to I_MIN."
      #endif
    #elif LINEAR_AXES >= 4 && I_SENSORLESS && I_HOME_DIR > 0 && I_MAX_ENDSTOP_INVERTING != I_ENDSTOP_INVERTING
      #if I_ENDSTOP_INVERTING
        #error "SENSORLESS_HOMING requires I_MAX_ENDSTOP_INVERTING = true when homing to I_MAX."
      #else
        #error "SENSORLESS_HOMING requires I_MAX_ENDSTOP_INVERTING = false when homing TMC2209 to I_MAX."
      #endif
    #elif LINEAR_AXES >= 5 && J_SENSORLESS && J_HOME_DIR < 0 && J_MIN_ENDSTOP_INVERTING != J_ENDSTOP_INVERTING
      #if J_ENDSTOP_INVERTING
        #error "SENSORLESS_HOMING requires J_MIN_ENDSTOP_INVERTING = true when homing to J_MIN."
      #else
        #error "SENSORLESS_HOMING requires J_MIN_ENDSTOP_INVERTING = false when homing TMC2209 to J_MIN."
      #endif
    #elif LINEAR_AXES >= 5 && J_SENSORLESS && J_HOME_DIR > 0 && J_MAX_ENDSTOP_INVERTING != J_ENDSTOP_INVERTING
      #if J_ENDSTOP_INVERTING
        #error "SENSORLESS_HOMING requires J_MAX_ENDSTOP_INVERTING = true when homing to J_MAX."
      #else
        #error "SENSORLESS_HOMING requires J_MAX_ENDSTOP_INVERTING = false when homing TMC2209 to J_MAX."
      #endif
    #elif LINEAR_AXES >= 6 && K_SENSORLESS && K_HOME_DIR < 0 && K_MIN_ENDSTOP_INVERTING != K_ENDSTOP_INVERTING
      #if K_ENDSTOP_INVERTING
        #error "SENSORLESS_HOMING requires K_MIN_ENDSTOP_INVERTING = true when homing to K_MIN."
      #else
        #error "SENSORLESS_HOMING requires K_MIN_ENDSTOP_INVERTING = false when homing TMC2209 to K_MIN."
      #endif
    #elif LINEAR_AXES >= 6 && K_SENSORLESS && K_HOME_DIR > 0 && K_MAX_ENDSTOP_INVERTING != K_ENDSTOP_INVERTING
      #if K_ENDSTOP_INVERTING
        #error "SENSORLESS_HOMING requires K_MAX_ENDSTOP_INVERTING = true when homing to K_MAX."
      #else
        #error "SENSORLESS_HOMING requires K_MAX_ENDSTOP_INVERTING = false when homing TMC2209 to K_MAX."
      #endif
    #endif
  #endif

  #if ENABLED(DELTA) && !BOTH(STEALTHCHOP_XY, STEALTHCHOP_Z)
    #error "SENSORLESS_HOMING on DELTA currently requires STEALTHCHOP_XY and STEALTHCHOP_Z."
  #elif ENDSTOP_NOISE_THRESHOLD
    #error "SENSORLESS_HOMING is incompatible with ENDSTOP_NOISE_THRESHOLD."
  #elif !(X_SENSORLESS || Y_SENSORLESS || Z_SENSORLESS)
    #error "SENSORLESS_HOMING requires a TMC stepper driver with StallGuard on X, Y, or Z axes."
  #endif

  #undef X_ENDSTOP_INVERTING
  #undef Y_ENDSTOP_INVERTING
  #undef Z_ENDSTOP_INVERTING
  #undef I_ENDSTOP_INVERTING
  #undef J_ENDSTOP_INVERTING
  #undef K_ENDSTOP_INVERTING
#endif

// Sensorless probing requirements
#if ENABLED(SENSORLESS_PROBING)
  #if ENABLED(DELTA) && !(X_SENSORLESS && Y_SENSORLESS && Z_SENSORLESS)
    #error "SENSORLESS_PROBING for DELTA requires TMC stepper drivers with StallGuard on X, Y, and Z axes."
  #elif ENABLED(Z_MIN_PROBE_USES_Z_MIN_ENDSTOP_PIN)
    #error "SENSORLESS_PROBING cannot be used with Z_MIN_PROBE_USES_Z_MIN_ENDSTOP_PIN."
  #elif ENABLED(USE_PROBE_FOR_Z_HOMING)
    #error "SENSORLESS_PROBING cannot be used with USE_PROBE_FOR_Z_HOMING."
  #elif !Z_SENSORLESS
    #error "SENSORLESS_PROBING requires a TMC stepper driver with StallGuard on Z."
  #endif
#endif

// Sensorless homing is required for both combined steppers in an H-bot
#if CORE_IS_XY && X_SENSORLESS != Y_SENSORLESS
  #error "CoreXY requires both X and Y to use sensorless homing if either one does."
#elif CORE_IS_XZ && X_SENSORLESS != Z_SENSORLESS && !HOMING_Z_WITH_PROBE
  #error "CoreXZ requires both X and Z to use sensorless homing if either one does."
#elif CORE_IS_YZ && Y_SENSORLESS != Z_SENSORLESS && !HOMING_Z_WITH_PROBE
  #error "CoreYZ requires both Y and Z to use sensorless homing if either one does."
#elif ENABLED(MARKFORGED_XY) && X_SENSORLESS != Y_SENSORLESS
  #error "MARKFORGED_XY requires both X and Y to use sensorless homing if either one does."
#endif

// Other TMC feature requirements
#if ENABLED(HYBRID_THRESHOLD) && !STEALTHCHOP_ENABLED
  #error "Enable STEALTHCHOP_(XY|Z|E) to use HYBRID_THRESHOLD."
#elif ENABLED(SENSORLESS_HOMING) && !HAS_STALLGUARD
  #error "SENSORLESS_HOMING requires TMC2130, TMC2160, TMC2209, TMC2660, or TMC5160 stepper drivers."
#elif ENABLED(SENSORLESS_PROBING) && !HAS_STALLGUARD
  #error "SENSORLESS_PROBING requires TMC2130, TMC2160, TMC2209, TMC2660, or TMC5160 stepper drivers."
#elif STEALTHCHOP_ENABLED && !HAS_STEALTHCHOP
  #error "STEALTHCHOP requires TMC2130, TMC2160, TMC2208, TMC2209, or TMC5160 stepper drivers."
#endif

/**
 * TMC SPI Chaining
 */
#define IN_CHAIN(A) ((A##_CHAIN_POS > 0) && !HAS_L64XX)
#if  IN_CHAIN(X ) || IN_CHAIN(Y ) || IN_CHAIN(Z ) || IN_CHAIN(X2) || IN_CHAIN(Y2) || IN_CHAIN(Z2) || IN_CHAIN(Z3) || IN_CHAIN(Z4) \
  || IN_CHAIN(E0) || IN_CHAIN(E1) || IN_CHAIN(E2) || IN_CHAIN(E3) || IN_CHAIN(E4) || IN_CHAIN(E5) || IN_CHAIN(E6) || IN_CHAIN(E7)
  #define BAD_CHAIN(A) (IN_CHAIN(A) && !PIN_EXISTS(A##_CS))
  #if  BAD_CHAIN(X ) || BAD_CHAIN(Y ) || BAD_CHAIN(Z ) || BAD_CHAIN(X2) || BAD_CHAIN(Y2) || BAD_CHAIN(Z2) || BAD_CHAIN(Z3) || BAD_CHAIN(Z4) \
    || BAD_CHAIN(E0) || BAD_CHAIN(E1) || BAD_CHAIN(E2) || BAD_CHAIN(E3) || BAD_CHAIN(E4) || BAD_CHAIN(E5) || BAD_CHAIN(E6) || BAD_CHAIN(E7)
    #error "All chained TMC drivers need a CS pin."
  #else
    #if IN_CHAIN(X)
      #define CS_COMPARE X_CS_PIN
    #elif IN_CHAIN(Y)
      #define CS_COMPARE Y_CS_PIN
    #elif IN_CHAIN(Z)
      #define CS_COMPARE Z_CS_PIN
    #elif IN_CHAIN(X2)
      #define CS_COMPARE X2_CS_PIN
    #elif IN_CHAIN(Y2)
      #define CS_COMPARE Y2_CS_PIN
    #elif IN_CHAIN(Z2)
      #define CS_COMPARE Z2_CS_PIN
    #elif IN_CHAIN(Z3)
      #define CS_COMPARE Z3_CS_PIN
    #elif IN_CHAIN(E0)
      #define CS_COMPARE E0_CS_PIN
    #elif IN_CHAIN(E1)
      #define CS_COMPARE E1_CS_PIN
    #elif IN_CHAIN(E2)
      #define CS_COMPARE E2_CS_PIN
    #elif IN_CHAIN(E3)
      #define CS_COMPARE E3_CS_PIN
    #elif IN_CHAIN(E4)
      #define CS_COMPARE E4_CS_PIN
    #elif IN_CHAIN(E5)
      #define CS_COMPARE E5_CS_PIN
    #elif IN_CHAIN(E6)
      #define CS_COMPARE E6_CS_PIN
    #elif IN_CHAIN(E7)
      #define CS_COMPARE E7_CS_PIN
    #endif
    #define BAD_CS_PIN(A) (IN_CHAIN(A) && A##_CS_PIN != CS_COMPARE)
    #if  BAD_CS_PIN(X ) || BAD_CS_PIN(Y ) || BAD_CS_PIN(Z ) || BAD_CS_PIN(X2) || BAD_CS_PIN(Y2) || BAD_CS_PIN(Z2) || BAD_CS_PIN(Z3) || BAD_CS_PIN(Z4) \
      || BAD_CS_PIN(E0) || BAD_CS_PIN(E1) || BAD_CS_PIN(E2) || BAD_CS_PIN(E3) || BAD_CS_PIN(E4) || BAD_CS_PIN(E5) || BAD_CS_PIN(E6) || BAD_CS_PIN(E7)
      #error "All chained TMC drivers must use the same CS pin."
    #endif
    #undef BAD_CS_PIN
    #undef CS_COMPARE
  #endif
  #undef BAD_CHAIN
#endif
#undef IN_CHAIN

/**
 * L64XX requirement
 */
#if HAS_L64XX && LINEAR_AXES >= 4
  #error "L64XX requires LINEAR_AXES 3. Homing with L64XX is not yet implemented for LINEAR_AXES > 3."
#endif

/**
 * Digipot requirement
 */
#if HAS_MOTOR_CURRENT_I2C
  #if BOTH(DIGIPOT_MCP4018, DIGIPOT_MCP4451)
    #error "Enable only one of DIGIPOT_MCP4018 or DIGIPOT_MCP4451."
  #elif !MB(MKS_SBASE) \
    && (!defined(DIGIPOTS_I2C_SDA_X) || !defined(DIGIPOTS_I2C_SDA_Y) || !defined(DIGIPOTS_I2C_SDA_Z) || !defined(DIGIPOTS_I2C_SDA_E0) || !defined(DIGIPOTS_I2C_SDA_E1))
      #error "DIGIPOT_MCP4018/4451 requires DIGIPOTS_I2C_SDA_* pins to be defined."
  #endif
#endif

/**
 * Check per-axis initializers for errors
 */
constexpr float sanity_arr_1[] = DEFAULT_AXIS_STEPS_PER_UNIT,
                sanity_arr_2[] = DEFAULT_MAX_FEEDRATE,
                sanity_arr_3[] = DEFAULT_MAX_ACCELERATION;

#define _ARR_TEST(N,I) (sanity_arr_##N[_MIN(I,int(COUNT(sanity_arr_##N))-1)] > 0)

static_assert(COUNT(sanity_arr_1) >= NUM_AXIS,   "DEFAULT_AXIS_STEPS_PER_UNIT requires X, Y, Z and E elements.");
static_assert(COUNT(sanity_arr_1) <= NUM_AXIS_N, "DEFAULT_AXIS_STEPS_PER_UNIT has too many elements. (Did you forget to enable DISTINCT_E_FACTORS?)");
static_assert(   _ARR_TEST(1,0) && _ARR_TEST(1,1) && _ARR_TEST(1,2)
              && _ARR_TEST(1,3) && _ARR_TEST(1,4) && _ARR_TEST(1,5)
              && _ARR_TEST(1,6) && _ARR_TEST(1,7) && _ARR_TEST(1,8),
              "DEFAULT_AXIS_STEPS_PER_UNIT values must be positive.");

static_assert(COUNT(sanity_arr_2) >= NUM_AXIS,   "DEFAULT_MAX_FEEDRATE requires X, Y, Z and E elements.");
static_assert(COUNT(sanity_arr_2) <= NUM_AXIS_N, "DEFAULT_MAX_FEEDRATE has too many elements. (Did you forget to enable DISTINCT_E_FACTORS?)");
static_assert(   _ARR_TEST(2,0) && _ARR_TEST(2,1) && _ARR_TEST(2,2)
              && _ARR_TEST(2,3) && _ARR_TEST(2,4) && _ARR_TEST(2,5)
              && _ARR_TEST(2,6) && _ARR_TEST(2,7) && _ARR_TEST(2,8),
              "DEFAULT_MAX_FEEDRATE values must be positive.");

static_assert(COUNT(sanity_arr_3) >= NUM_AXIS,   "DEFAULT_MAX_ACCELERATION requires X, Y, Z and E elements.");
static_assert(COUNT(sanity_arr_3) <= NUM_AXIS_N, "DEFAULT_MAX_ACCELERATION has too many elements. (Did you forget to enable DISTINCT_E_FACTORS?)");
static_assert(   _ARR_TEST(3,0) && _ARR_TEST(3,1) && _ARR_TEST(3,2)
              && _ARR_TEST(3,3) && _ARR_TEST(3,4) && _ARR_TEST(3,5)
              && _ARR_TEST(3,6) && _ARR_TEST(3,7) && _ARR_TEST(3,8),
              "DEFAULT_MAX_ACCELERATION values must be positive.");

#if ENABLED(LIMITED_MAX_ACCEL_EDITING)
  #ifdef MAX_ACCEL_EDIT_VALUES
    constexpr float sanity_arr_4[] = MAX_ACCEL_EDIT_VALUES;
    static_assert(COUNT(sanity_arr_4) >= NUM_AXIS, "MAX_ACCEL_EDIT_VALUES requires X, Y, Z and E elements.");
    static_assert(COUNT(sanity_arr_4) <= NUM_AXIS, "MAX_ACCEL_EDIT_VALUES has too many elements. X, Y, Z and E elements only.");
    static_assert(   _ARR_TEST(4,0) && _ARR_TEST(4,1) && _ARR_TEST(4,2)
                  && _ARR_TEST(4,3) && _ARR_TEST(4,4) && _ARR_TEST(4,5)
                  && _ARR_TEST(4,6) && _ARR_TEST(4,7) && _ARR_TEST(4,8),
                  "MAX_ACCEL_EDIT_VALUES values must be positive.");
  #endif
#endif

#if ENABLED(LIMITED_MAX_FR_EDITING)
  #ifdef MAX_FEEDRATE_EDIT_VALUES
    constexpr float sanity_arr_5[] = MAX_FEEDRATE_EDIT_VALUES;
    static_assert(COUNT(sanity_arr_5) >= NUM_AXIS, "MAX_FEEDRATE_EDIT_VALUES requires X, Y, Z and E elements.");
    static_assert(COUNT(sanity_arr_5) <= NUM_AXIS, "MAX_FEEDRATE_EDIT_VALUES has too many elements. X, Y, Z and E elements only.");
    static_assert(   _ARR_TEST(5,0) && _ARR_TEST(5,1) && _ARR_TEST(5,2)
                  && _ARR_TEST(5,3) && _ARR_TEST(5,4) && _ARR_TEST(5,5)
                  && _ARR_TEST(5,6) && _ARR_TEST(5,7) && _ARR_TEST(5,8),
                  "MAX_FEEDRATE_EDIT_VALUES values must be positive.");
  #endif
#endif

#if ENABLED(LIMITED_JERK_EDITING)
  #ifdef MAX_JERK_EDIT_VALUES
    constexpr float sanity_arr_6[] = MAX_JERK_EDIT_VALUES;
    static_assert(COUNT(sanity_arr_6) >= NUM_AXIS, "MAX_JERK_EDIT_VALUES requires X, Y, Z and E elements.");
    static_assert(COUNT(sanity_arr_6) <= NUM_AXIS, "MAX_JERK_EDIT_VALUES has too many elements. X, Y, Z and E elements only.");
    static_assert(   _ARR_TEST(6,0) && _ARR_TEST(6,1) && _ARR_TEST(6,2)
                  && _ARR_TEST(6,3) && _ARR_TEST(6,4) && _ARR_TEST(6,5)
                  && _ARR_TEST(6,6) && _ARR_TEST(6,7) && _ARR_TEST(6,8),
                  "MAX_JERK_EDIT_VALUES values must be positive.");
  #endif
#endif

#undef _ARR_TEST

#if BOTH(CNC_COORDINATE_SYSTEMS, NO_WORKSPACE_OFFSETS)
  #error "CNC_COORDINATE_SYSTEMS is incompatible with NO_WORKSPACE_OFFSETS."
#endif

#if !BLOCK_BUFFER_SIZE || !IS_POWER_OF_2(BLOCK_BUFFER_SIZE)
  #error "BLOCK_BUFFER_SIZE must be a power of 2."
#elif BLOCK_BUFFER_SIZE > 64
  #error "A very large BLOCK_BUFFER_SIZE is not needed and takes longer to drain the buffer on pause / cancel."
#endif

#if ENABLED(LED_CONTROL_MENU) && !IS_ULTIPANEL
  #error "LED_CONTROL_MENU requires an LCD controller."
#endif

#if ENABLED(CASE_LIGHT_USE_NEOPIXEL) && DISABLED(NEOPIXEL_LED)
  #error "CASE_LIGHT_USE_NEOPIXEL requires NEOPIXEL_LED."
#endif

#if ENABLED(SKEW_CORRECTION)
  #if !defined(XY_SKEW_FACTOR) && !(defined(XY_DIAG_AC) && defined(XY_DIAG_BD) && defined(XY_SIDE_AD))
    #error "SKEW_CORRECTION requires XY_SKEW_FACTOR or XY_DIAG_AC, XY_DIAG_BD, XY_SIDE_AD."
  #endif
  #if ENABLED(SKEW_CORRECTION_FOR_Z)
    #if !defined(XZ_SKEW_FACTOR) && !(defined(XZ_DIAG_AC) && defined(XZ_DIAG_BD) && defined(XZ_SIDE_AD))
      #error "SKEW_CORRECTION requires XZ_SKEW_FACTOR or XZ_DIAG_AC, XZ_DIAG_BD, XZ_SIDE_AD."
    #endif
    #if !defined(YZ_SKEW_FACTOR) && !(defined(YZ_DIAG_AC) && defined(YZ_DIAG_BD) && defined(YZ_SIDE_AD))
      #error "SKEW_CORRECTION requires YZ_SKEW_FACTOR or YZ_DIAG_AC, YZ_DIAG_BD, YZ_SIDE_AD."
    #endif
  #endif
#endif

#if ENABLED(BACKUP_POWER_SUPPLY) && !PIN_EXISTS(POWER_LOSS)
  #error "BACKUP_POWER_SUPPLY requires a POWER_LOSS_PIN."
#endif

#if BOTH(POWER_LOSS_PULLUP, POWER_LOSS_PULLDOWN)
  #error "You can't enable POWER_LOSS_PULLUP and POWER_LOSS_PULLDOWN at the same time."
#endif

#if ENABLED(Z_STEPPER_AUTO_ALIGN)
  #if NUM_Z_STEPPER_DRIVERS <= 1
    #error "Z_STEPPER_AUTO_ALIGN requires NUM_Z_STEPPER_DRIVERS greater than 1."
  #elif !HAS_BED_PROBE
    #error "Z_STEPPER_AUTO_ALIGN requires a Z-bed probe."
  #elif ENABLED(Z_STEPPER_ALIGN_KNOWN_STEPPER_POSITIONS)
    static_assert(WITHIN(Z_STEPPER_ALIGN_AMP, 0.5, 2.0), "Z_STEPPER_ALIGN_AMP must be between 0.5 and 2.0.");
    #if NUM_Z_STEPPER_DRIVERS < 3
      #error "Z_STEPPER_ALIGN_KNOWN_STEPPER_POSITIONS requires NUM_Z_STEPPER_DRIVERS to be 3 or 4."
    #endif
  #endif
#endif

#if ENABLED(MECHANICAL_GANTRY_CALIBRATION)
  #if NONE(HAS_MOTOR_CURRENT_DAC, HAS_MOTOR_CURRENT_SPI, HAS_MOTOR_CURRENT_DAC, HAS_TRINAMIC_CONFIG, HAS_MOTOR_CURRENT_PWM)
    #error "It is highly recommended to have adjustable current drivers to prevent damage. Disable this line to continue anyway."
  #elif !defined(GANTRY_CALIBRATION_CURRENT)
    #error "MECHANICAL_GANTRY_CALIBRATION Requires GANTRY_CALIBRATION_CURRENT to be set."
  #elif !defined(GANTRY_CALIBRATION_EXTRA_HEIGHT)
    #error "MECHANICAL_GANTRY_CALIBRATION Requires GANTRY_CALIBRATION_EXTRA_HEIGHT to be set."
  #elif !defined(GANTRY_CALIBRATION_FEEDRATE)
    #error "MECHANICAL_GANTRY_CALIBRATION Requires GANTRY_CALIBRATION_FEEDRATE to be set."
  #endif
  #if defined(GANTRY_CALIBRATION_SAFE_POSITION) && !defined(GANTRY_CALIBRATION_XY_PARK_FEEDRATE)
    #error "GANTRY_CALIBRATION_SAFE_POSITION Requires GANTRY_CALIBRATION_XY_PARK_FEEDRATE to be set."
  #endif
#endif

#if BOTH(Z_STEPPER_AUTO_ALIGN, MECHANICAL_GANTRY_CALIBRATION)
  #error "You cannot use Z_STEPPER_AUTO_ALIGN and MECHANICAL_GANTRY_CALIBRATION at the same time."
#endif

#if ENABLED(PRINTCOUNTER) && DISABLED(EEPROM_SETTINGS)
  #error "PRINTCOUNTER requires EEPROM_SETTINGS."
#endif

#if ENABLED(USB_FLASH_DRIVE_SUPPORT) && !PINS_EXIST(USB_CS, USB_INTR) && DISABLED(USE_OTG_USB_HOST)
  #error "USB_CS_PIN and USB_INTR_PIN are required for USB_FLASH_DRIVE_SUPPORT."
#endif

#if ENABLED(USE_OTG_USB_HOST) && !defined(HAS_OTG_USB_HOST_SUPPORT)
  #error "The current board does not support USE_OTG_USB_HOST."
#endif

#if ENABLED(SD_FIRMWARE_UPDATE) && !defined(__AVR_ATmega2560__)
  #error "SD_FIRMWARE_UPDATE requires an ATmega2560-based (Arduino Mega) board."
#endif

#if ENABLED(GCODE_MACROS) && !WITHIN(GCODE_MACROS_SLOTS, 1, 10)
  #error "GCODE_MACROS_SLOTS must be a number from 1 to 10."
#endif

#if ENABLED(CUSTOM_USER_MENUS)
  #ifdef USER_GCODE_1
    constexpr char _chr1 = USER_GCODE_1[strlen(USER_GCODE_1) - 1];
    static_assert(_chr1 != '\n' && _chr1 != '\r', "USER_GCODE_1 cannot have a newline at the end. Please remove it.");
  #endif
  #ifdef USER_GCODE_2
    constexpr char _chr2 = USER_GCODE_2[strlen(USER_GCODE_2) - 1];
    static_assert(_chr2 != '\n' && _chr2 != '\r', "USER_GCODE_2 cannot have a newline at the end. Please remove it.");
  #endif
  #ifdef USER_GCODE_3
    constexpr char _chr3 = USER_GCODE_3[strlen(USER_GCODE_3) - 1];
    static_assert(_chr3 != '\n' && _chr3 != '\r', "USER_GCODE_3 cannot have a newline at the end. Please remove it.");
  #endif
  #ifdef USER_GCODE_4
    constexpr char _chr4 = USER_GCODE_4[strlen(USER_GCODE_4) - 1];
    static_assert(_chr4 != '\n' && _chr4 != '\r', "USER_GCODE_4 cannot have a newline at the end. Please remove it.");
  #endif
  #ifdef USER_GCODE_5
    constexpr char _chr5 = USER_GCODE_5[strlen(USER_GCODE_5) - 1];
    static_assert(_chr5 != '\n' && _chr5 != '\r', "USER_GCODE_5 cannot have a newline at the end. Please remove it.");
  #endif
  #ifdef USER_GCODE_6
    constexpr char _chr6 = USER_GCODE_6[strlen(USER_GCODE_6) - 1];
    static_assert(_chr6 != '\n' && _chr6 != '\r', "USER_GCODE_6 cannot have a newline at the end. Please remove it.");
  #endif
  #ifdef USER_GCODE_7
    constexpr char _chr7 = USER_GCODE_7[strlen(USER_GCODE_7) - 1];
    static_assert(_chr7 != '\n' && _chr7 != '\r', "USER_GCODE_7 cannot have a newline at the end. Please remove it.");
  #endif
  #ifdef USER_GCODE_8
    constexpr char _chr8 = USER_GCODE_8[strlen(USER_GCODE_8) - 1];
    static_assert(_chr8 != '\n' && _chr8 != '\r', "USER_GCODE_8 cannot have a newline at the end. Please remove it.");
  #endif
  #ifdef USER_GCODE_9
    constexpr char _chr9 = USER_GCODE_9[strlen(USER_GCODE_9) - 1];
    static_assert(_chr9 != '\n' && _chr9 != '\r', "USER_GCODE_9 cannot have a newline at the end. Please remove it.");
  #endif
  #ifdef USER_GCODE_10
    constexpr char _chr10 = USER_GCODE_10[strlen(USER_GCODE_10) - 1];
    static_assert(_chr10 != '\n' && _chr10 != '\r', "USER_GCODE_10 cannot have a newline at the end. Please remove it.");
  #endif
  #ifdef USER_GCODE_11
    constexpr char _chr11 = USER_GCODE_11[strlen(USER_GCODE_11) - 1];
    static_assert(_chr11 != '\n' && _chr11 != '\r', "USER_GCODE_11 cannot have a newline at the end. Please remove it.");
  #endif
  #ifdef USER_GCODE_12
    constexpr char _chr12 = USER_GCODE_12[strlen(USER_GCODE_12) - 1];
    static_assert(_chr12 != '\n' && _chr12 != '\r', "USER_GCODE_12 cannot have a newline at the end. Please remove it.");
  #endif
  #ifdef USER_GCODE_13
    constexpr char _chr13 = USER_GCODE_13[strlen(USER_GCODE_13) - 1];
    static_assert(_chr13 != '\n' && _chr13 != '\r', "USER_GCODE_13 cannot have a newline at the end. Please remove it.");
  #endif
  #ifdef USER_GCODE_14
    constexpr char _chr14 = USER_GCODE_14[strlen(USER_GCODE_14) - 1];
    static_assert(_chr14 != '\n' && _chr14 != '\r', "USER_GCODE_14 cannot have a newline at the end. Please remove it.");
  #endif
  #ifdef USER_GCODE_15
    constexpr char _chr15 = USER_GCODE_15[strlen(USER_GCODE_15) - 1];
    static_assert(_chr15 != '\n' && _chr15 != '\r', "USER_GCODE_15 cannot have a newline at the end. Please remove it.");
  #endif
  #ifdef USER_GCODE_16
    constexpr char _chr16 = USER_GCODE_16[strlen(USER_GCODE_16) - 1];
    static_assert(_chr16 != '\n' && _chr16 != '\r', "USER_GCODE_16 cannot have a newline at the end. Please remove it.");
  #endif
  #ifdef USER_GCODE_17
    constexpr char _chr17 = USER_GCODE_17[strlen(USER_GCODE_17) - 1];
    static_assert(_chr17 != '\n' && _chr17 != '\r', "USER_GCODE_17 cannot have a newline at the end. Please remove it.");
  #endif
  #ifdef USER_GCODE_18
    constexpr char _chr18 = USER_GCODE_18[strlen(USER_GCODE_18) - 1];
    static_assert(_chr18 != '\n' && _chr18 != '\r', "USER_GCODE_18 cannot have a newline at the end. Please remove it.");
  #endif
  #ifdef USER_GCODE_19
    constexpr char _chr19 = USER_GCODE_19[strlen(USER_GCODE_19) - 1];
    static_assert(_chr19 != '\n' && _chr19 != '\r', "USER_GCODE_19 cannot have a newline at the end. Please remove it.");
  #endif
  #ifdef USER_GCODE_20
    constexpr char _chr20 = USER_GCODE_20[strlen(USER_GCODE_20) - 1];
    static_assert(_chr20 != '\n' && _chr20 != '\r', "USER_GCODE_20 cannot have a newline at the end. Please remove it.");
  #endif
  #ifdef USER_GCODE_21
    constexpr char _chr21 = USER_GCODE_21[strlen(USER_GCODE_21) - 1];
    static_assert(_chr21 != '\n' && _chr21 != '\r', "USER_GCODE_21 cannot have a newline at the end. Please remove it.");
  #endif
  #ifdef USER_GCODE_22
    constexpr char _chr22 = USER_GCODE_22[strlen(USER_GCODE_22) - 1];
    static_assert(_chr22 != '\n' && _chr22 != '\r', "USER_GCODE_22 cannot have a newline at the end. Please remove it.");
  #endif
  #ifdef USER_GCODE_23
    constexpr char _chr23 = USER_GCODE_23[strlen(USER_GCODE_23) - 1];
    static_assert(_chr23 != '\n' && _chr23 != '\r', "USER_GCODE_23 cannot have a newline at the end. Please remove it.");
  #endif
  #ifdef USER_GCODE_24
    constexpr char _chr24 = USER_GCODE_24[strlen(USER_GCODE_24) - 1];
    static_assert(_chr24 != '\n' && _chr24 != '\r', "USER_GCODE_24 cannot have a newline at the end. Please remove it.");
  #endif
  #ifdef USER_GCODE_25
    constexpr char _chr25 = USER_GCODE_25[strlen(USER_GCODE_25) - 1];
    static_assert(_chr25 != '\n' && _chr25 != '\r', "USER_GCODE_25 cannot have a newline at the end. Please remove it.");
  #endif
#endif

#if ENABLED(BACKLASH_COMPENSATION)
  #ifndef BACKLASH_DISTANCE_MM
    #error "BACKLASH_COMPENSATION requires BACKLASH_DISTANCE_MM."
  #elif !defined(BACKLASH_CORRECTION)
    #error "BACKLASH_COMPENSATION requires BACKLASH_CORRECTION."
  #elif ENABLED(MARKFORGED_XY)
    constexpr float backlash_arr[] = BACKLASH_DISTANCE_MM;
    static_assert(!backlash_arr[CORE_AXIS_1] && !backlash_arr[CORE_AXIS_2],
                  "BACKLASH_COMPENSATION can only apply to " STRINGIFY(NORMAL_AXIS) " on a MarkForged system.");
  #elif IS_CORE
    constexpr float backlash_arr[] = BACKLASH_DISTANCE_MM;
    static_assert(!backlash_arr[CORE_AXIS_1] && !backlash_arr[CORE_AXIS_2],
                  "BACKLASH_COMPENSATION can only apply to " STRINGIFY(NORMAL_AXIS) " with your CORE system.");
  #endif
#endif

#if ENABLED(GRADIENT_MIX) && MIXING_VIRTUAL_TOOLS < 2
  #error "GRADIENT_MIX requires 2 or more MIXING_VIRTUAL_TOOLS."
#endif

/**
 * Photo G-code requirements
 */
#if ENABLED(PHOTO_GCODE)
  #if (PIN_EXISTS(CHDK) + PIN_EXISTS(PHOTOGRAPH) + defined(PHOTO_SWITCH_POSITION)) > 1
    #error "Please define only one of CHDK_PIN, PHOTOGRAPH_PIN, or PHOTO_SWITCH_POSITION."
  #elif defined(PHOTO_SWITCH_POSITION) && !defined(PHOTO_POSITION)
    #error "PHOTO_SWITCH_POSITION requires PHOTO_POSITION."
  #elif PIN_EXISTS(CHDK) && defined(CHDK_DELAY)
    #error "CHDK_DELAY has been replaced by PHOTO_SWITCH_MS."
  #elif PIN_EXISTS(CHDK) && !defined(PHOTO_SWITCH_MS)
    #error "PHOTO_SWITCH_MS is required with CHDK_PIN."
  #elif defined(PHOTO_RETRACT_MM)
    static_assert(PHOTO_RETRACT_MM + 0 >= 0, "PHOTO_RETRACT_MM must be >= 0.");
  #endif
#endif

/**
 * Advanced PRINTCOUNTER settings
 */
#if ENABLED(PRINTCOUNTER)
  #if defined(SERVICE_INTERVAL_1) != defined(SERVICE_NAME_1)
    #error "Both SERVICE_NAME_1 and SERVICE_INTERVAL_1 are required."
  #elif defined(SERVICE_INTERVAL_2) != defined(SERVICE_NAME_2)
    #error "Both SERVICE_NAME_2 and SERVICE_INTERVAL_2 are required."
  #elif defined(SERVICE_INTERVAL_3) != defined(SERVICE_NAME_3)
    #error "Both SERVICE_NAME_3 and SERVICE_INTERVAL_3 are required."
  #endif
#endif

/**
 * Require soft endstops for certain setups
 */
#if !BOTH(MIN_SOFTWARE_ENDSTOPS, MAX_SOFTWARE_ENDSTOPS)
  #if ENABLED(DUAL_X_CARRIAGE)
    #error "DUAL_X_CARRIAGE requires both MIN_ and MAX_SOFTWARE_ENDSTOPS."
  #elif HAS_HOTEND_OFFSET
    #error "MIN_ and MAX_SOFTWARE_ENDSTOPS are both required with offset hotends."
  #endif
#endif

/**
 * Ensure this option is set intentionally
 */
#if ENABLED(PSU_CONTROL)
  #ifndef PSU_ACTIVE_STATE
    #error "PSU_CONTROL requires PSU_ACTIVE_STATE to be defined as 'HIGH' or 'LOW'."
  #elif !PIN_EXISTS(PS_ON)
    #error "PSU_CONTROL requires PS_ON_PIN."
  #elif POWER_OFF_DELAY < 0
    #error "POWER_OFF_DELAY must be a positive value."
  #endif
#endif

#if HAS_CUTTER
  #ifndef CUTTER_POWER_UNIT
    #error "CUTTER_POWER_UNIT is required with a spindle or laser."
  #elif !CUTTER_UNIT_IS(PWM255) && !CUTTER_UNIT_IS(PERCENT) && !CUTTER_UNIT_IS(RPM) && !CUTTER_UNIT_IS(SERVO)
    #error "CUTTER_POWER_UNIT must be PWM255, PERCENT, RPM, or SERVO."
  #endif

  #if ENABLED(LASER_POWER_INLINE)
    #if ENABLED(SPINDLE_CHANGE_DIR)
      #error "SPINDLE_CHANGE_DIR and LASER_POWER_INLINE are incompatible."
    #elif ENABLED(LASER_MOVE_G0_OFF) && DISABLED(LASER_MOVE_POWER)
      #error "LASER_MOVE_G0_OFF requires LASER_MOVE_POWER."
    #endif
    #if ENABLED(LASER_POWER_INLINE_TRAPEZOID)
      #if DISABLED(SPINDLE_LASER_PWM)
        #error "LASER_POWER_INLINE_TRAPEZOID requires SPINDLE_LASER_PWM to function."
      #elif ENABLED(S_CURVE_ACCELERATION)
        //#ifndef LASER_POWER_INLINE_S_CURVE_ACCELERATION_WARN
        //  #define LASER_POWER_INLINE_S_CURVE_ACCELERATION_WARN
        //  #warning "Combining LASER_POWER_INLINE_TRAPEZOID with S_CURVE_ACCELERATION may result in unintended behavior."
        //#endif
      #endif
    #endif
    #if ENABLED(LASER_POWER_INLINE_INVERT)
      //#ifndef LASER_POWER_INLINE_INVERT_WARN
      //  #define LASER_POWER_INLINE_INVERT_WARN
      //  #warning "Enabling LASER_POWER_INLINE_INVERT means that `M5` won't kill the laser immediately; use `M5 I` instead."
      //#endif
    #endif
  #else
    #if SPINDLE_LASER_POWERUP_DELAY < 1
      #error "SPINDLE_LASER_POWERUP_DELAY must be greater than 0."
    #elif SPINDLE_LASER_POWERDOWN_DELAY < 1
      #error "SPINDLE_LASER_POWERDOWN_DELAY must be greater than 0."
    #elif ENABLED(LASER_MOVE_POWER)
      #error "LASER_MOVE_POWER requires LASER_POWER_INLINE."
    #elif ANY(LASER_POWER_INLINE_TRAPEZOID, LASER_POWER_INLINE_INVERT, LASER_MOVE_G0_OFF, LASER_MOVE_POWER)
      #error "Enabled an inline laser feature without inline laser power being enabled."
    #endif
  #endif
  #define _PIN_CONFLICT(P) (PIN_EXISTS(P) && P##_PIN == SPINDLE_LASER_PWM_PIN)
  #if BOTH(SPINDLE_FEATURE, LASER_FEATURE)
    #error "Enable only one of SPINDLE_FEATURE or LASER_FEATURE."
  #elif !PIN_EXISTS(SPINDLE_LASER_ENA) && DISABLED(SPINDLE_SERVO)
    #error "(SPINDLE|LASER)_FEATURE requires SPINDLE_LASER_ENA_PIN or SPINDLE_SERVO to control the power."
  #elif ENABLED(SPINDLE_CHANGE_DIR) && !PIN_EXISTS(SPINDLE_DIR)
    #error "SPINDLE_DIR_PIN is required for SPINDLE_CHANGE_DIR."
  #elif ENABLED(SPINDLE_LASER_PWM)
    #if !defined(SPINDLE_LASER_PWM_PIN) || SPINDLE_LASER_PWM_PIN < 0
      #error "SPINDLE_LASER_PWM_PIN is required for SPINDLE_LASER_PWM."
    #elif !_TEST_PWM(SPINDLE_LASER_PWM_PIN)
      #error "SPINDLE_LASER_PWM_PIN not assigned to a PWM pin."
    #elif !defined(SPINDLE_LASER_PWM_INVERT)
      #error "SPINDLE_LASER_PWM_INVERT is required for (SPINDLE|LASER)_FEATURE."
    #elif !(defined(SPEED_POWER_INTERCEPT) && defined(SPEED_POWER_MIN) && defined(SPEED_POWER_MAX) && defined(SPEED_POWER_STARTUP))
      #error "SPINDLE_LASER_PWM equation constant(s) missing."
    #elif _PIN_CONFLICT(X_MIN)
      #error "SPINDLE_LASER_PWM pin conflicts with X_MIN_PIN."
    #elif _PIN_CONFLICT(X_MAX)
      #error "SPINDLE_LASER_PWM pin conflicts with X_MAX_PIN."
    #elif _PIN_CONFLICT(Z_STEP)
      #error "SPINDLE_LASER_PWM pin conflicts with Z_STEP_PIN."
    #elif _PIN_CONFLICT(CASE_LIGHT)
      #error "SPINDLE_LASER_PWM_PIN conflicts with CASE_LIGHT_PIN."
    #elif _PIN_CONFLICT(E0_AUTO_FAN)
      #error "SPINDLE_LASER_PWM_PIN conflicts with E0_AUTO_FAN_PIN."
    #elif _PIN_CONFLICT(E1_AUTO_FAN)
      #error "SPINDLE_LASER_PWM_PIN conflicts with E1_AUTO_FAN_PIN."
    #elif _PIN_CONFLICT(E2_AUTO_FAN)
      #error "SPINDLE_LASER_PWM_PIN conflicts with E2_AUTO_FAN_PIN."
    #elif _PIN_CONFLICT(E3_AUTO_FAN)
      #error "SPINDLE_LASER_PWM_PIN conflicts with E3_AUTO_FAN_PIN."
    #elif _PIN_CONFLICT(E4_AUTO_FAN)
      #error "SPINDLE_LASER_PWM_PIN conflicts with E4_AUTO_FAN_PIN."
    #elif _PIN_CONFLICT(E5_AUTO_FAN)
      #error "SPINDLE_LASER_PWM_PIN conflicts with E5_AUTO_FAN_PIN."
    #elif _PIN_CONFLICT(E6_AUTO_FAN)
      #error "SPINDLE_LASER_PWM_PIN conflicts with E6_AUTO_FAN_PIN."
    #elif _PIN_CONFLICT(E7_AUTO_FAN)
      #error "SPINDLE_LASER_PWM_PIN conflicts with E7_AUTO_FAN_PIN."
    #elif _PIN_CONFLICT(FAN)
      #error "SPINDLE_LASER_PWM_PIN conflicts with FAN_PIN."
    #elif _PIN_CONFLICT(FAN1)
      #error "SPINDLE_LASER_PWM_PIN conflicts with FAN1_PIN."
    #elif _PIN_CONFLICT(FAN2)
      #error "SPINDLE_LASER_PWM_PIN conflicts with FAN2_PIN."
    #elif _PIN_CONFLICT(FAN3)
      #error "SPINDLE_LASER_PWM_PIN conflicts with FAN3_PIN."
    #elif _PIN_CONFLICT(FAN4)
      #error "SPINDLE_LASER_PWM_PIN conflicts with FAN4_PIN."
    #elif _PIN_CONFLICT(FAN5)
      #error "SPINDLE_LASER_PWM_PIN conflicts with FAN5_PIN."
    #elif _PIN_CONFLICT(FAN6)
      #error "SPINDLE_LASER_PWM_PIN conflicts with FAN6_PIN."
    #elif _PIN_CONFLICT(FAN7)
      #error "SPINDLE_LASER_PWM_PIN conflicts with FAN7_PIN."
    #elif _PIN_CONFLICT(CONTROLLERFAN)
      #error "SPINDLE_LASER_PWM_PIN conflicts with CONTROLLERFAN_PIN."
    #elif _PIN_CONFLICT(MOTOR_CURRENT_PWM_XY)
      #error "SPINDLE_LASER_PWM_PIN conflicts with MOTOR_CURRENT_PWM_XY."
    #elif _PIN_CONFLICT(MOTOR_CURRENT_PWM_Z)
      #error "SPINDLE_LASER_PWM_PIN conflicts with MOTOR_CURRENT_PWM_Z."
    #elif _PIN_CONFLICT(MOTOR_CURRENT_PWM_E)
      #error "SPINDLE_LASER_PWM_PIN conflicts with MOTOR_CURRENT_PWM_E."
    #endif
  #endif
  #undef _PIN_CONFLICT
#endif

#if ENABLED(COOLANT_MIST) && !PIN_EXISTS(COOLANT_MIST)
  #error "COOLANT_MIST requires COOLANT_MIST_PIN to be defined."
#elif ENABLED(COOLANT_FLOOD) && !PIN_EXISTS(COOLANT_FLOOD)
  #error "COOLANT_FLOOD requires COOLANT_FLOOD_PIN to be defined."
#endif

#if NONE(HAS_MARLINUI_U8GLIB, EXTENSIBLE_UI) && ENABLED(PRINT_PROGRESS_SHOW_DECIMALS)
  #error "PRINT_PROGRESS_SHOW_DECIMALS currently requires a Graphical LCD."
#endif

#if HAS_ADC_BUTTONS && defined(ADC_BUTTON_DEBOUNCE_DELAY) && ADC_BUTTON_DEBOUNCE_DELAY < 16
  #error "ADC_BUTTON_DEBOUNCE_DELAY must be greater than 16."
#endif

/**
 * Check to make sure MONITOR_DRIVER_STATUS isn't enabled
 * on boards where TMC drivers share the SPI bus with SD.
 */
#if HAS_TMC_SPI && ALL(MONITOR_DRIVER_STATUS, SDSUPPORT, USES_SHARED_SPI)
  #error "MONITOR_DRIVER_STATUS and SDSUPPORT cannot be used together on boards with shared SPI."
#endif

// G60/G61 Position Save
#if SAVED_POSITIONS > 256
  #error "SAVED_POSITIONS must be an integer from 0 to 256."
#endif

/**
 * Stepper Chunk support
 */
#if BOTH(DIRECT_STEPPING, LIN_ADVANCE)
  #error "DIRECT_STEPPING is incompatible with LIN_ADVANCE. Enable in external planner if possible."
#endif

/**
 * Touch Buttons
 */
#if ENABLED(TOUCH_SCREEN) && DISABLED(TOUCH_SCREEN_CALIBRATION)
  #ifndef TOUCH_CALIBRATION_X
    #error "TOUCH_CALIBRATION_X must be defined with TOUCH_SCREEN."
  #endif
  #ifndef TOUCH_CALIBRATION_Y
    #error "TOUCH_CALIBRATION_Y must be defined with TOUCH_SCREEN."
  #endif
  #ifndef TOUCH_OFFSET_X
    #error "TOUCH_OFFSET_X must be defined with TOUCH_SCREEN."
  #endif
  #ifndef TOUCH_OFFSET_Y
    #error "TOUCH_OFFSET_Y must be defined with TOUCH_SCREEN."
  #endif
#endif

/**
 * Sanity check for WIFI
 */
#if EITHER(ESP3D_WIFISUPPORT, WIFISUPPORT) && DISABLED(ARDUINO_ARCH_ESP32)
  #error "ESP3D_WIFISUPPORT or WIFISUPPORT requires an ESP32 MOTHERBOARD."
#endif

/**
 * Sanity Check for Password Feature
 */
#if ENABLED(PASSWORD_FEATURE)
  #if NONE(HAS_LCD_MENU, PASSWORD_UNLOCK_GCODE, PASSWORD_CHANGE_GCODE)
    #error "Without PASSWORD_UNLOCK_GCODE, PASSWORD_CHANGE_GCODE, or a supported LCD there's no way to unlock the printer or set a password."
  #elif DISABLED(EEPROM_SETTINGS)
    #warning "PASSWORD_FEATURE settings will be lost on power-off without EEPROM_SETTINGS."
  #endif
#endif


/**
 * Sanity Check for MEATPACK and BINARY_FILE_TRANSFER Features
 */
#if BOTH(MEATPACK, BINARY_FILE_TRANSFER)
  #error "Either enable MEATPACK or enable BINARY_FILE_TRANSFER."
#endif

/**
 * Sanity check for valid stepper driver types
 */
#define _BAD_DRIVER(A) (defined(A##_DRIVER_TYPE) && !_DRIVER_ID(A##_DRIVER_TYPE))
#if _BAD_DRIVER(X)
  #error "X_DRIVER_TYPE is not recognized."
#endif
#if _BAD_DRIVER(Y)
  #error "Y_DRIVER_TYPE is not recognized."
#endif
#if _BAD_DRIVER(Z)
  #error "Z_DRIVER_TYPE is not recognized."
#endif
#if LINEAR_AXES >= 4
  #if _BAD_DRIVER(Z)
    #error "I_DRIVER_TYPE is not recognized."
  #endif
#endif
#if LINEAR_AXES >= 5
  #if _BAD_DRIVER(Z)
    #error "I_DRIVER_TYPE is not recognized."
  #endif
#endif
#if LINEAR_AXES >= 6
  #if _BAD_DRIVER(Z)
    #error "I_DRIVER_TYPE is not recognized."
  #endif
#endif

#if _BAD_DRIVER(X2)
  #error "X2_DRIVER_TYPE is not recognized."
#endif
#if _BAD_DRIVER(Y2)
  #error "Y2_DRIVER_TYPE is not recognized."
#endif
#if _BAD_DRIVER(Z2)
  #error "Z2_DRIVER_TYPE is not recognized."
#endif
#if _BAD_DRIVER(Z3)
  #error "Z3_DRIVER_TYPE is not recognized."
#endif
#if _BAD_DRIVER(Z4)
  #error "Z4_DRIVER_TYPE is not recognized."
#endif
#if _BAD_DRIVER(E0)
  #error "E0_DRIVER_TYPE is not recognized."
#endif
#if _BAD_DRIVER(E1)
  #error "E1_DRIVER_TYPE is not recognized."
#endif
#if _BAD_DRIVER(E2)
  #error "E2_DRIVER_TYPE is not recognized."
#endif
#if _BAD_DRIVER(E3)
  #error "E3_DRIVER_TYPE is not recognized."
#endif
#if _BAD_DRIVER(E4)
  #error "E4_DRIVER_TYPE is not recognized."
#endif
#if _BAD_DRIVER(E5)
  #error "E5_DRIVER_TYPE is not recognized."
#endif
#if _BAD_DRIVER(E6)
  #error "E6_DRIVER_TYPE is not recognized."
#endif
#if _BAD_DRIVER(E7)
  #error "E7_DRIVER_TYPE is not recognized."
#endif
#undef _BAD_DRIVER

// Misc. Cleanup
#undef _TEST_PWM<|MERGE_RESOLUTION|>--- conflicted
+++ resolved
@@ -2095,58 +2095,6 @@
   #define _AXIS_PLUG_UNUSED_TEST(A) (_PLUG_UNUSED_TEST(A,X) && _PLUG_UNUSED_TEST(A,Y) && _PLUG_UNUSED_TEST(A,Z))
 #endif
 
-<<<<<<< HEAD
-// At least 3 endstop plugs must be used
-#if _AXIS_PLUG_UNUSED_TEST(X)
-  #error "You must enable USE_XMIN_PLUG or USE_XMAX_PLUG."
-#endif
-#if _AXIS_PLUG_UNUSED_TEST(Y)
-  #error "You must enable USE_YMIN_PLUG or USE_YMAX_PLUG."
-#endif
-#if _AXIS_PLUG_UNUSED_TEST(Z)
-  #error "You must enable USE_ZMIN_PLUG or USE_ZMAX_PLUG."
-#endif
-#if LINEAR_AXES >= 4
-  #if _AXIS_PLUG_UNUSED_TEST(I)
-    #error "You must enable USE_IMIN_PLUG or USE_IMAX_PLUG."
-  #endif
-#endif
-#if LINEAR_AXES >= 5
-  #if _AXIS_PLUG_UNUSED_TEST(J)
-    #error "You must enable USE_JMIN_PLUG or USE_JMAX_PLUG."
-  #endif
-#endif
-#if LINEAR_AXES >= 6
-  #if _AXIS_PLUG_UNUSED_TEST(K)
-    #error "You must enable USE_KMIN_PLUG or USE_KMAX_PLUG."
-  #endif
-#endif
-
-// Delta and Cartesian use 3 homing endstops
-#if NONE(IS_SCARA, SPI_ENDSTOPS)
-  #if X_HOME_DIR < 0 && DISABLED(USE_XMIN_PLUG)
-    #error "Enable USE_XMIN_PLUG when homing X to MIN."
-  #elif X_HOME_DIR > 0 && DISABLED(USE_XMAX_PLUG)
-    #error "Enable USE_XMAX_PLUG when homing X to MAX."
-  #elif Y_HOME_DIR < 0 && DISABLED(USE_YMIN_PLUG)
-    #error "Enable USE_YMIN_PLUG when homing Y to MIN."
-  #elif Y_HOME_DIR > 0 && DISABLED(USE_YMAX_PLUG)
-    #error "Enable USE_YMAX_PLUG when homing Y to MAX."
-  #elif LINEAR_AXES >= 4 && I_HOME_DIR < 0 && DISABLED(USE_IMIN_PLUG)
-    #error "Enable USE_IMIN_PLUG when homing I to MIN."
-  #elif LINEAR_AXES >= 4 && I_HOME_DIR > 0 && DISABLED(USE_IMAX_PLUG)
-    #error "Enable USE_IMAX_PLUG when homing I to MAX."
-  #elif LINEAR_AXES >= 5 && J_HOME_DIR < 0 && DISABLED(USE_JMIN_PLUG)
-    #error "Enable USE_JMIN_PLUG when homing J to MIN."
-  #elif LINEAR_AXES >= 5 && J_HOME_DIR > 0 && DISABLED(USE_JMAX_PLUG)
-    #error "Enable USE_JMAX_PLUG when homing J to MAX."
-  #elif LINEAR_AXES >= 6 && K_HOME_DIR < 0 && DISABLED(USE_KMIN_PLUG)
-    #error "Enable USE_KMIN_PLUG when homing K to MIN."
-  #elif LINEAR_AXES >= 6 && K_HOME_DIR > 0 && DISABLED(USE_KMAX_PLUG)
-    #error "Enable USE_KMAX_PLUG when homing K to MAX."
-  #endif
-#endif // !IS_SCARA
-=======
 // A machine with endstops must have a minimum of 3
 #if HAS_ENDSTOPS
   #if _AXIS_PLUG_UNUSED_TEST(X)
@@ -2157,6 +2105,21 @@
   #endif
   #if _AXIS_PLUG_UNUSED_TEST(Z)
     #error "You must enable USE_ZMIN_PLUG or USE_ZMAX_PLUG."
+  #endif
+  #if LINEAR_AXES >= 4
+    #if _AXIS_PLUG_UNUSED_TEST(I)
+      #error "You must enable USE_IMIN_PLUG or USE_IMAX_PLUG."
+    #endif
+  #endif
+  #if LINEAR_AXES >= 5
+    #if _AXIS_PLUG_UNUSED_TEST(J)
+      #error "You must enable USE_JMIN_PLUG or USE_JMAX_PLUG."
+    #endif
+  #endif
+  #if LINEAR_AXES >= 6
+    #if _AXIS_PLUG_UNUSED_TEST(K)
+      #error "You must enable USE_KMIN_PLUG or USE_KMAX_PLUG."
+    #endif
   #endif
 
   // Delta and Cartesian use 3 homing endstops
@@ -2169,9 +2132,20 @@
       #error "Enable USE_YMIN_PLUG when homing Y to MIN."
     #elif Y_HOME_DIR > 0 && DISABLED(USE_YMAX_PLUG)
       #error "Enable USE_YMAX_PLUG when homing Y to MAX."
-    #endif
-  #endif
->>>>>>> 04b83d50
+    #elif LINEAR_AXES >= 4 && I_HOME_DIR < 0 && DISABLED(USE_IMIN_PLUG)
+      #error "Enable USE_IMIN_PLUG when homing I to MIN."
+    #elif LINEAR_AXES >= 4 && I_HOME_DIR > 0 && DISABLED(USE_IMAX_PLUG)
+      #error "Enable USE_IMAX_PLUG when homing I to MAX."
+    #elif LINEAR_AXES >= 5 && J_HOME_DIR < 0 && DISABLED(USE_JMIN_PLUG)
+      #error "Enable USE_JMIN_PLUG when homing J to MIN."
+    #elif LINEAR_AXES >= 5 && J_HOME_DIR > 0 && DISABLED(USE_JMAX_PLUG)
+      #error "Enable USE_JMAX_PLUG when homing J to MAX."
+    #elif LINEAR_AXES >= 6 && K_HOME_DIR < 0 && DISABLED(USE_KMIN_PLUG)
+      #error "Enable USE_KMIN_PLUG when homing K to MIN."
+    #elif LINEAR_AXES >= 6 && K_HOME_DIR > 0 && DISABLED(USE_KMAX_PLUG)
+      #error "Enable USE_KMAX_PLUG when homing K to MAX."
+    #endif
+  #endif
 
   // Z homing direction and plug usage flags
   #if Z_HOME_DIR < 0 && NONE(USE_ZMIN_PLUG, HOMING_Z_WITH_PROBE)
