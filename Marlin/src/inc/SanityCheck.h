/**
 * Marlin 3D Printer Firmware
 * Copyright (c) 2020 MarlinFirmware [https://github.com/MarlinFirmware/Marlin]
 *
 * Based on Sprinter and grbl.
 * Copyright (c) 2011 Camiel Gubbels / Erik van der Zalm
 *
 * This program is free software: you can redistribute it and/or modify
 * it under the terms of the GNU General Public License as published by
 * the Free Software Foundation, either version 3 of the License, or
 * (at your option) any later version.
 *
 * This program is distributed in the hope that it will be useful,
 * but WITHOUT ANY WARRANTY; without even the implied warranty of
 * MERCHANTABILITY or FITNESS FOR A PARTICULAR PURPOSE.  See the
 * GNU General Public License for more details.
 *
 * You should have received a copy of the GNU General Public License
 * along with this program.  If not, see <https://www.gnu.org/licenses/>.
 *
 */
#pragma once

/**
 * SanityCheck.h
 *
 * Test configuration values for errors at compile-time.
 */

/**
 * Require gcc 4.7 or newer (first included with Arduino 1.6.8) for C++11 features.
 */
#if __cplusplus < 201103L
  #error "Marlin requires C++11 support (gcc >= 4.7, Arduino IDE >= 1.6.8). Please upgrade your toolchain."
#endif

// Make sure macros aren't borked
#define TEST1
#define TEST2 1
#define TEST3 0
#define TEST4 true
#if ENABLED(TEST0) || !ENABLED(TEST2) || ENABLED(TEST3)
  #error "ENABLED is borked!"
#endif
#if BOTH(TEST0, TEST1)
  #error "BOTH is borked!"
#endif
#if DISABLED(TEST1) || !DISABLED(TEST3) || DISABLED(TEST4) || DISABLED(TEST0, TEST1, TEST2, TEST4) || !DISABLED(TEST0, TEST3)
  #error "DISABLED is borked!"
#endif
#if !ANY(TEST1, TEST2, TEST3, TEST4) || ANY(TEST0, TEST3)
  #error "ANY is borked!"
#endif
#if NONE(TEST0, TEST1, TEST2, TEST4) || !NONE(TEST0, TEST3)
  #error "NONE is borked!"
#endif
#undef TEST1
#undef TEST2
#undef TEST3
#undef TEST4

#if LINEAR_AXES == 3
  #if EXTRUDERS == 1 && NUM_AXIS != LINEAR_AXES + EXTRUDERS
    #error "LINEAR_AXES 3 plus EXTRUDERS 1 does not yield NUM_AXIS 4."
  #elif EXTRUDERS == 0 && NUM_AXIS != LINEAR_AXES + EXTRUDERS
    #error "LINEAR_AXES 3 plus EXTRUDERS 0 does not yield NUM_AXIS 3."
  #endif
#elif LINEAR_AXES == 4
  #if EXTRUDERS == 1 && NUM_AXIS != LINEAR_AXES + EXTRUDERS
    #error "LINEAR_AXES 4 plus EXTRUDERS 1 does not yield NUM_AXIS 5."
  #elif EXTRUDERS == 0 && NUM_AXIS != LINEAR_AXES + EXTRUDERS
    #error "LINEAR_AXES 4 plus EXTRUDERS 0 does not yield NUM_AXIS 4."
  #endif
#endif

/**
 * We try our best to include sanity checks for all changed configuration
 * directives because users have a tendency to use outdated config files with
 * the bleeding-edge source code, but sometimes this is not enough. This check
 * forces a minimum config file revision. Otherwise Marlin will not build.
 */
#define HEXIFY(H) _CAT(0x,H)
#if !defined(CONFIGURATION_H_VERSION) || HEXIFY(CONFIGURATION_H_VERSION) < HEXIFY(REQUIRED_CONFIGURATION_H_VERSION)
  #error "You are using an old Configuration.h file, update it before building Marlin."
#endif

#if !defined(CONFIGURATION_ADV_H_VERSION) || HEXIFY(CONFIGURATION_ADV_H_VERSION) < HEXIFY(REQUIRED_CONFIGURATION_ADV_H_VERSION)
  #error "You are using an old Configuration_adv.h file, update it before building Marlin."
#endif
#undef HEXIFY

/**
 * Warnings for old configurations
 */
#ifndef MOTHERBOARD
  #error "MOTHERBOARD is required. Please update your configuration."
#elif !defined(X_BED_SIZE) || !defined(Y_BED_SIZE)
  #error "X_BED_SIZE and Y_BED_SIZE are now required! Please update your configuration."
#elif WATCH_TEMP_PERIOD > 500
  #error "WATCH_TEMP_PERIOD now uses seconds instead of milliseconds."
#elif DISABLED(THERMAL_PROTECTION_HOTENDS) && (defined(WATCH_TEMP_PERIOD) || defined(THERMAL_PROTECTION_PERIOD))
  #error "Thermal Runaway Protection for hotends is now enabled with THERMAL_PROTECTION_HOTENDS."
#elif DISABLED(THERMAL_PROTECTION_BED) && defined(THERMAL_PROTECTION_BED_PERIOD)
  #error "Thermal Runaway Protection for the bed is now enabled with THERMAL_PROTECTION_BED."
#elif (CORE_IS_XZ || CORE_IS_YZ) && ENABLED(Z_LATE_ENABLE)
  #error "Z_LATE_ENABLE can't be used with COREXZ, COREZX, COREYZ, or COREZY."
#elif defined(X_HOME_RETRACT_MM)
  #error "[XYZ]_HOME_RETRACT_MM settings have been renamed [XYZ]_HOME_BUMP_MM."
#elif defined(SDCARDDETECTINVERTED)
  #error "SDCARDDETECTINVERTED is now SD_DETECT_STATE (HIGH). Please update your configuration."
#elif defined(SD_DETECT_INVERTED)
  #error "SD_DETECT_INVERTED is now SD_DETECT_STATE (HIGH). Please update your configuration."
#elif defined(BTENABLED)
  #error "BTENABLED is now BLUETOOTH. Please update your configuration."
#elif defined(CUSTOM_MENDEL_NAME)
  #error "CUSTOM_MENDEL_NAME is now CUSTOM_MACHINE_NAME. Please update your configuration."
#elif defined(HAS_AUTOMATIC_VERSIONING)
  #error "HAS_AUTOMATIC_VERSIONING is now CUSTOM_VERSION_FILE. Please update your configuration."
#elif defined(USE_AUTOMATIC_VERSIONING)
  #error "USE_AUTOMATIC_VERSIONING is now CUSTOM_VERSION_FILE. Please update your configuration."
#elif defined(SDSLOW)
  #error "SDSLOW deprecated. Set SPI_SPEED to SPI_HALF_SPEED instead."
#elif defined(SDEXTRASLOW)
  #error "SDEXTRASLOW deprecated. Set SPI_SPEED to SPI_QUARTER_SPEED instead."
#elif defined(FILAMENT_SENSOR)
  #error "FILAMENT_SENSOR is now FILAMENT_WIDTH_SENSOR. Please update your configuration."
#elif defined(ENDSTOPPULLUP_FIL_RUNOUT)
  #error "ENDSTOPPULLUP_FIL_RUNOUT is now FIL_RUNOUT_PULLUP. Please update your configuration."
#elif defined(DISABLE_MAX_ENDSTOPS) || defined(DISABLE_MIN_ENDSTOPS)
  #error "DISABLE_MAX_ENDSTOPS and DISABLE_MIN_ENDSTOPS deprecated. Use individual USE_*_PLUG options instead."
#elif defined(LANGUAGE_INCLUDE)
  #error "LANGUAGE_INCLUDE has been replaced by LCD_LANGUAGE. Please update your configuration."
#elif defined(EXTRUDER_OFFSET_X) || defined(EXTRUDER_OFFSET_Y)
  #error "EXTRUDER_OFFSET_[XY] is deprecated. Use HOTEND_OFFSET_[XY] instead."
#elif defined(PID_PARAMS_PER_EXTRUDER)
  #error "PID_PARAMS_PER_EXTRUDER is deprecated. Use PID_PARAMS_PER_HOTEND instead."
#elif defined(EXTRUDER_WATTS) || defined(BED_WATTS)
  #error "EXTRUDER_WATTS and BED_WATTS are deprecated. Remove them from your configuration."
#elif defined(SERVO_ENDSTOP_ANGLES)
  #error "SERVO_ENDSTOP_ANGLES is deprecated. Use Z_SERVO_ANGLES instead."
#elif defined(X_ENDSTOP_SERVO_NR) || defined(Y_ENDSTOP_SERVO_NR)
  #error "X_ENDSTOP_SERVO_NR and Y_ENDSTOP_SERVO_NR are deprecated and should be removed."
#elif defined(Z_ENDSTOP_SERVO_NR)
  #error "Z_ENDSTOP_SERVO_NR is now Z_PROBE_SERVO_NR. Please update your configuration."
#elif defined(DEFAULT_XYJERK)
  #error "DEFAULT_XYJERK is deprecated. Use DEFAULT_XJERK and DEFAULT_YJERK instead."
#elif defined(XY_TRAVEL_SPEED)
  #error "XY_TRAVEL_SPEED is deprecated. Use XY_PROBE_SPEED instead."
#elif defined(PROBE_SERVO_DEACTIVATION_DELAY)
  #error "PROBE_SERVO_DEACTIVATION_DELAY is deprecated. Use DEACTIVATE_SERVOS_AFTER_MOVE instead."
#elif defined(SERVO_DEACTIVATION_DELAY)
  #error "SERVO_DEACTIVATION_DELAY is deprecated. Use SERVO_DELAY instead."
#elif ENABLED(FILAMENTCHANGEENABLE)
  #error "FILAMENTCHANGEENABLE is now ADVANCED_PAUSE_FEATURE. Please update your configuration."
#elif ENABLED(FILAMENT_CHANGE_FEATURE)
  #error "FILAMENT_CHANGE_FEATURE is now ADVANCED_PAUSE_FEATURE. Please update your configuration."
#elif defined(FILAMENT_CHANGE_X_POS) || defined(FILAMENT_CHANGE_Y_POS)
  #error "FILAMENT_CHANGE_[XY]_POS is now set with NOZZLE_PARK_POINT. Please update your configuration."
#elif defined(FILAMENT_CHANGE_Z_ADD)
  #error "FILAMENT_CHANGE_Z_ADD is now set with NOZZLE_PARK_POINT. Please update your configuration."
#elif defined(FILAMENT_CHANGE_XY_FEEDRATE)
  #error "FILAMENT_CHANGE_XY_FEEDRATE is now NOZZLE_PARK_XY_FEEDRATE. Please update your configuration."
#elif defined(FILAMENT_CHANGE_Z_FEEDRATE)
  #error "FILAMENT_CHANGE_Z_FEEDRATE is now NOZZLE_PARK_Z_FEEDRATE. Please update your configuration."
#elif defined(PAUSE_PARK_X_POS) || defined(PAUSE_PARK_Y_POS)
  #error "PAUSE_PARK_[XY]_POS is now set with NOZZLE_PARK_POINT. Please update your configuration."
#elif defined(PAUSE_PARK_Z_ADD)
  #error "PAUSE_PARK_Z_ADD is now set with NOZZLE_PARK_POINT. Please update your configuration."
#elif defined(PAUSE_PARK_XY_FEEDRATE)
  #error "PAUSE_PARK_XY_FEEDRATE is now NOZZLE_PARK_XY_FEEDRATE. Please update your configuration."
#elif defined(PAUSE_PARK_Z_FEEDRATE)
  #error "PAUSE_PARK_Z_FEEDRATE is now NOZZLE_PARK_Z_FEEDRATE. Please update your configuration."
#elif defined(FILAMENT_CHANGE_RETRACT_FEEDRATE)
  #error "FILAMENT_CHANGE_RETRACT_FEEDRATE is now PAUSE_PARK_RETRACT_FEEDRATE. Please update your configuration."
#elif defined(FILAMENT_CHANGE_RETRACT_LENGTH)
  #error "FILAMENT_CHANGE_RETRACT_LENGTH is now PAUSE_PARK_RETRACT_LENGTH. Please update your configuration."
#elif defined(FILAMENT_CHANGE_EXTRUDE_FEEDRATE)
  #error "FILAMENT_CHANGE_EXTRUDE_FEEDRATE is now ADVANCED_PAUSE_PURGE_FEEDRATE. Please update your configuration."
#elif defined(ADVANCED_PAUSE_EXTRUDE_FEEDRATE)
  #error "ADVANCED_PAUSE_EXTRUDE_FEEDRATE is now ADVANCED_PAUSE_PURGE_FEEDRATE. Please update your configuration."
#elif defined(FILAMENT_CHANGE_EXTRUDE_LENGTH)
  #error "FILAMENT_CHANGE_EXTRUDE_LENGTH is now ADVANCED_PAUSE_PURGE_LENGTH. Please update your configuration."
#elif defined(ADVANCED_PAUSE_EXTRUDE_LENGTH)
  #error "ADVANCED_PAUSE_EXTRUDE_LENGTH is now ADVANCED_PAUSE_PURGE_LENGTH. Please update your configuration."
#elif defined(FILAMENT_CHANGE_NOZZLE_TIMEOUT)
  #error "FILAMENT_CHANGE_NOZZLE_TIMEOUT is now PAUSE_PARK_NOZZLE_TIMEOUT. Please update your configuration."
#elif defined(FILAMENT_CHANGE_NUMBER_OF_ALERT_BEEPS)
  #error "FILAMENT_CHANGE_NUMBER_OF_ALERT_BEEPS is now FILAMENT_CHANGE_ALERT_BEEPS. Please update your configuration."
#elif defined(FILAMENT_CHANGE_NO_STEPPER_TIMEOUT)
  #error "FILAMENT_CHANGE_NO_STEPPER_TIMEOUT is now PAUSE_PARK_NO_STEPPER_TIMEOUT. Please update your configuration."
#elif defined(PLA_PREHEAT_HOTEND_TEMP)
  #error "PLA_PREHEAT_HOTEND_TEMP is now PREHEAT_1_TEMP_HOTEND. Please update your configuration."
#elif defined(PLA_PREHEAT_HPB_TEMP)
  #error "PLA_PREHEAT_HPB_TEMP is now PREHEAT_1_TEMP_BED. Please update your configuration."
#elif defined(PLA_PREHEAT_FAN_SPEED)
  #error "PLA_PREHEAT_FAN_SPEED is now PREHEAT_1_FAN_SPEED. Please update your configuration."
#elif defined(ABS_PREHEAT_HOTEND_TEMP)
  #error "ABS_PREHEAT_HOTEND_TEMP is now PREHEAT_2_TEMP_HOTEND. Please update your configuration."
#elif defined(ABS_PREHEAT_HPB_TEMP)
  #error "ABS_PREHEAT_HPB_TEMP is now PREHEAT_2_TEMP_BED. Please update your configuration."
#elif defined(ABS_PREHEAT_FAN_SPEED)
  #error "ABS_PREHEAT_FAN_SPEED is now PREHEAT_2_FAN_SPEED. Please update your configuration."
#elif defined(ENDSTOPS_ONLY_FOR_HOMING)
  #error "ENDSTOPS_ONLY_FOR_HOMING is deprecated. Use (disable) ENDSTOPS_ALWAYS_ON_DEFAULT instead."
#elif defined(HOMING_FEEDRATE)
  #error "HOMING_FEEDRATE is deprecated. Set individual rates with HOMING_FEEDRATE_(XY|Z|E) instead."
#elif defined(MANUAL_HOME_POSITIONS)
  #error "MANUAL_HOME_POSITIONS is deprecated. Set MANUAL_[XYZ]_HOME_POS as-needed instead."
#elif defined(PID_ADD_EXTRUSION_RATE)
  #error "PID_ADD_EXTRUSION_RATE is now PID_EXTRUSION_SCALING and is DISABLED by default. Are you sure you want to use this option? Please update your configuration."
#elif defined(Z_RAISE_BEFORE_HOMING)
  #error "Z_RAISE_BEFORE_HOMING is now Z_HOMING_HEIGHT. Please update your configuration."
#elif defined(MIN_Z_HEIGHT_FOR_HOMING)
  #error "MIN_Z_HEIGHT_FOR_HOMING is now Z_HOMING_HEIGHT. Please update your configuration."
#elif defined(Z_RAISE_BEFORE_PROBING) || defined(Z_RAISE_AFTER_PROBING)
  #error "Z_RAISE_(BEFORE|AFTER)_PROBING are deprecated. Use Z_CLEARANCE_DEPLOY_PROBE and Z_AFTER_PROBING instead."
#elif defined(Z_RAISE_PROBE_DEPLOY_STOW) || defined(Z_RAISE_BETWEEN_PROBINGS)
  #error "Z_RAISE_PROBE_DEPLOY_STOW and Z_RAISE_BETWEEN_PROBINGS are now Z_CLEARANCE_DEPLOY_PROBE and Z_CLEARANCE_BETWEEN_PROBES. Please update your configuration."
#elif defined(Z_PROBE_DEPLOY_HEIGHT) || defined(Z_PROBE_TRAVEL_HEIGHT)
  #error "Z_PROBE_DEPLOY_HEIGHT and Z_PROBE_TRAVEL_HEIGHT are now Z_CLEARANCE_DEPLOY_PROBE and Z_CLEARANCE_BETWEEN_PROBES. Please update your configuration."
#elif defined(MANUAL_BED_LEVELING)
  #error "MANUAL_BED_LEVELING is now LCD_BED_LEVELING. Please update your configuration."
#elif defined(MESH_HOME_SEARCH_Z)
  #error "MESH_HOME_SEARCH_Z is now LCD_PROBE_Z_RANGE. Please update your configuration."
#elif defined(MANUAL_PROBE_Z_RANGE)
  #error "MANUAL_PROBE_Z_RANGE is now LCD_PROBE_Z_RANGE. Please update your configuration."
#elif !defined(MIN_STEPS_PER_SEGMENT)
  #error Please replace "const int dropsegments" with "#define MIN_STEPS_PER_SEGMENT" (and increase by 1) in Configuration_adv.h.
#elif MIN_STEPS_PER_SEGMENT <= 0
  #error "MIN_STEPS_PER_SEGMENT must be at least 1. Please update your Configuration_adv.h."
#elif defined(PREVENT_DANGEROUS_EXTRUDE)
  #error "PREVENT_DANGEROUS_EXTRUDE is now PREVENT_COLD_EXTRUSION. Please update your configuration."
#elif defined(SCARA)
  #error "SCARA is now MORGAN_SCARA. Please update your configuration."
#elif defined(ENABLE_AUTO_BED_LEVELING)
  #error "ENABLE_AUTO_BED_LEVELING is deprecated. Specify AUTO_BED_LEVELING_LINEAR, AUTO_BED_LEVELING_BILINEAR, or AUTO_BED_LEVELING_3POINT."
#elif defined(AUTO_BED_LEVELING_FEATURE)
  #error "AUTO_BED_LEVELING_FEATURE is deprecated. Specify AUTO_BED_LEVELING_LINEAR, AUTO_BED_LEVELING_BILINEAR, or AUTO_BED_LEVELING_3POINT."
#elif defined(ABL_GRID_POINTS)
  #error "ABL_GRID_POINTS is now GRID_MAX_POINTS_X and GRID_MAX_POINTS_Y. Please update your configuration."
#elif defined(ABL_GRID_POINTS_X) || defined(ABL_GRID_POINTS_Y)
  #error "ABL_GRID_POINTS_[XY] is now GRID_MAX_POINTS_[XY]. Please update your configuration."
#elif defined(ABL_GRID_MAX_POINTS_X) || defined(ABL_GRID_MAX_POINTS_Y)
  #error "ABL_GRID_MAX_POINTS_[XY] is now GRID_MAX_POINTS_[XY]. Please update your configuration."
#elif defined(MESH_NUM_X_POINTS) || defined(MESH_NUM_Y_POINTS)
  #error "MESH_NUM_[XY]_POINTS is now GRID_MAX_POINTS_[XY]. Please update your configuration."
#elif defined(UBL_MESH_NUM_X_POINTS) || defined(UBL_MESH_NUM_Y_POINTS)
  #error "UBL_MESH_NUM_[XY]_POINTS is now GRID_MAX_POINTS_[XY]. Please update your configuration."
#elif defined(UBL_G26_MESH_VALIDATION)
  #error "UBL_G26_MESH_VALIDATION is now G26_MESH_VALIDATION. Please update your configuration."
#elif defined(UBL_MESH_EDIT_ENABLED)
  #error "UBL_MESH_EDIT_ENABLED is now G26_MESH_VALIDATION. Please update your configuration."
#elif defined(UBL_MESH_EDITING)
  #error "UBL_MESH_EDITING is now G26_MESH_VALIDATION. Please update your configuration."
#elif defined(BLTOUCH_HEATERS_OFF)
  #error "BLTOUCH_HEATERS_OFF is now PROBING_HEATERS_OFF. Please update your configuration."
#elif defined(BLTOUCH_V3)
  #error "BLTOUCH_V3 is obsolete. Please update your configuration."
#elif defined(BLTOUCH_FORCE_OPEN_DRAIN_MODE)
  #error "BLTOUCH_FORCE_OPEN_DRAIN_MODE is obsolete. Please update your configuration."
#elif defined(BEEPER)
  #error "BEEPER is now BEEPER_PIN. Please update your pins definitions."
#elif defined(SDCARDDETECT)
  #error "SDCARDDETECT is now SD_DETECT_PIN. Please update your pins definitions."
#elif defined(STAT_LED_RED) || defined(STAT_LED_BLUE)
  #error "STAT_LED_RED/STAT_LED_BLUE are now STAT_LED_RED_PIN/STAT_LED_BLUE_PIN. Please update your pins definitions."
#elif defined(LCD_PIN_BL)
  #error "LCD_PIN_BL is now LCD_BACKLIGHT_PIN. Please update your pins definitions."
#elif defined(LCD_PIN_RESET)
  #error "LCD_PIN_RESET is now LCD_RESET_PIN. Please update your pins definitions."
#elif defined(EXTRUDER_0_AUTO_FAN_PIN) || defined(EXTRUDER_1_AUTO_FAN_PIN) || defined(EXTRUDER_2_AUTO_FAN_PIN) || defined(EXTRUDER_3_AUTO_FAN_PIN)
  #error "EXTRUDER_[0123]_AUTO_FAN_PIN is now E[0123]_AUTO_FAN_PIN. Please update your Configuration_adv.h."
#elif defined(PID_FAN_SCALING) && !HAS_FAN
  #error "PID_FAN_SCALING needs at least one fan enabled."
#elif defined(min_software_endstops) || defined(max_software_endstops)
  #error "(min|max)_software_endstops are now (MIN|MAX)_SOFTWARE_ENDSTOPS. Please update your configuration."
#elif ENABLED(Z_PROBE_SLED) && defined(SLED_PIN)
  #error "Replace SLED_PIN with SOL1_PIN (applies to both Z_PROBE_SLED and SOLENOID_PROBE)."
#elif defined(CONTROLLERFAN_PIN)
  #error "CONTROLLERFAN_PIN is now CONTROLLER_FAN_PIN, enabled with USE_CONTROLLER_FAN. Please update your Configuration_adv.h."
#elif defined(CONTROLLERFAN_SPEED)
  #error "CONTROLLERFAN_SPEED is now CONTROLLERFAN_SPEED_ACTIVE. Please update your Configuration_adv.h."
#elif defined(CONTROLLERFAN_SECS)
  #error "CONTROLLERFAN_SECS is now CONTROLLERFAN_IDLE_TIME. Please update your Configuration_adv.h."
#elif defined(MIN_RETRACT)
  #error "MIN_RETRACT is now MIN_AUTORETRACT and MAX_AUTORETRACT. Please update your Configuration_adv.h."
#elif defined(ADVANCE)
  #error "ADVANCE was removed in Marlin 1.1.6. Please use LIN_ADVANCE."
#elif defined(LIN_ADVANCE_E_D_RATIO)
  #error "LIN_ADVANCE (1.5) no longer uses LIN_ADVANCE_E_D_RATIO. Check your configuration."
#elif defined(NEOPIXEL_RGBW_LED)
  #error "NEOPIXEL_RGBW_LED is now NEOPIXEL_LED. Please update your configuration."
#elif ENABLED(DELTA) && defined(DELTA_PROBEABLE_RADIUS)
  #error "Remove DELTA_PROBEABLE_RADIUS and use PROBING_MARGIN to inset the probe area instead."
#elif ENABLED(DELTA) && defined(DELTA_CALIBRATION_RADIUS)
  #error "Remove DELTA_CALIBRATION_RADIUS and use PROBING_MARGIN to inset the probe area instead."
#elif defined(UBL_MESH_INSET)
  #error "UBL_MESH_INSET is now just MESH_INSET. Please update your configuration."
#elif defined(UBL_MESH_MIN_X) || defined(UBL_MESH_MIN_Y) || defined(UBL_MESH_MAX_X) || defined(UBL_MESH_MAX_Y)
  #error "UBL_MESH_(MIN|MAX)_[XY] is now just MESH_(MIN|MAX)_[XY]. Please update your configuration."
#elif defined(ABL_PROBE_PT_1_X) || defined(ABL_PROBE_PT_1_Y) || defined(ABL_PROBE_PT_2_X) || defined(ABL_PROBE_PT_2_Y) || defined(ABL_PROBE_PT_3_X) || defined(ABL_PROBE_PT_3_Y)
  #error "ABL_PROBE_PT_[123]_[XY] is no longer required. Please remove it from Configuration.h."
#elif defined(UBL_PROBE_PT_1_X) || defined(UBL_PROBE_PT_1_Y) || defined(UBL_PROBE_PT_2_X) || defined(UBL_PROBE_PT_2_Y) || defined(UBL_PROBE_PT_3_X) || defined(UBL_PROBE_PT_3_Y)
  #error "UBL_PROBE_PT_[123]_[XY] is no longer required. Please remove it from Configuration.h."
#elif defined(MIN_PROBE_EDGE)
  #error "MIN_PROBE_EDGE is now called PROBING_MARGIN. Please update your configuration."
#elif defined(MIN_PROBE_EDGE_LEFT)
  #error "MIN_PROBE_EDGE_LEFT is now called PROBING_MARGIN_LEFT. Please update your configuration."
#elif defined(MIN_PROBE_EDGE_RIGHT)
  #error "MIN_PROBE_EDGE_RIGHT is now called PROBING_MARGIN_RIGHT. Please update your configuration."
#elif defined(MIN_PROBE_EDGE_FRONT)
  #error "MIN_PROBE_EDGE_FRONT is now called PROBING_MARGIN_FRONT. Please update your configuration."
#elif defined(MIN_PROBE_EDGE_BACK)
  #error "MIN_PROBE_EDGE_BACK is now called PROBING_MARGIN_BACK. Please update your configuration."
#elif defined(LEFT_PROBE_BED_POSITION)
  #error "LEFT_PROBE_BED_POSITION is obsolete. Set a margin with PROBING_MARGIN or PROBING_MARGIN_LEFT instead."
#elif defined(RIGHT_PROBE_BED_POSITION)
  #error "RIGHT_PROBE_BED_POSITION is obsolete. Set a margin with PROBING_MARGIN or PROBING_MARGIN_RIGHT instead."
#elif defined(FRONT_PROBE_BED_POSITION)
  #error "FRONT_PROBE_BED_POSITION is obsolete. Set a margin with PROBING_MARGIN or PROBING_MARGIN_FRONT instead."
#elif defined(BACK_PROBE_BED_POSITION)
  #error "BACK_PROBE_BED_POSITION is obsolete. Set a margin with PROBING_MARGIN or PROBING_MARGIN_BACK instead."
#elif defined(ENABLE_MESH_EDIT_GFX_OVERLAY)
  #error "ENABLE_MESH_EDIT_GFX_OVERLAY is now MESH_EDIT_GFX_OVERLAY. Please update your configuration."
#elif defined(BABYSTEP_ZPROBE_GFX_REVERSE)
  #error "BABYSTEP_ZPROBE_GFX_REVERSE is now set by OVERLAY_GFX_REVERSE. Please update your configurations."
#elif defined(UBL_GRANULAR_SEGMENTATION_FOR_CARTESIAN)
  #error "UBL_GRANULAR_SEGMENTATION_FOR_CARTESIAN is now SEGMENT_LEVELED_MOVES. Please update your configuration."
#elif HAS_PID_HEATING && (defined(K1) || !defined(PID_K1))
  #error "K1 is now PID_K1. Please update your configuration."
#elif defined(PROBE_DOUBLE_TOUCH)
  #error "PROBE_DOUBLE_TOUCH is now MULTIPLE_PROBING. Please update your configuration."
#elif defined(ANET_KEYPAD_LCD)
  #error "ANET_KEYPAD_LCD is now ZONESTAR_LCD. Please update your configuration."
#elif defined(LCD_I2C_SAINSMART_YWROBOT)
  #error "LCD_I2C_SAINSMART_YWROBOT is now LCD_SAINSMART_I2C_(1602|2004). Please update your configuration."
#elif defined(MEASURED_LOWER_LIMIT) || defined(MEASURED_UPPER_LIMIT)
  #error "MEASURED_(UPPER|LOWER)_LIMIT is now FILWIDTH_ERROR_MARGIN. Please update your configuration."
#elif defined(HAVE_TMCDRIVER)
  #error "HAVE_TMCDRIVER is now [AXIS]_DRIVER_TYPE TMC26X. Please update your Configuration.h."
#elif defined(STEALTHCHOP)
  #error "STEALTHCHOP is now STEALTHCHOP_(XY|Z|E). Please update your Configuration_adv.h."
#elif defined(HAVE_TMC26X)
  #error "HAVE_TMC26X is now [AXIS]_DRIVER_TYPE TMC26X. Please update your Configuration.h."
#elif defined(HAVE_TMC2130)
  #error "HAVE_TMC2130 is now [AXIS]_DRIVER_TYPE TMC2130. Please update your Configuration.h."
#elif defined(HAVE_TMC2208)
  #error "HAVE_TMC2208 is now [AXIS]_DRIVER_TYPE TMC2208. Please update your Configuration.h."
#elif defined(HAVE_L6470DRIVER)
  #error "HAVE_L6470DRIVER is now [AXIS]_DRIVER_TYPE L6470. Please update your Configuration.h."
#elif defined(X_IS_TMC) || defined(X2_IS_TMC) || defined(Y_IS_TMC) || defined(Y2_IS_TMC) || defined(Z_IS_TMC) || defined(Z2_IS_TMC) || defined(Z3_IS_TMC) \
   || defined(E0_IS_TMC) || defined(E1_IS_TMC) || defined(E2_IS_TMC) || defined(E3_IS_TMC) || defined(E4_IS_TMC) || defined(E5_IS_TMC) || defined(E6_IS_TMC) || defined(E7_IS_TMC)
  #error "[AXIS]_IS_TMC is now [AXIS]_DRIVER_TYPE TMC26X. Please update your Configuration.h."
#elif defined(X_IS_TMC26X) || defined(X2_IS_TMC26X) || defined(Y_IS_TMC26X) || defined(Y2_IS_TMC26X) || defined(Z_IS_TMC26X) || defined(Z2_IS_TMC26X) || defined(Z3_IS_TMC26X) \
   || defined(E0_IS_TMC26X) || defined(E1_IS_TMC26X) || defined(E2_IS_TMC26X) || defined(E3_IS_TMC26X) || defined(E4_IS_TMC26X) || defined(E5_IS_TMC26X) || defined(E6_IS_TMC26X) || defined(E7_IS_TMC26X)
  #error "[AXIS]_IS_TMC26X is now [AXIS]_DRIVER_TYPE TMC26X. Please update your Configuration.h."
#elif defined(X_IS_TMC2130) || defined(X2_IS_TMC2130) || defined(Y_IS_TMC2130) || defined(Y2_IS_TMC2130) || defined(Z_IS_TMC2130) || defined(Z2_IS_TMC2130) || defined(Z3_IS_TMC2130) \
   || defined(E0_IS_TMC2130) || defined(E1_IS_TMC2130) || defined(E2_IS_TMC2130) || defined(E3_IS_TMC2130) || defined(E4_IS_TMC2130) || defined(E5_IS_TMC2130) || defined(E6_IS_TMC2130) || defined(E7_IS_TMC2130)
  #error "[AXIS]_IS_TMC2130 is now [AXIS]_DRIVER_TYPE TMC2130. Please update your Configuration.h."
#elif defined(X_IS_TMC2208) || defined(X2_IS_TMC2208) || defined(Y_IS_TMC2208) || defined(Y2_IS_TMC2208) || defined(Z_IS_TMC2208) || defined(Z2_IS_TMC2208) || defined(Z3_IS_TMC2208) \
   || defined(E0_IS_TMC2208) || defined(E1_IS_TMC2208) || defined(E2_IS_TMC2208) || defined(E3_IS_TMC2208) || defined(E4_IS_TMC2208) || defined(E5_IS_TMC2208) || defined(E6_IS_TMC2208) || defined(E7_IS_TMC2208)
  #error "[AXIS]_IS_TMC2208 is now [AXIS]_DRIVER_TYPE TMC2208. Please update your Configuration.h."
#elif defined(X_IS_L6470) || defined(X2_IS_L6470) || defined(Y_IS_L6470) || defined(Y2_IS_L6470) || defined(Z_IS_L6470) || defined(Z2_IS_L6470) || defined(Z3_IS_L6470) \
   || defined(E0_IS_L6470) || defined(E1_IS_L6470) || defined(E2_IS_L6470) || defined(E3_IS_L6470) || defined(E4_IS_L6470) || defined(E5_IS_L6470) || defined(E6_IS_L6470) || defined(E7_IS_L6470)
  #error "[AXIS]_IS_L6470 is now [AXIS]_DRIVER_TYPE L6470. Please update your Configuration.h."
#elif defined(AUTOMATIC_CURRENT_CONTROL)
  #error "AUTOMATIC_CURRENT_CONTROL is now MONITOR_DRIVER_STATUS. Please update your configuration."
#elif defined(FILAMENT_CHANGE_LOAD_LENGTH)
  #error "FILAMENT_CHANGE_LOAD_LENGTH is now FILAMENT_CHANGE_FAST_LOAD_LENGTH. Please update your configuration."
#elif defined(LEVEL_CORNERS_INSET)
  #error "LEVEL_CORNERS_INSET is now LEVEL_CORNERS_INSET_LFRB . Please update your Configuration.h."
#elif ENABLED(LEVEL_BED_CORNERS) && !defined(LEVEL_CORNERS_INSET_LFRB)
  #error "LEVEL_BED_CORNERS requires LEVEL_CORNERS_INSET_LFRB values. Please update your Configuration.h."
#elif defined(BEZIER_JERK_CONTROL)
  #error "BEZIER_JERK_CONTROL is now S_CURVE_ACCELERATION. Please update your configuration."
#elif HAS_JUNCTION_DEVIATION && defined(JUNCTION_DEVIATION_FACTOR)
  #error "JUNCTION_DEVIATION_FACTOR is now JUNCTION_DEVIATION_MM. Please update your configuration."
#elif defined(JUNCTION_ACCELERATION_FACTOR)
  #error "JUNCTION_ACCELERATION_FACTOR is obsolete. Delete it from Configuration_adv.h."
#elif defined(JUNCTION_ACCELERATION)
  #error "JUNCTION_ACCELERATION is obsolete. Delete it from Configuration_adv.h."
#elif defined(MAX7219_DEBUG_STEPPER_HEAD)
  #error "MAX7219_DEBUG_STEPPER_HEAD is now MAX7219_DEBUG_PLANNER_HEAD. Please update your configuration."
#elif defined(MAX7219_DEBUG_STEPPER_TAIL)
  #error "MAX7219_DEBUG_STEPPER_TAIL is now MAX7219_DEBUG_PLANNER_TAIL. Please update your configuration."
#elif defined(MAX7219_DEBUG_STEPPER_QUEUE)
  #error "MAX7219_DEBUG_STEPPER_QUEUE is now MAX7219_DEBUG_PLANNER_QUEUE. Please update your configuration."
#elif defined(ENDSTOP_NOISE_FILTER)
  #error "ENDSTOP_NOISE_FILTER is now ENDSTOP_NOISE_THRESHOLD [2-7]. Please update your configuration."
#elif defined(RETRACT_ZLIFT)
  #error "RETRACT_ZLIFT is now RETRACT_ZRAISE. Please update your Configuration_adv.h."
#elif defined(TOOLCHANGE_PARK_ZLIFT) || defined(TOOLCHANGE_UNPARK_ZLIFT)
  #error "TOOLCHANGE_PARK_ZLIFT and TOOLCHANGE_UNPARK_ZLIFT are now TOOLCHANGE_ZRAISE. Please update your configuration."
#elif defined(SINGLENOZZLE_TOOLCHANGE_ZRAISE)
  #error "SINGLENOZZLE_TOOLCHANGE_ZRAISE is now TOOLCHANGE_ZRAISE. Please update your configuration."
#elif defined(SINGLENOZZLE_SWAP_LENGTH)
  #error "SINGLENOZZLE_SWAP_LENGTH is now TOOLCHANGE_FIL_SWAP_LENGTH. Please update your configuration."
#elif defined(SINGLENOZZLE_SWAP_RETRACT_SPEED)
  #error "SINGLENOZZLE_SWAP_RETRACT_SPEED is now TOOLCHANGE_FIL_SWAP_RETRACT_SPEED. Please update your configuration."
#elif defined(SINGLENOZZLE_SWAP_PRIME_SPEED)
  #error "SINGLENOZZLE_SWAP_PRIME_SPEED is now TOOLCHANGE_FIL_SWAP_PRIME_SPEED. Please update your configuration."
#elif defined(SINGLENOZZLE_SWAP_PARK)
  #error "SINGLENOZZLE_SWAP_PARK is now TOOLCHANGE_PARK. Please update your configuration."
#elif defined(SINGLENOZZLE_TOOLCHANGE_XY)
  #error "SINGLENOZZLE_TOOLCHANGE_XY is now TOOLCHANGE_PARK_XY. Please update your configuration."
#elif defined(SINGLENOZZLE_PARK_XY_FEEDRATE)
  #error "SINGLENOZZLE_PARK_XY_FEEDRATE is now TOOLCHANGE_PARK_XY_FEEDRATE. Please update your configuration."
#elif defined(PARKING_EXTRUDER_SECURITY_RAISE)
  #error "PARKING_EXTRUDER_SECURITY_RAISE is now TOOLCHANGE_ZRAISE. Please update your configuration."
#elif defined(SWITCHING_TOOLHEAD_SECURITY_RAISE)
  #error "SWITCHING_TOOLHEAD_SECURITY_RAISE is now TOOLCHANGE_ZRAISE. Please update your configuration."
#elif defined(G0_FEEDRATE) && G0_FEEDRATE == 0
  #error "G0_FEEDRATE is now used to set the G0 feedrate. Please update your configuration."
#elif defined(MBL_Z_STEP)
  #error "MBL_Z_STEP is now MESH_EDIT_Z_STEP. Please update your configuration."
#elif defined(CHDK)
  #error "CHDK is now CHDK_PIN. Please update your Configuration_adv.h."
#elif defined(MAX6675_SS)
  #error "MAX6675_SS is now MAX6675_SS_PIN. Please update your configuration and/or pins."
#elif defined(MAX6675_SS2)
  #error "MAX6675_SS2 is now MAX6675_SS2_PIN. Please update your configuration and/or pins."
#elif defined(SPINDLE_LASER_ENABLE)
  #error "SPINDLE_LASER_ENABLE is now SPINDLE_FEATURE or LASER_FEATURE. Please update your Configuration_adv.h."
#elif defined(SPINDLE_LASER_ENABLE_PIN)
  #error "SPINDLE_LASER_ENABLE_PIN is now SPINDLE_LASER_ENA_PIN. Please update your Configuration_adv.h and/or pins."
#elif defined(SPINDLE_DIR_CHANGE)
  #error "SPINDLE_DIR_CHANGE is now SPINDLE_CHANGE_DIR. Please update your Configuration_adv.h."
#elif defined(SPINDLE_STOP_ON_DIR_CHANGE)
  #error "SPINDLE_STOP_ON_DIR_CHANGE is now SPINDLE_CHANGE_DIR_STOP. Please update your Configuration_adv.h."
#elif defined(SPINDLE_LASER_ACTIVE_HIGH)
  #error "SPINDLE_LASER_ACTIVE_HIGH is now SPINDLE_LASER_ACTIVE_STATE. Please update your Configuration_adv.h."
#elif defined(SPINDLE_LASER_ENABLE_INVERT)
  #error "SPINDLE_LASER_ENABLE_INVERT is now SPINDLE_LASER_ACTIVE_STATE. Please update your Configuration_adv.h."
#elif defined(CUTTER_POWER_DISPLAY)
  #error "CUTTER_POWER_DISPLAY is now CUTTER_POWER_UNIT. Please update your Configuration_adv.h."
#elif defined(CHAMBER_HEATER_PIN)
  #error "CHAMBER_HEATER_PIN is now HEATER_CHAMBER_PIN. Please update your configuration and/or pins."
#elif defined(TMC_Z_CALIBRATION)
  #error "TMC_Z_CALIBRATION has been deprecated in favor of Z_STEPPER_AUTO_ALIGN. Please update your configuration."
#elif defined(Z_MIN_PROBE_ENDSTOP)
  #error "Z_MIN_PROBE_ENDSTOP is no longer required. Please remove it from Configuration.h."
#elif defined(DUAL_NOZZLE_DUPLICATION_MODE)
  #error "DUAL_NOZZLE_DUPLICATION_MODE is now MULTI_NOZZLE_DUPLICATION. Please update your configuration."
#elif defined(MENU_ITEM_CASE_LIGHT)
  #error "MENU_ITEM_CASE_LIGHT is now CASE_LIGHT_MENU. Please update your configuration."
#elif defined(ABORT_ON_ENDSTOP_HIT_FEATURE_ENABLED)
  #error "ABORT_ON_ENDSTOP_HIT_FEATURE_ENABLED is now SD_ABORT_ON_ENDSTOP_HIT. Please update your Configuration_adv.h."
#elif defined(LPC_SD_LCD) || defined(LPC_SD_ONBOARD) || defined(LPC_SD_CUSTOM_CABLE)
  #error "LPC_SD_(LCD|ONBOARD|CUSTOM_CABLE) are now SDCARD_CONNECTION. Please update your Configuration_adv.h."
#elif defined(USB_SD_DISABLED)
  #error "USB_SD_DISABLED is now NO_SD_HOST_DRIVE. Please update your Configuration_adv.h."
#elif defined(USB_SD_ONBOARD)
  #error "USB_SD_ONBOARD is obsolete. Disable NO_SD_HOST_DRIVE instead."
#elif defined(PSU_ACTIVE_HIGH)
  #error "PSU_ACTIVE_HIGH is now PSU_ACTIVE_STATE. Please update your configuration."
#elif POWER_SUPPLY == 1
  #error "Replace POWER_SUPPLY 1 by enabling PSU_CONTROL and setting PSU_ACTIVE_STATE to 'LOW'."
#elif POWER_SUPPLY == 2
  #error "Replace POWER_SUPPLY 2 by enabling PSU_CONTROL and setting PSU_ACTIVE_STATE to 'HIGH'."
#elif defined(POWER_SUPPLY)
  #error "POWER_SUPPLY is now obsolete. Please remove it from Configuration.h."
#elif defined(MKS_ROBIN_TFT)
  #error "MKS_ROBIN_TFT is now FSMC_GRAPHICAL_TFT. Please update your configuration."
#elif defined(TFT_LVGL_UI)
  #error "TFT_LVGL_UI is now TFT_LVGL_UI_FSMC. Please update your configuration."
#elif defined(SDPOWER)
  #error "SDPOWER is now SDPOWER_PIN. Please update your configuration and/or pins."
#elif defined(STRING_SPLASH_LINE1) || defined(STRING_SPLASH_LINE2)
  #error "STRING_SPLASH_LINE[12] are now obsolete. Please remove them from Configuration.h."
#elif defined(Z_PROBE_ALLEN_KEY_DEPLOY_1_X) || defined(Z_PROBE_ALLEN_KEY_STOW_1_X)
  #error "Z_PROBE_ALLEN_KEY_(DEPLOY|STOW) coordinates are now a single setting. Please update your configuration."
#elif defined(X_PROBE_OFFSET_FROM_EXTRUDER) || defined(Y_PROBE_OFFSET_FROM_EXTRUDER) || defined(Z_PROBE_OFFSET_FROM_EXTRUDER)
  #error "[XYZ]_PROBE_OFFSET_FROM_EXTRUDER is now NOZZLE_TO_PROBE_OFFSET. Please update your configuration."
#elif defined(MIN_PROBE_X) || defined(MIN_PROBE_Y) || defined(MAX_PROBE_X) || defined(MAX_PROBE_Y)
  #error "(MIN|MAX)_PROBE_[XY] are now calculated at runtime. Please remove them from Configuration.h."
#elif defined(Z_STEPPER_ALIGN_X) || defined(Z_STEPPER_ALIGN_X)
  #error "Z_STEPPER_ALIGN_X and Z_STEPPER_ALIGN_Y are now combined as Z_STEPPER_ALIGN_XY. Please update your Configuration_adv.h."
#elif defined(JUNCTION_DEVIATION)
  #error "JUNCTION_DEVIATION is no longer required. (See CLASSIC_JERK). Please remove it from Configuration.h."
#elif defined(BABYSTEP_MULTIPLICATOR)
  #error "BABYSTEP_MULTIPLICATOR is now BABYSTEP_MULTIPLICATOR_[XY|Z]. Please update Configuration_adv.h."
#elif defined(LULZBOT_TOUCH_UI)
  #error "LULZBOT_TOUCH_UI is now TOUCH_UI_FTDI_EVE. Please update your configuration."
#elif defined(PS_DEFAULT_OFF)
  #error "PS_DEFAULT_OFF is now PSU_DEFAULT_OFF. Please update your configuration."
#elif defined(FILAMENT_UNLOAD_RETRACT_LENGTH)
  #error "FILAMENT_UNLOAD_RETRACT_LENGTH is now FILAMENT_UNLOAD_PURGE_RETRACT. Please update Configuration_adv.h."
#elif defined(FILAMENT_UNLOAD_DELAY)
  #error "FILAMENT_UNLOAD_DELAY is now FILAMENT_UNLOAD_PURGE_DELAY. Please update Configuration_adv.h."
#elif defined(HOME_USING_SPREADCYCLE)
  #error "HOME_USING_SPREADCYCLE is now obsolete. Please remove it from Configuration_adv.h."
#elif defined(DGUS_LCD)
  #error "DGUS_LCD is now DGUS_LCD_UI_(ORIGIN|FYSETC|HIPRECY). Please update your configuration."
#elif defined(DGUS_SERIAL_PORT)
  #error "DGUS_SERIAL_PORT is now LCD_SERIAL_PORT. Please update your configuration."
#elif defined(DGUS_BAUDRATE)
  #error "DGUS_BAUDRATE is now LCD_BAUDRATE. Please update your configuration."
#elif defined(DGUS_STATS_RX_BUFFER_OVERRUNS)
  #error "DGUS_STATS_RX_BUFFER_OVERRUNS is now STATS_RX_BUFFER_OVERRUNS. Please update your configuration."
#elif defined(DGUS_SERIAL_PORT)
  #error "DGUS_SERIAL_PORT is now LCD_SERIAL_PORT. Please update your configuration."
#elif defined(ANYCUBIC_LCD_SERIAL_PORT)
  #error "ANYCUBIC_LCD_SERIAL_PORT is now LCD_SERIAL_PORT. Please update your configuration."
#elif defined(INTERNAL_SERIAL_PORT)
  #error "INTERNAL_SERIAL_PORT is now MMU2_SERIAL_PORT. Please update your configuration."
#elif defined(X_DUAL_ENDSTOPS_ADJUSTMENT)
  #error "X_DUAL_ENDSTOPS_ADJUSTMENT is now X2_ENDSTOP_ADJUSTMENT. Please update Configuration_adv.h."
#elif defined(Y_DUAL_ENDSTOPS_ADJUSTMENT)
  #error "Y_DUAL_ENDSTOPS_ADJUSTMENT is now Y2_ENDSTOP_ADJUSTMENT. Please update Configuration_adv.h."
#elif defined(Z_DUAL_ENDSTOPS_ADJUSTMENT)
  #error "Z_DUAL_ENDSTOPS_ADJUSTMENT is now Z2_ENDSTOP_ADJUSTMENT. Please update Configuration_adv.h."
#elif defined(Z_TRIPLE_ENDSTOPS_ADJUSTMENT2) || defined(Z_TRIPLE_ENDSTOPS_ADJUSTMENT3)
  #error "Z_TRIPLE_ENDSTOPS_ADJUSTMENT[23] is now Z[23]_ENDSTOP_ADJUSTMENT. Please update Configuration_adv.h."
#elif defined(Z_QUAD_ENDSTOPS_ADJUSTMENT2) || defined(Z_QUAD_ENDSTOPS_ADJUSTMENT3) || defined(Z_QUAD_ENDSTOPS_ADJUSTMENT4)
  #error "Z_QUAD_ENDSTOPS_ADJUSTMENT[234] is now Z[234]_ENDSTOP_ADJUSTMENT. Please update Configuration_adv.h."
#elif defined(Z_DUAL_STEPPER_DRIVERS)
  #error "Z_DUAL_STEPPER_DRIVERS is now NUM_Z_STEPPER_DRIVERS with a value of 2. Please update Configuration_adv.h."
#elif defined(Z_TRIPLE_STEPPER_DRIVERS)
  #error "Z_TRIPLE_STEPPER_DRIVERS is now NUM_Z_STEPPER_DRIVERS with a value of 3. Please update Configuration_adv.h."
#elif defined(Z_QUAD_STEPPER_DRIVERS)
  #error "Z_QUAD_STEPPER_DRIVERS is now NUM_Z_STEPPER_DRIVERS with a value of 4. Please update Configuration_adv.h."
#elif defined(Z_DUAL_ENDSTOPS)
  #error "Z_DUAL_ENDSTOPS is now Z_MULTI_ENDSTOPS. Please update Configuration_adv.h."
#elif defined(Z_TRIPLE_ENDSTOPS)
  #error "Z_TRIPLE_ENDSTOPS is now Z_MULTI_ENDSTOPS. Please update Configuration_adv.h."
#elif defined(Z_QUAD_ENDSTOPS)
  #error "Z_QUAD_ENDSTOPS is now Z_MULTI_ENDSTOPS. Please update Configuration_adv.h."
#elif defined(DUGS_UI_MOVE_DIS_OPTION)
  #error "DUGS_UI_MOVE_DIS_OPTION is spelled DGUS_UI_MOVE_DIS_OPTION. Please update Configuration_adv.h."
#elif defined(ORIG_E0_AUTO_FAN_PIN) || defined(ORIG_E1_AUTO_FAN_PIN) || defined(ORIG_E2_AUTO_FAN_PIN) || defined(ORIG_E3_AUTO_FAN_PIN) || defined(ORIG_E4_AUTO_FAN_PIN) || defined(ORIG_E5_AUTO_FAN_PIN) || defined(ORIG_E6_AUTO_FAN_PIN) || defined(ORIG_E7_AUTO_FAN_PIN)
  #error "ORIG_Ex_AUTO_FAN_PIN is now just Ex_AUTO_FAN_PIN. Make sure your pins are up to date."
#elif defined(ORIG_CHAMBER_AUTO_FAN_PIN)
  #error "ORIG_CHAMBER_AUTO_FAN_PIN is now just CHAMBER_AUTO_FAN_PIN. Make sure your pins are up to date."
#elif defined(HOMING_BACKOFF_MM)
  #error "HOMING_BACKOFF_MM is now HOMING_BACKOFF_POST_MM. Please update Configuration_adv.h."
#elif defined(X_HOME_BUMP_MM) || defined(Y_HOME_BUMP_MM) || defined(Z_HOME_BUMP_MM)
  #error "[XYZ]_HOME_BUMP_MM is now HOMING_BUMP_MM. Please update Configuration_adv.h."
#elif defined(DIGIPOT_I2C)
  #error "DIGIPOT_I2C is now DIGIPOT_MCP4451 (or DIGIPOT_MCP4018). Please update Configuration_adv.h."
#elif defined(TOUCH_BUTTONS)
  #error "TOUCH_BUTTONS is now TOUCH_SCREEN. Please update your Configuration.h."
#elif defined(LCD_FULL_PIXEL_HEIGHT)
  #error "LCD_FULL_PIXEL_HEIGHT is deprecated and should be removed. Please update your Configuration.h."
#elif defined(LCD_FULL_PIXEL_WIDTH)
  #error "LCD_FULL_PIXEL_WIDTH is deprecated and should be removed. Please update your Configuration.h."
#elif defined(FSMC_UPSCALE)
  #error "FSMC_UPSCALE is now GRAPHICAL_TFT_UPSCALE. Please update your Configuration.h."
#elif defined(ANYCUBIC_TFT_MODEL)
  #error "ANYCUBIC_TFT_MODEL is now ANYCUBIC_LCD_I3MEGA. Please update your Configuration.h."
#elif defined(EVENT_GCODE_SD_STOP)
  #error "EVENT_GCODE_SD_STOP is now EVENT_GCODE_SD_ABORT. Please update your Configuration.h."
#elif defined(FIL_RUNOUT_INVERTING)
  #if FIL_RUNOUT_INVERTING
    #error "FIL_RUNOUT_INVERTING true is now FIL_RUNOUT_STATE HIGH. Please update your Configuration.h."
  #else
    #error "FIL_RUNOUT_INVERTING false is now FIL_RUNOUT_STATE LOW. Please update your Configuration.h."
  #endif
#endif

/**
 * Probe temp compensation requirements
 */
#if ENABLED(PROBE_TEMP_COMPENSATION)
  #if defined(PTC_PARK_POS_X) || defined(PTC_PARK_POS_Y) || defined(PTC_PARK_POS_Z)
    #error "PTC_PARK_POS_[XYZ] is now PTC_PARK_POS (array). Please update Configuration_adv.h."
  #elif !defined(PTC_PARK_POS)
    #error "PROBE_TEMP_COMPENSATION requires PTC_PARK_POS."
  #elif defined(PTC_PROBE_POS_X) || defined(PTC_PROBE_POS_Y)
    #error "PTC_PROBE_POS_[XY] is now PTC_PROBE_POS (array). Please update Configuration_adv.h."
  #elif !defined(PTC_PROBE_POS)
    #error "PROBE_TEMP_COMPENSATION requires PTC_PROBE_POS."
  #endif
#endif

/**
 * Marlin release, version and default string
 */
#ifndef SHORT_BUILD_VERSION
  #error "SHORT_BUILD_VERSION must be specified."
#elif !defined(DETAILED_BUILD_VERSION)
  #error "BUILD_VERSION must be specified."
#elif !defined(STRING_DISTRIBUTION_DATE)
  #error "STRING_DISTRIBUTION_DATE must be specified."
#elif !defined(PROTOCOL_VERSION)
  #error "PROTOCOL_VERSION must be specified."
#elif !defined(MACHINE_NAME)
  #error "MACHINE_NAME must be specified."
#elif !defined(SOURCE_CODE_URL)
  #error "SOURCE_CODE_URL must be specified."
#elif !defined(DEFAULT_MACHINE_UUID)
  #error "DEFAULT_MACHINE_UUID must be specified."
#elif !defined(WEBSITE_URL)
  #error "WEBSITE_URL must be specified."
#endif

/**
 * Serial
 */
#if !(defined(__AVR__) && defined(USBCON))
  #if ENABLED(SERIAL_XON_XOFF) && RX_BUFFER_SIZE < 1024
    #error "SERIAL_XON_XOFF requires RX_BUFFER_SIZE >= 1024 for reliable transfers without drops."
  #elif RX_BUFFER_SIZE && (RX_BUFFER_SIZE < 2 || !IS_POWER_OF_2(RX_BUFFER_SIZE))
    #error "RX_BUFFER_SIZE must be a power of 2 greater than 1."
  #elif TX_BUFFER_SIZE && (TX_BUFFER_SIZE < 2 || TX_BUFFER_SIZE > 256 || !IS_POWER_OF_2(TX_BUFFER_SIZE))
    #error "TX_BUFFER_SIZE must be 0 or a power of 2 between 1 and 256."
  #endif
#elif ANY(SERIAL_XON_XOFF, SERIAL_STATS_MAX_RX_QUEUED, SERIAL_STATS_DROPPED_RX)
  #error "SERIAL_XON_XOFF and SERIAL_STATS_* features not supported on USB-native AVR devices."
#endif

#ifndef SERIAL_PORT
  #error "SERIAL_PORT must be defined in Configuration.h"
#elif defined(SERIAL_PORT_2) && SERIAL_PORT_2 == SERIAL_PORT
  #error "SERIAL_PORT_2 cannot be the same as SERIAL_PORT. Please update your configuration."
#endif

/**
 * Multiple Stepper Drivers Per Axis
 */
#define GOOD_AXIS_PINS(A) (HAS_##A##_ENABLE && HAS_##A##_STEP && HAS_##A##_DIR)
#if ENABLED(X_DUAL_STEPPER_DRIVERS)
  #if ENABLED(DUAL_X_CARRIAGE)
    #error "DUAL_X_CARRIAGE is not compatible with X_DUAL_STEPPER_DRIVERS."
  #elif !GOOD_AXIS_PINS(X)
    #error "X_DUAL_STEPPER_DRIVERS requires X2 pins to be defined."
  #endif
#endif

#if ENABLED(Y_DUAL_STEPPER_DRIVERS) && !GOOD_AXIS_PINS(Y)
  #error "Y_DUAL_STEPPER_DRIVERS requires Y2 pins to be defined."
#elif !WITHIN(NUM_Z_STEPPER_DRIVERS, 1, 4)
  #error "NUM_Z_STEPPER_DRIVERS must be an integer from 1 to 4."
#elif NUM_Z_STEPPER_DRIVERS == 2 && !GOOD_AXIS_PINS(Z2)
  #error "If NUM_Z_STEPPER_DRIVERS is 2, you must define stepper pins for Z2."
#elif NUM_Z_STEPPER_DRIVERS == 3 && !(GOOD_AXIS_PINS(Z2) && GOOD_AXIS_PINS(Z3))
  #error "If NUM_Z_STEPPER_DRIVERS is 3, you must define stepper pins for Z2 and Z3."
#elif NUM_Z_STEPPER_DRIVERS == 4 && !(GOOD_AXIS_PINS(Z2) && GOOD_AXIS_PINS(Z3) && GOOD_AXIS_PINS(Z4))
  #error "If NUM_Z_STEPPER_DRIVERS is 4, you must define stepper pins for Z2, Z3, and Z4."
#endif

/**
 * Validate that the bed size fits
 */
static_assert(X_MAX_LENGTH >= X_BED_SIZE, "Movement bounds (X_MIN_POS, X_MAX_POS) are too narrow to contain X_BED_SIZE.");
static_assert(Y_MAX_LENGTH >= Y_BED_SIZE, "Movement bounds (Y_MIN_POS, Y_MAX_POS) are too narrow to contain Y_BED_SIZE.");

/**
 * Granular software endstops (Marlin >= 1.1.7)
 */
#if ENABLED(MIN_SOFTWARE_ENDSTOPS) && DISABLED(MIN_SOFTWARE_ENDSTOP_Z)
  #if IS_KINEMATIC
    #error "MIN_SOFTWARE_ENDSTOPS on DELTA/SCARA also requires MIN_SOFTWARE_ENDSTOP_Z."
  #elif NONE(MIN_SOFTWARE_ENDSTOP_X, MIN_SOFTWARE_ENDSTOP_Y)
    #error "MIN_SOFTWARE_ENDSTOPS requires at least one of the MIN_SOFTWARE_ENDSTOP_[XYZ] options."
  #endif
#endif

#if ENABLED(MAX_SOFTWARE_ENDSTOPS) && DISABLED(MAX_SOFTWARE_ENDSTOP_Z)
  #if IS_KINEMATIC
    #error "MAX_SOFTWARE_ENDSTOPS on DELTA/SCARA also requires MAX_SOFTWARE_ENDSTOP_Z."
  #elif NONE(MAX_SOFTWARE_ENDSTOP_X, MAX_SOFTWARE_ENDSTOP_Y)
    #error "MAX_SOFTWARE_ENDSTOPS requires at least one of the MAX_SOFTWARE_ENDSTOP_[XYZ] options."
  #endif
#endif

#if !defined(TARGET_LPC1768) && ANY( \
    ENDSTOPPULLDOWNS, \
    ENDSTOPPULLDOWN_XMAX, ENDSTOPPULLDOWN_YMAX, \
    ENDSTOPPULLDOWN_ZMAX, ENDSTOPPULLDOWN_XMIN, \
    ENDSTOPPULLDOWN_YMIN, ENDSTOPPULLDOWN_ZMIN \
  )
  #error "PULLDOWN pin mode is not available on the selected board."
#endif

#if BOTH(ENDSTOPPULLUPS, ENDSTOPPULLDOWNS)
  #error "Enable only one of ENDSTOPPULLUPS or ENDSTOPPULLDOWNS."
#elif BOTH(FIL_RUNOUT_PULLUP, FIL_RUNOUT_PULLDOWN)
  #error "Enable only one of FIL_RUNOUT_PULLUP or FIL_RUNOUT_PULLDOWN."
#elif BOTH(ENDSTOPPULLUP_XMAX, ENDSTOPPULLDOWN_XMAX)
  #error "Enable only one of ENDSTOPPULLUP_X_MAX or ENDSTOPPULLDOWN_X_MAX."
#elif BOTH(ENDSTOPPULLUP_YMAX, ENDSTOPPULLDOWN_YMAX)
  #error "Enable only one of ENDSTOPPULLUP_Y_MAX or ENDSTOPPULLDOWN_Y_MAX."
#elif BOTH(ENDSTOPPULLUP_ZMAX, ENDSTOPPULLDOWN_ZMAX)
  #error "Enable only one of ENDSTOPPULLUP_Z_MAX or ENDSTOPPULLDOWN_Z_MAX."
#elif BOTH(ENDSTOPPULLUP_XMIN, ENDSTOPPULLDOWN_XMIN)
  #error "Enable only one of ENDSTOPPULLUP_X_MIN or ENDSTOPPULLDOWN_X_MIN."
#elif BOTH(ENDSTOPPULLUP_YMIN, ENDSTOPPULLDOWN_YMIN)
  #error "Enable only one of ENDSTOPPULLUP_Y_MIN or ENDSTOPPULLDOWN_Y_MIN."
#elif BOTH(ENDSTOPPULLUP_ZMIN, ENDSTOPPULLDOWN_ZMIN)
  #error "Enable only one of ENDSTOPPULLUP_Z_MIN or ENDSTOPPULLDOWN_Z_MIN."
#elif BOTH(ENDSTOPPULLUP_IMIN, ENDSTOPPULLDOWN_IMIN)
  #error "Enable only one of ENDSTOPPULLUP_I_MIN or ENDSTOPPULLDOWN_I_MIN."
#elif BOTH(ENDSTOPPULLUP_JMIN, ENDSTOPPULLDOWN_JMIN)
  #error "Enable only one of ENDSTOPPULLUP_J_MIN or ENDSTOPPULLDOWN_J_MIN."
#elif BOTH(ENDSTOPPULLUP_KMIN, ENDSTOPPULLDOWN_KMIN)
  #error "Enable only one of ENDSTOPPULLUP_K_MIN or ENDSTOPPULLDOWN_K_MIN."
#endif

/**
 * LCD Info Screen Style
 */
#if LCD_INFO_SCREEN_STYLE > 0
  #if HAS_MARLINUI_U8GLIB || LCD_WIDTH < 20 || LCD_HEIGHT < 4
    #error "Alternative LCD_INFO_SCREEN_STYLE requires 20x4 Character LCD."
  #elif LCD_INFO_SCREEN_STYLE > 1
    #error "LCD_INFO_SCREEN_STYLE only has options 0 and 1 at this time."
  #endif
#endif

/**
 * Progress Bar
 */
#if ENABLED(LCD_PROGRESS_BAR)
  #if NONE(SDSUPPORT, LCD_SET_PROGRESS_MANUALLY)
    #error "LCD_PROGRESS_BAR requires SDSUPPORT or LCD_SET_PROGRESS_MANUALLY."
  #elif NONE(HAS_MARLINUI_HD44780, IS_TFTGLCD_PANEL)
    #error "LCD_PROGRESS_BAR only applies to HD44780 character LCD and TFTGLCD_PANEL_(SPI|I2C)."
  #elif HAS_MARLINUI_U8GLIB
    #error "LCD_PROGRESS_BAR does not apply to graphical displays."
  #elif ENABLED(FILAMENT_LCD_DISPLAY)
    #error "LCD_PROGRESS_BAR and FILAMENT_LCD_DISPLAY are not fully compatible. Comment out this line to use both."
  #elif PROGRESS_MSG_EXPIRE < 0
    #error "PROGRESS_MSG_EXPIRE must be greater than or equal to 0."
  #endif
#elif ENABLED(LCD_SET_PROGRESS_MANUALLY) && NONE(HAS_MARLINUI_U8GLIB, HAS_GRAPHICAL_TFT, HAS_MARLINUI_HD44780, EXTENSIBLE_UI)
  #error "LCD_SET_PROGRESS_MANUALLY requires LCD_PROGRESS_BAR, Character LCD, Graphical LCD, TFT, or EXTENSIBLE_UI."
#endif

#if !HAS_LCD_MENU && ENABLED(SD_REPRINT_LAST_SELECTED_FILE)
  #error "SD_REPRINT_LAST_SELECTED_FILE currently requires a Marlin-native LCD menu."
#endif

/**
 * Custom Boot and Status screens
 */
#if ENABLED(SHOW_CUSTOM_BOOTSCREEN) && NONE(HAS_MARLINUI_U8GLIB, TOUCH_UI_FTDI_EVE)
  #error "SHOW_CUSTOM_BOOTSCREEN requires Graphical LCD or TOUCH_UI_FTDI_EVE."
#elif ENABLED(CUSTOM_STATUS_SCREEN_IMAGE) && !HAS_MARLINUI_U8GLIB
  #error "CUSTOM_STATUS_SCREEN_IMAGE requires a Graphical LCD."
#endif

/**
 * LCD Lightweight Screen Style
 */
#if ENABLED(LIGHTWEIGHT_UI) && DISABLED(U8GLIB_ST7920)
  #error "LIGHTWEIGHT_UI requires a U8GLIB_ST7920-based display."
#endif

/**
 * SD File Sorting
 */
#if ENABLED(SDCARD_SORT_ALPHA)
  #if SDSORT_LIMIT > 256
    #error "SDSORT_LIMIT must be 256 or smaller."
  #elif SDSORT_LIMIT < 10
    #error "SDSORT_LIMIT should be greater than 9 to be useful."
  #elif DISABLED(SDSORT_USES_RAM)
    #if ENABLED(SDSORT_DYNAMIC_RAM)
      #error "SDSORT_DYNAMIC_RAM requires SDSORT_USES_RAM (which reads the directory into RAM)."
    #elif ENABLED(SDSORT_CACHE_NAMES)
      #error "SDSORT_CACHE_NAMES requires SDSORT_USES_RAM (which reads the directory into RAM)."
    #endif
  #endif

  #if ENABLED(SDSORT_CACHE_NAMES) && DISABLED(SDSORT_DYNAMIC_RAM)
    #if SDSORT_CACHE_VFATS < 2
      #error "SDSORT_CACHE_VFATS must be 2 or greater!"
    #elif SDSORT_CACHE_VFATS > MAX_VFAT_ENTRIES
      #undef SDSORT_CACHE_VFATS
      #define SDSORT_CACHE_VFATS MAX_VFAT_ENTRIES
      #warning "SDSORT_CACHE_VFATS was reduced to MAX_VFAT_ENTRIES!"
    #endif
  #endif
#endif

#if defined(EVENT_GCODE_SD_ABORT) && DISABLED(NOZZLE_PARK_FEATURE)
  static_assert(nullptr == strstr(EVENT_GCODE_SD_ABORT, "G27"), "NOZZLE_PARK_FEATURE is required to use G27 in EVENT_GCODE_SD_ABORT.");
#endif

/**
 * I2C Position Encoders
 */
#if ENABLED(I2C_POSITION_ENCODERS)
  #if !BOTH(BABYSTEPPING, BABYSTEP_XY)
    #error "I2C_POSITION_ENCODERS requires BABYSTEPPING and BABYSTEP_XY."
  #elif !WITHIN(I2CPE_ENCODER_CNT, 1, 5)
    #error "I2CPE_ENCODER_CNT must be between 1 and 5."
  #endif
#endif

/**
 * Babystepping
 */
#if ENABLED(BABYSTEPPING)
  #if ENABLED(SCARA)
    #error "BABYSTEPPING is not implemented for SCARA yet."
  #elif BOTH(MARKFORGED_XY, BABYSTEP_XY)
    #error "BABYSTEPPING only implemented for Z axis on MarkForged."
  #elif BOTH(DELTA, BABYSTEP_XY)
    #error "BABYSTEPPING only implemented for Z axis on deltabots."
  #elif BOTH(BABYSTEP_ZPROBE_OFFSET, MESH_BED_LEVELING)
    #error "MESH_BED_LEVELING and BABYSTEP_ZPROBE_OFFSET is not a valid combination"
  #elif ENABLED(BABYSTEP_ZPROBE_OFFSET) && !HAS_BED_PROBE
    #error "BABYSTEP_ZPROBE_OFFSET requires a probe."
  #elif ENABLED(BABYSTEP_ZPROBE_GFX_OVERLAY) && !HAS_MARLINUI_U8GLIB
    #error "BABYSTEP_ZPROBE_GFX_OVERLAY requires a Graphical LCD."
  #elif ENABLED(BABYSTEP_ZPROBE_GFX_OVERLAY) && DISABLED(BABYSTEP_ZPROBE_OFFSET)
    #error "BABYSTEP_ZPROBE_GFX_OVERLAY requires a BABYSTEP_ZPROBE_OFFSET."
  #elif ENABLED(BABYSTEP_HOTEND_Z_OFFSET) && !HAS_HOTEND_OFFSET
    #error "BABYSTEP_HOTEND_Z_OFFSET requires 2 or more HOTENDS."
  #elif BOTH(BABYSTEP_ALWAYS_AVAILABLE, MOVE_Z_WHEN_IDLE)
    #error "BABYSTEP_ALWAYS_AVAILABLE and MOVE_Z_WHEN_IDLE are incompatible."
  #elif !defined(BABYSTEP_MULTIPLICATOR_Z)
    #error "BABYSTEPPING requires BABYSTEP_MULTIPLICATOR_Z."
  #elif ENABLED(BABYSTEP_XY) && !defined(BABYSTEP_MULTIPLICATOR_XY)
    #error "BABYSTEP_XY requires BABYSTEP_MULTIPLICATOR_XY."
  #elif ENABLED(BABYSTEP_MILLIMETER_UNITS)
    static_assert(BABYSTEP_MULTIPLICATOR_Z <= 0.1f, "BABYSTEP_MULTIPLICATOR_Z must be less or equal to 0.1mm.");
    #if ENABLED(BABYSTEP_XY)
      static_assert(BABYSTEP_MULTIPLICATOR_XY <= 0.25f, "BABYSTEP_MULTIPLICATOR_XY must be less than or equal to 0.25mm.");
    #endif
  #elif ENABLED(BABYSTEP_DISPLAY_TOTAL) && ANY(TFT_320x240, TFT_320x240_SPI, TFT_480x320, TFT_480x320_SPI)
    #error "New Color UI (TFT_320x240, TFT_320x240_SPI, TFT_480x320, TFT_480x320_SPI) does not support BABYSTEP_DISPLAY_TOTAL yet."
  #endif
#endif

/**
 * Filament Runout needs one or more pins and either SD Support or Auto print start detection
 */
#if HAS_FILAMENT_SENSOR
  #if !PIN_EXISTS(FIL_RUNOUT)
    #error "FILAMENT_RUNOUT_SENSOR requires FIL_RUNOUT_PIN."
  #elif NUM_RUNOUT_SENSORS > E_STEPPERS
    #error "NUM_RUNOUT_SENSORS cannot exceed the number of E steppers."
  #elif NUM_RUNOUT_SENSORS > 1 && !PIN_EXISTS(FIL_RUNOUT2)
    #error "FILAMENT_RUNOUT_SENSOR with NUM_RUNOUT_SENSORS > 1 requires FIL_RUNOUT2_PIN."
  #elif NUM_RUNOUT_SENSORS > 2 && !PIN_EXISTS(FIL_RUNOUT3)
    #error "FILAMENT_RUNOUT_SENSOR with NUM_RUNOUT_SENSORS > 2 requires FIL_RUNOUT3_PIN."
  #elif NUM_RUNOUT_SENSORS > 3 && !PIN_EXISTS(FIL_RUNOUT4)
    #error "FILAMENT_RUNOUT_SENSOR with NUM_RUNOUT_SENSORS > 3 requires FIL_RUNOUT4_PIN."
  #elif NUM_RUNOUT_SENSORS > 4 && !PIN_EXISTS(FIL_RUNOUT5)
    #error "FILAMENT_RUNOUT_SENSOR with NUM_RUNOUT_SENSORS > 4 requires FIL_RUNOUT5_PIN."
  #elif NUM_RUNOUT_SENSORS > 5 && !PIN_EXISTS(FIL_RUNOUT6)
    #error "FILAMENT_RUNOUT_SENSOR with NUM_RUNOUT_SENSORS > 5 requires FIL_RUNOUT6_PIN."
  #elif NONE(SDSUPPORT, PRINTJOB_TIMER_AUTOSTART)
    #error "FILAMENT_RUNOUT_SENSOR requires SDSUPPORT or PRINTJOB_TIMER_AUTOSTART."
  #elif FILAMENT_RUNOUT_DISTANCE_MM < 0
    #error "FILAMENT_RUNOUT_DISTANCE_MM must be greater than or equal to zero."
  #elif DISABLED(ADVANCED_PAUSE_FEATURE)
    static_assert(nullptr == strstr(FILAMENT_RUNOUT_SCRIPT, "M600"), "ADVANCED_PAUSE_FEATURE is required to use M600 with FILAMENT_RUNOUT_SENSOR.");
  #endif
#endif

/**
 * Advanced Pause
 */
#if ENABLED(ADVANCED_PAUSE_FEATURE)
  #if !HAS_RESUME_CONTINUE
    #error "ADVANCED_PAUSE_FEATURE requires a supported LCD controller (or EMERGENCY_PARSER)."
  #elif DISABLED(NOZZLE_PARK_FEATURE)
    #error "ADVANCED_PAUSE_FEATURE requires NOZZLE_PARK_FEATURE."
  #elif !defined(FILAMENT_UNLOAD_PURGE_FEEDRATE)
    #error "ADVANCED_PAUSE_FEATURE requires FILAMENT_UNLOAD_PURGE_FEEDRATE. Please add it to Configuration_adv.h."
  #elif ENABLED(EXTRUDER_RUNOUT_PREVENT)
    #error "EXTRUDER_RUNOUT_PREVENT is incompatible with ADVANCED_PAUSE_FEATURE."
  #elif ENABLED(PARK_HEAD_ON_PAUSE) && NONE(SDSUPPORT, NEWPANEL, EMERGENCY_PARSER)
    #error "PARK_HEAD_ON_PAUSE requires SDSUPPORT, EMERGENCY_PARSER, or an LCD controller."
  #elif ENABLED(HOME_BEFORE_FILAMENT_CHANGE) && DISABLED(PAUSE_PARK_NO_STEPPER_TIMEOUT)
    #error "HOME_BEFORE_FILAMENT_CHANGE requires PAUSE_PARK_NO_STEPPER_TIMEOUT."
  #elif ENABLED(PREVENT_LENGTHY_EXTRUDE) && FILAMENT_CHANGE_UNLOAD_LENGTH > EXTRUDE_MAXLENGTH
    #error "FILAMENT_CHANGE_UNLOAD_LENGTH must be less than or equal to EXTRUDE_MAXLENGTH."
  #elif ENABLED(PREVENT_LENGTHY_EXTRUDE) && FILAMENT_CHANGE_SLOW_LOAD_LENGTH > EXTRUDE_MAXLENGTH
    #error "FILAMENT_CHANGE_SLOW_LOAD_LENGTH must be less than or equal to EXTRUDE_MAXLENGTH."
  #elif ENABLED(PREVENT_LENGTHY_EXTRUDE) && FILAMENT_CHANGE_FAST_LOAD_LENGTH > EXTRUDE_MAXLENGTH
    #error "FILAMENT_CHANGE_FAST_LOAD_LENGTH must be less than or equal to EXTRUDE_MAXLENGTH."
  #endif
#endif

#if ENABLED(NOZZLE_PARK_FEATURE)
  constexpr float npp[] = NOZZLE_PARK_POINT;
  static_assert(COUNT(npp) == XYZ, "NOZZLE_PARK_POINT requires X, Y, and Z values.");
  constexpr xyz_pos_t npp_xyz = NOZZLE_PARK_POINT;
  static_assert(WITHIN(npp_xyz.x, X_MIN_POS, X_MAX_POS), "NOZZLE_PARK_POINT.X is out of bounds (X_MIN_POS, X_MAX_POS).");
  static_assert(WITHIN(npp_xyz.y, Y_MIN_POS, Y_MAX_POS), "NOZZLE_PARK_POINT.Y is out of bounds (Y_MIN_POS, Y_MAX_POS).");
  static_assert(WITHIN(npp_xyz.z, Z_MIN_POS, Z_MAX_POS), "NOZZLE_PARK_POINT.Z is out of bounds (Z_MIN_POS, Z_MAX_POS).");
#endif

/**
 * Individual axis homing is useless for DELTAS
 */
#if BOTH(INDIVIDUAL_AXIS_HOMING_MENU, DELTA)
  #error "INDIVIDUAL_AXIS_HOMING_MENU is incompatible with DELTA kinematics."
#endif

/**
 * Options only for EXTRUDERS > 1
 */
#if HAS_MULTI_EXTRUDER

  #if EXTRUDERS > 8
    #error "Marlin supports a maximum of 8 EXTRUDERS."
  #endif

  #if ENABLED(HEATERS_PARALLEL)
    #error "EXTRUDERS must be 1 with HEATERS_PARALLEL."
  #endif

  #if ENABLED(TOOLCHANGE_FILAMENT_SWAP)
    #ifndef TOOLCHANGE_FS_LENGTH
      #error "TOOLCHANGE_FILAMENT_SWAP requires TOOLCHANGE_FS_LENGTH. Please update your Configuration_adv.h."
    #elif !defined(TOOLCHANGE_FS_RETRACT_SPEED)
      #error "TOOLCHANGE_FILAMENT_SWAP requires TOOLCHANGE_FS_RETRACT_SPEED. Please update your Configuration_adv.h."
    #elif !defined(TOOLCHANGE_FS_PRIME_SPEED)
      #error "TOOLCHANGE_FILAMENT_SWAP requires TOOLCHANGE_FS_PRIME_SPEED. Please update your Configuration_adv.h."
    #endif
  #endif

  #if ENABLED(TOOLCHANGE_PARK)
    #ifndef TOOLCHANGE_PARK_XY
      #error "TOOLCHANGE_PARK requires TOOLCHANGE_PARK_XY. Please update your Configuration."
    #elif !defined(TOOLCHANGE_PARK_XY_FEEDRATE)
      #error "TOOLCHANGE_PARK requires TOOLCHANGE_PARK_XY_FEEDRATE. Please update your Configuration."
    #endif
  #endif

  #ifndef TOOLCHANGE_ZRAISE
    #error "TOOLCHANGE_ZRAISE required for EXTRUDERS > 1. Please update your Configuration_adv.h."
  #endif

#elif ENABLED(MK2_MULTIPLEXER)
  #error "MK2_MULTIPLEXER requires 2 or more EXTRUDERS."
#elif ENABLED(SINGLENOZZLE)
  #error "SINGLENOZZLE requires 2 or more EXTRUDERS."
#endif

/**
 * Sanity checking for the Průša MK2 Multiplexer
 */
#ifdef SNMM
  #error "SNMM is now MK2_MULTIPLEXER. Please update your configuration."
#endif

/**
 * A Dual Nozzle carriage with switching servo
 */
#if ENABLED(SWITCHING_NOZZLE)
  #if ENABLED(DUAL_X_CARRIAGE)
    #error "SWITCHING_NOZZLE and DUAL_X_CARRIAGE are incompatible."
  #elif ENABLED(SINGLENOZZLE)
    #error "SWITCHING_NOZZLE and SINGLENOZZLE are incompatible."
  #elif EXTRUDERS != 2
    #error "SWITCHING_NOZZLE requires exactly 2 EXTRUDERS."
  #elif NUM_SERVOS < 1
    #error "SWITCHING_NOZZLE requires NUM_SERVOS >= 1."
  #endif

  #ifndef SWITCHING_NOZZLE_SERVO_NR
    #error "SWITCHING_NOZZLE requires SWITCHING_NOZZLE_SERVO_NR."
  #elif SWITCHING_NOZZLE_SERVO_NR == 0 && !PIN_EXISTS(SERVO0)
    #error "SERVO0_PIN must be defined for your SWITCHING_NOZZLE."
  #elif SWITCHING_NOZZLE_SERVO_NR == 1 && !PIN_EXISTS(SERVO1)
    #error "SERVO1_PIN must be defined for your SWITCHING_NOZZLE."
  #elif SWITCHING_NOZZLE_SERVO_NR == 2 && !PIN_EXISTS(SERVO2)
    #error "SERVO2_PIN must be defined for your SWITCHING_NOZZLE."
  #elif SWITCHING_NOZZLE_SERVO_NR == 3 && !PIN_EXISTS(SERVO3)
    #error "SERVO3_PIN must be defined for your SWITCHING_NOZZLE."
  #endif

  #ifdef SWITCHING_NOZZLE_E1_SERVO_NR
    #if SWITCHING_NOZZLE_E1_SERVO_NR == SWITCHING_NOZZLE_SERVO_NR
      #error "SWITCHING_NOZZLE_E1_SERVO_NR must be different from SWITCHING_NOZZLE_SERVO_NR."
    #elif SWITCHING_NOZZLE_E1_SERVO_NR == 0 && !PIN_EXISTS(SERVO0)
      #error "SERVO0_PIN must be defined for your SWITCHING_NOZZLE."
    #elif SWITCHING_NOZZLE_E1_SERVO_NR == 1 && !PIN_EXISTS(SERVO1)
      #error "SERVO1_PIN must be defined for your SWITCHING_NOZZLE."
    #elif SWITCHING_NOZZLE_E1_SERVO_NR == 2 && !PIN_EXISTS(SERVO2)
      #error "SERVO2_PIN must be defined for your SWITCHING_NOZZLE."
    #elif SWITCHING_NOZZLE_E1_SERVO_NR == 3 && !PIN_EXISTS(SERVO3)
      #error "SERVO3_PIN must be defined for your SWITCHING_NOZZLE."
    #endif
  #endif
#endif

/**
 * Single Stepper Dual Extruder with switching servo
 */
#if ENABLED(SWITCHING_EXTRUDER)
  #if NUM_SERVOS < 1
    #error "SWITCHING_EXTRUDER requires NUM_SERVOS >= 1."
  #elif SWITCHING_EXTRUDER_SERVO_NR == 0 && !PIN_EXISTS(SERVO0)
    #error "SERVO0_PIN must be defined for your SWITCHING_EXTRUDER."
  #elif SWITCHING_EXTRUDER_SERVO_NR == 1 && !PIN_EXISTS(SERVO1)
    #error "SERVO1_PIN must be defined for your SWITCHING_EXTRUDER."
  #elif SWITCHING_EXTRUDER_SERVO_NR == 2 && !PIN_EXISTS(SERVO2)
    #error "SERVO2_PIN must be defined for your SWITCHING_EXTRUDER."
  #elif SWITCHING_EXTRUDER_SERVO_NR == 3 && !PIN_EXISTS(SERVO3)
    #error "SERVO3_PIN must be defined for your SWITCHING_EXTRUDER."
  #endif
  #if EXTRUDERS > 3
    #if NUM_SERVOS < 2
      #error "SWITCHING_EXTRUDER with 4 extruders requires NUM_SERVOS >= 2."
    #elif SWITCHING_EXTRUDER_E23_SERVO_NR == 0 && !PIN_EXISTS(SERVO0)
      #error "SERVO0_PIN must be defined for your SWITCHING_EXTRUDER."
    #elif SWITCHING_EXTRUDER_E23_SERVO_NR == 1 && !PIN_EXISTS(SERVO1)
      #error "SERVO1_PIN must be defined for your SWITCHING_EXTRUDER."
    #elif SWITCHING_EXTRUDER_E23_SERVO_NR == 2 && !PIN_EXISTS(SERVO2)
      #error "SERVO2_PIN must be defined for your SWITCHING_EXTRUDER."
    #elif SWITCHING_EXTRUDER_E23_SERVO_NR == 3 && !PIN_EXISTS(SERVO3)
      #error "SERVO3_PIN must be defined for your SWITCHING_EXTRUDER."
    #elif SWITCHING_EXTRUDER_E23_SERVO_NR == SWITCHING_EXTRUDER_SERVO_NR
      #error "SWITCHING_EXTRUDER_E23_SERVO_NR should be a different extruder from SWITCHING_EXTRUDER_SERVO_NR."
    #endif
  #endif
#endif

/**
 * Mixing Extruder requirements
 */
#if ENABLED(MIXING_EXTRUDER)
  #if HAS_MULTI_EXTRUDER
    #error "For MIXING_EXTRUDER set MIXING_STEPPERS > 1 instead of EXTRUDERS > 1."
  #elif MIXING_STEPPERS < 2
    #error "You must set MIXING_STEPPERS >= 2 for a mixing extruder."
  #elif ENABLED(FILAMENT_SENSOR)
    #error "MIXING_EXTRUDER is incompatible with FILAMENT_SENSOR. Comment out this line to use it anyway."
  #elif ENABLED(SWITCHING_EXTRUDER)
    #error "Please select either MIXING_EXTRUDER or SWITCHING_EXTRUDER, not both."
  #elif ENABLED(SINGLENOZZLE)
    #error "MIXING_EXTRUDER is incompatible with SINGLENOZZLE."
  #endif
#endif

/**
 * Linear Advance 1.5 - Check K value range
 */
#if ENABLED(LIN_ADVANCE)
  static_assert(
    WITHIN(LIN_ADVANCE_K, 0, 10),
    "LIN_ADVANCE_K must be a value from 0 to 10 (Changed in LIN_ADVANCE v1.5, Marlin 1.1.9)."
  );
  #if ENABLED(S_CURVE_ACCELERATION) && DISABLED(EXPERIMENTAL_SCURVE)
    #error "LIN_ADVANCE and S_CURVE_ACCELERATION may not play well together! Enable EXPERIMENTAL_SCURVE to continue."
  #endif
#endif

/**
 * Special tool-changing options
 */
#if 1 < 0 \
  + ENABLED(SINGLENOZZLE) \
  + ENABLED(DUAL_X_CARRIAGE) \
  + ENABLED(PARKING_EXTRUDER) \
  + ENABLED(MAGNETIC_PARKING_EXTRUDER) \
  + ENABLED(SWITCHING_TOOLHEAD) \
  + ENABLED(MAGNETIC_SWITCHING_TOOLHEAD) \
  + ENABLED(ELECTROMAGNETIC_SWITCHING_TOOLHEAD)
  #error "Please select only one of SINGLENOZZLE, DUAL_X_CARRIAGE, PARKING_EXTRUDER, SWITCHING_TOOLHEAD, MAGNETIC_SWITCHING_TOOLHEAD, or ELECTROMAGNETIC_SWITCHING_TOOLHEAD."
#endif

/**
 * (Magnetic) Parking Extruder requirements
 */
#if ANY(PARKING_EXTRUDER, MAGNETIC_PARKING_EXTRUDER)
  #if ENABLED(EXT_SOLENOID)
    #error "(MAGNETIC_)PARKING_EXTRUDER and EXT_SOLENOID are incompatible. (Pins are used twice.)"
  #elif EXTRUDERS != 2
    #error "(MAGNETIC_)PARKING_EXTRUDER requires exactly 2 EXTRUDERS."
  #elif !defined(PARKING_EXTRUDER_PARKING_X)
    #error "(MAGNETIC_)PARKING_EXTRUDER requires PARKING_EXTRUDER_PARKING_X."
  #elif !defined(TOOLCHANGE_ZRAISE)
    #error "(MAGNETIC_)PARKING_EXTRUDER requires TOOLCHANGE_ZRAISE."
  #elif TOOLCHANGE_ZRAISE < 0
    #error "TOOLCHANGE_ZRAISE must be 0 or higher."
  #elif ENABLED(PARKING_EXTRUDER)
    #if !PINS_EXIST(SOL0, SOL1)
      #error "PARKING_EXTRUDER requires SOL0_PIN and SOL1_PIN."
    #elif !defined(PARKING_EXTRUDER_SOLENOIDS_PINS_ACTIVE) || !WITHIN(PARKING_EXTRUDER_SOLENOIDS_PINS_ACTIVE, LOW, HIGH)
      #error "PARKING_EXTRUDER_SOLENOIDS_PINS_ACTIVE must be defined as HIGH or LOW."
    #elif !defined(PARKING_EXTRUDER_SOLENOIDS_DELAY) || !WITHIN(PARKING_EXTRUDER_SOLENOIDS_DELAY, 0, 2000)
      #error "PARKING_EXTRUDER_SOLENOIDS_DELAY must be between 0 and 2000 (ms)."
    #endif
  #endif
#endif

/**
 * Switching Toolhead requirements
 */
#if ENABLED(SWITCHING_TOOLHEAD)
  #ifndef SWITCHING_TOOLHEAD_SERVO_NR
    #error "SWITCHING_TOOLHEAD requires SWITCHING_TOOLHEAD_SERVO_NR."
  #elif EXTRUDERS < 2
    #error "SWITCHING_TOOLHEAD requires at least 2 EXTRUDERS."
  #elif NUM_SERVOS < (SWITCHING_TOOLHEAD_SERVO_NR - 1)
    #if SWITCHING_TOOLHEAD_SERVO_NR == 0
      #error "A SWITCHING_TOOLHEAD_SERVO_NR of 0 requires NUM_SERVOS >= 1."
    #elif SWITCHING_TOOLHEAD_SERVO_NR == 1
      #error "A SWITCHING_TOOLHEAD_SERVO_NR of 1 requires NUM_SERVOS >= 2."
    #elif SWITCHING_TOOLHEAD_SERVO_NR == 2
      #error "A SWITCHING_TOOLHEAD_SERVO_NR of 2 requires NUM_SERVOS >= 3."
    #elif SWITCHING_TOOLHEAD_SERVO_NR == 3
      #error "A SWITCHING_TOOLHEAD_SERVO_NR of 3 requires NUM_SERVOS >= 4."
    #endif
  #elif !defined(TOOLCHANGE_ZRAISE)
    #error "SWITCHING_TOOLHEAD requires TOOLCHANGE_ZRAISE."
  #elif TOOLCHANGE_ZRAISE < 0
    #error "TOOLCHANGE_ZRAISE must be 0 or higher."
  #endif
#endif

/**
 * (Electro)magnetic Switching Toolhead requirements
 */
#if EITHER(MAGNETIC_SWITCHING_TOOLHEAD, ELECTROMAGNETIC_SWITCHING_TOOLHEAD)
  #ifndef SWITCHING_TOOLHEAD_Y_POS
    #error "(ELECTRO)MAGNETIC_SWITCHING_TOOLHEAD requires SWITCHING_TOOLHEAD_Y_POS"
  #elif !defined(SWITCHING_TOOLHEAD_X_POS)
    #error "(ELECTRO)MAGNETIC_SWITCHING_TOOLHEAD requires SWITCHING_TOOLHEAD_X_POS"
  #elif !defined(SWITCHING_TOOLHEAD_Z_HOP)
    #error "(ELECTRO)MAGNETIC_SWITCHING_TOOLHEAD requires SWITCHING_TOOLHEAD_Z_HOP."
  #elif !defined(SWITCHING_TOOLHEAD_Y_CLEAR)
    #error "(ELECTRO)MAGNETIC_SWITCHING_TOOLHEAD requires SWITCHING_TOOLHEAD_Y_CLEAR."
  #elif ENABLED(ELECTROMAGNETIC_SWITCHING_TOOLHEAD)
    #if ENABLED(EXT_SOLENOID)
      #error "(ELECTRO)MAGNETIC_SWITCHING_TOOLHEAD and EXT_SOLENOID are incompatible. (Pins are used twice.)"
    #elif !PIN_EXISTS(SOL0)
      #error "(ELECTRO)MAGNETIC_SWITCHING_TOOLHEAD requires SOL0_PIN."
    #endif
  #endif
#endif

/**
 * Part-Cooling Fan Multiplexer requirements
 */
#if PIN_EXISTS(FANMUX1)
  #if !HAS_FANMUX
    #error "FANMUX0_PIN must be set before FANMUX1_PIN can be set."
  #endif
#elif PIN_EXISTS(FANMUX2)
  #error "FANMUX0_PIN and FANMUX1_PIN must be set before FANMUX2_PIN can be set."
#endif

/**
 * Limited user-controlled fans
 */
#if NUM_M106_FANS > FAN_COUNT
  #error "The selected board doesn't support enough user-controlled fans. Reduce NUM_M106_FANS."
#endif

/**
 * Limited number of servos
 */
#if NUM_SERVOS > NUM_SERVO_PLUGS
  #error "The selected board doesn't support enough servos for your configuration. Reduce NUM_SERVOS."
#endif

/**
 * Servo deactivation depends on servo endstops, switching nozzle, or switching extruder
 */
#if ENABLED(DEACTIVATE_SERVOS_AFTER_MOVE) && !HAS_Z_SERVO_PROBE && !defined(SWITCHING_NOZZLE_SERVO_NR) && !defined(SWITCHING_EXTRUDER_SERVO_NR) && !defined(SWITCHING_TOOLHEAD_SERVO_NR)
  #error "Z_PROBE_SERVO_NR, switching nozzle, switching toolhead or switching extruder is required for DEACTIVATE_SERVOS_AFTER_MOVE."
#endif

/**
 * Required LCD language
 */
#if HAS_MARLINUI_HD44780 && !defined(DISPLAY_CHARSET_HD44780)
  #error "You must set DISPLAY_CHARSET_HD44780 to JAPANESE, WESTERN or CYRILLIC for your LCD controller."
#endif

/**
 * Bed Heating Options - PID vs Limit Switching
 */
#if BOTH(PIDTEMPBED, BED_LIMIT_SWITCHING)
  #error "To use BED_LIMIT_SWITCHING you must disable PIDTEMPBED."
#endif

/**
 * Kinematics
 */

/**
 * Allow only one kinematic type to be defined
 */
#if 1 < 0 \
  + ENABLED(DELTA) \
  + ENABLED(MORGAN_SCARA) \
  + ENABLED(COREXY) \
  + ENABLED(COREXZ) \
  + ENABLED(COREYZ) \
  + ENABLED(COREYX) \
  + ENABLED(COREZX) \
  + ENABLED(COREZY) \
<<<<<<< HEAD
  + ENABLED(ASYNC_SECONDARY_AXES) \
  + ENABLED(FOAMCUTTER_XYUV)
  #error "Please enable only one of DELTA, MORGAN_SCARA, COREXY, COREYX, COREXZ, COREZX, COREYZ, COREZY, ASYNC_SECONDARY_AXES or FOAMCUTTER_XYUV."
=======
  + ENABLED(MARKFORGED_XY)
  #error "Please enable only one of DELTA, MORGAN_SCARA, COREXY, COREYX, COREXZ, COREZX, COREYZ, COREZY, or MARKFORGED_XY."
>>>>>>> 44d50c2b
#endif

/**
 * Delta requirements
 */
#if ENABLED(DELTA)
  #if NONE(USE_XMAX_PLUG, USE_YMAX_PLUG, USE_ZMAX_PLUG)
    #error "You probably want to use Max Endstops for DELTA!"
  #elif ENABLED(ENABLE_LEVELING_FADE_HEIGHT) && DISABLED(AUTO_BED_LEVELING_BILINEAR) && !UBL_SEGMENTED
    #error "ENABLE_LEVELING_FADE_HEIGHT on DELTA requires AUTO_BED_LEVELING_BILINEAR or AUTO_BED_LEVELING_UBL."
  #elif ENABLED(DELTA_AUTO_CALIBRATION) && !(HAS_BED_PROBE || HAS_LCD_MENU)
    #error "DELTA_AUTO_CALIBRATION requires a probe or LCD Controller."
  #elif ENABLED(DELTA_CALIBRATION_MENU) && !HAS_LCD_MENU
    #error "DELTA_CALIBRATION_MENU requires an LCD Controller."
  #elif ABL_GRID
    #if (GRID_MAX_POINTS_X & 1) == 0 || (GRID_MAX_POINTS_Y & 1) == 0
      #error "DELTA requires GRID_MAX_POINTS_X and GRID_MAX_POINTS_Y to be odd numbers."
    #elif GRID_MAX_POINTS_X < 3
      #error "DELTA requires GRID_MAX_POINTS_X and GRID_MAX_POINTS_Y to be 3 or higher."
    #endif
  #endif
#endif

/**
 * Delta requirements
 */
#if ENABLED(FOAMCUTTER_XYUV) && LINEAR_AXES < 5
  #error "FOAMCUTTER_XYUV requires LINEAR_AXES >= 5."
#endif
/**
 * Junction deviation is incompatible with kinematic systems.
 */
#if HAS_JUNCTION_DEVIATION && IS_KINEMATIC
  #error "CLASSIC_JERK is required for DELTA and SCARA."
#endif

/**
 * Probes
 */

/**
 * Allow only one probe option to be defined
 */
#if 1 < 0 \
  + ENABLED(PROBE_MANUALLY) \
  + ENABLED(FIX_MOUNTED_PROBE) \
  + ENABLED(NOZZLE_AS_PROBE) \
  + (HAS_Z_SERVO_PROBE && DISABLED(BLTOUCH)) \
  + ENABLED(BLTOUCH) && DISABLED(CREALITY_TOUCH) \
  + ENABLED(CREALITY_TOUCH) \
  + ENABLED(TOUCH_MI_PROBE) \
  + ENABLED(SOLENOID_PROBE) \
  + ENABLED(Z_PROBE_ALLEN_KEY) \
  + ENABLED(Z_PROBE_SLED) \
  + ENABLED(RACK_AND_PINION_PROBE) \
  + ENABLED(SENSORLESS_PROBING)
  #error "Please enable only one probe option: PROBE_MANUALLY, SENSORLESS_PROBING, BLTOUCH, FIX_MOUNTED_PROBE, NOZZLE_AS_PROBE, TOUCH_MI_PROBE, SOLENOID_PROBE, Z_PROBE_ALLEN_KEY, Z_PROBE_SLED, or Z Servo."
#endif

#if HAS_BED_PROBE

  /**
   * Z_PROBE_SLED is incompatible with DELTA
   */
  #if BOTH(Z_PROBE_SLED, DELTA)
    #error "You cannot use Z_PROBE_SLED with DELTA."
  #endif

  /**
   * SOLENOID_PROBE requirements
   */
  #if ENABLED(SOLENOID_PROBE)
    #if ENABLED(EXT_SOLENOID)
      #error "SOLENOID_PROBE is incompatible with EXT_SOLENOID."
    #elif !HAS_SOLENOID_1
      #error "SOLENOID_PROBE requires SOL1_PIN. It can be added to your Configuration.h."
    #endif
  #endif

  /**
   * NUM_SERVOS is required for a Z servo probe
   */
  #if HAS_Z_SERVO_PROBE
    #ifndef NUM_SERVOS
      #error "You must set NUM_SERVOS for a Z servo probe (Z_PROBE_SERVO_NR)."
    #elif Z_PROBE_SERVO_NR == 0 && !PIN_EXISTS(SERVO0)
      #error "SERVO0_PIN must be defined for your servo or BLTOUCH probe."
    #elif Z_PROBE_SERVO_NR == 1 && !PIN_EXISTS(SERVO1)
      #error "SERVO1_PIN must be defined for your servo or BLTOUCH probe."
    #elif Z_PROBE_SERVO_NR == 2 && !PIN_EXISTS(SERVO2)
      #error "SERVO2_PIN must be defined for your servo or BLTOUCH probe."
    #elif Z_PROBE_SERVO_NR == 3 && !PIN_EXISTS(SERVO3)
      #error "SERVO3_PIN must be defined for your servo or BLTOUCH probe."
    #elif Z_PROBE_SERVO_NR >= NUM_SERVOS
      #error "Z_PROBE_SERVO_NR must be smaller than NUM_SERVOS."
    #endif
  #endif

  #if ENABLED(BLTOUCH)
    #if BLTOUCH_DELAY < 200
      #error "BLTOUCH_DELAY less than 200 is unsafe and is not supported."
    #elif DISABLED(BLTOUCH_SET_5V_MODE) && NONE(ONBOARD_ENDSTOPPULLUPS, ENDSTOPPULLUPS, ENDSTOPPULLUP_ZMIN, ENDSTOPPULLUP_ZMIN_PROBE)
      #error "BLTOUCH without BLTOUCH_SET_5V_MODE requires ENDSTOPPULLUPS, ENDSTOPPULLUP_ZMIN or ENDSTOPPULLUP_ZMIN_PROBE."
    #endif
  #endif

  #if ENABLED(RACK_AND_PINION_PROBE) && !(defined(Z_PROBE_DEPLOY_X) && defined(Z_PROBE_RETRACT_X))
    #error "RACK_AND_PINION_PROBE requires Z_PROBE_DEPLOY_X and Z_PROBE_RETRACT_X."
  #endif

  /**
   * Touch-MI probe requirements
   */
  #if ENABLED(TOUCH_MI_PROBE)
    #if DISABLED(Z_SAFE_HOMING)
      #error "TOUCH_MI_PROBE requires Z_SAFE_HOMING."
    #elif !defined(TOUCH_MI_RETRACT_Z)
      #error "TOUCH_MI_PROBE requires TOUCH_MI_RETRACT_Z."
    #elif defined(Z_AFTER_PROBING)
      #error "TOUCH_MI_PROBE requires Z_AFTER_PROBING to be disabled."
    #elif Z_HOMING_HEIGHT < 10
      #error "TOUCH_MI_PROBE requires Z_HOMING_HEIGHT >= 10."
    #elif Z_MIN_PROBE_ENDSTOP_INVERTING
      #error "TOUCH_MI_PROBE requires Z_MIN_PROBE_ENDSTOP_INVERTING to be set to false."
    #elif DISABLED(BABYSTEP_ZPROBE_OFFSET)
      #error "TOUCH_MI_PROBE requires BABYSTEPPING with BABYSTEP_ZPROBE_OFFSET."
    #elif !HAS_RESUME_CONTINUE
      #error "TOUCH_MI_PROBE currently requires an LCD controller or EMERGENCY_PARSER."
    #endif
  #endif

  /**
   * Require pin options and pins to be defined
   */
  #if ENABLED(SENSORLESS_PROBING)
    #if ENABLED(DELTA) && !(AXIS_HAS_STALLGUARD(X) && AXIS_HAS_STALLGUARD(Y) && AXIS_HAS_STALLGUARD(Z))
      #error "SENSORLESS_PROBING requires TMC2130/2160/2209/5130/5160 drivers on X, Y, and Z."
    #elif !AXIS_HAS_STALLGUARD(Z)
      #error "SENSORLESS_PROBING requires a TMC2130/2160/2209/5130/5160 driver on Z."
    #endif
  #elif ENABLED(Z_MIN_PROBE_USES_Z_MIN_ENDSTOP_PIN)
    #if DISABLED(USE_ZMIN_PLUG)
      #error "Z_MIN_PROBE_USES_Z_MIN_ENDSTOP_PIN requires USE_ZMIN_PLUG to be enabled."
    #elif !HAS_Z_MIN
      #error "Z_MIN_PROBE_USES_Z_MIN_ENDSTOP_PIN requires the Z_MIN_PIN to be defined."
    #elif Z_MIN_PROBE_ENDSTOP_INVERTING != Z_MIN_ENDSTOP_INVERTING
      #error "Z_MIN_PROBE_USES_Z_MIN_ENDSTOP_PIN requires Z_MIN_ENDSTOP_INVERTING to match Z_MIN_PROBE_ENDSTOP_INVERTING."
    #endif
  #elif !HAS_Z_MIN_PROBE_PIN
    #error "Z_MIN_PROBE_PIN must be defined if Z_MIN_PROBE_USES_Z_MIN_ENDSTOP_PIN is not enabled."
  #endif

  #if ENABLED(NOZZLE_AS_PROBE)
    constexpr float sanity_nozzle_to_probe_offset[] = NOZZLE_TO_PROBE_OFFSET;
    static_assert(sanity_nozzle_to_probe_offset[0] == 0.0 && sanity_nozzle_to_probe_offset[1] == 0.0,
                  "NOZZLE_AS_PROBE requires the X,Y offsets in NOZZLE_TO_PROBE_OFFSET to be 0,0.");
  #endif

  #if DISABLED(NOZZLE_AS_PROBE)
    static_assert(PROBING_MARGIN >= 0, "PROBING_MARGIN must be >= 0.");
    static_assert(PROBING_MARGIN_BACK >= 0, "PROBING_MARGIN_BACK must be >= 0.");
    static_assert(PROBING_MARGIN_FRONT >= 0, "PROBING_MARGIN_FRONT must be >= 0.");
    static_assert(PROBING_MARGIN_LEFT >= 0, "PROBING_MARGIN_LEFT must be >= 0.");
    static_assert(PROBING_MARGIN_RIGHT >= 0, "PROBING_MARGIN_RIGHT must be >= 0.");
  #endif

  #define _MARGIN(A) TERN(IS_SCARA, SCARA_PRINTABLE_RADIUS, TERN(DELTA, DELTA_PRINTABLE_RADIUS, ((A##_BED_SIZE) / 2)))
  static_assert(PROBING_MARGIN < _MARGIN(X), "PROBING_MARGIN is too large.");
  static_assert(PROBING_MARGIN_BACK < _MARGIN(Y), "PROBING_MARGIN_BACK is too large.");
  static_assert(PROBING_MARGIN_FRONT < _MARGIN(Y), "PROBING_MARGIN_FRONT is too large.");
  static_assert(PROBING_MARGIN_LEFT < _MARGIN(X), "PROBING_MARGIN_LEFT is too large.");
  static_assert(PROBING_MARGIN_RIGHT < _MARGIN(X), "PROBING_MARGIN_RIGHT is too large.");
  #undef _MARGIN

  /**
   * Make sure Z raise values are set
   */
  #ifndef Z_CLEARANCE_DEPLOY_PROBE
    #error "You must define Z_CLEARANCE_DEPLOY_PROBE in your configuration."
  #elif !defined(Z_CLEARANCE_BETWEEN_PROBES)
    #error "You must define Z_CLEARANCE_BETWEEN_PROBES in your configuration."
  #elif Z_CLEARANCE_DEPLOY_PROBE < 0
    #error "Probes need Z_CLEARANCE_DEPLOY_PROBE >= 0."
  #elif Z_CLEARANCE_BETWEEN_PROBES < 0
    #error "Probes need Z_CLEARANCE_BETWEEN_PROBES >= 0."
  #elif Z_AFTER_PROBING < 0
    #error "Probes need Z_AFTER_PROBING >= 0."
  #endif

  #if MULTIPLE_PROBING > 0 || EXTRA_PROBING > 0
    #if MULTIPLE_PROBING == 0
      #error "EXTRA_PROBING requires MULTIPLE_PROBING."
    #elif MULTIPLE_PROBING < 2
      #error "MULTIPLE_PROBING must be 2 or more."
    #elif MULTIPLE_PROBING <= EXTRA_PROBING
      #error "EXTRA_PROBING must be less than MULTIPLE_PROBING."
    #endif
  #endif

  #if Z_PROBE_LOW_POINT > 0
    #error "Z_PROBE_LOW_POINT must be less than or equal to 0."
  #endif

  #if HOMING_Z_WITH_PROBE && IS_CARTESIAN && DISABLED(Z_SAFE_HOMING)
    #error "Z_SAFE_HOMING is recommended when homing with a probe. Enable it or comment out this line to continue."
  #endif

#else

  /**
   * Require some kind of probe for bed leveling and probe testing
   */
  #if HAS_ABL_NOT_UBL && !PROBE_SELECTED
    #error "Auto Bed Leveling requires one of these: PROBE_MANUALLY, SENSORLESS_PROBING, BLTOUCH, FIX_MOUNTED_PROBE, NOZZLE_AS_PROBE, TOUCH_MI_PROBE, SOLENOID_PROBE, Z_PROBE_ALLEN_KEY, Z_PROBE_SLED, or a Z Servo."
  #endif

  #if ENABLED(Z_MIN_PROBE_REPEATABILITY_TEST)
    #error "Z_MIN_PROBE_REPEATABILITY_TEST requires a probe: FIX_MOUNTED_PROBE, NOZZLE_AS_PROBE, BLTOUCH, SOLENOID_PROBE, Z_PROBE_ALLEN_KEY, Z_PROBE_SLED, or Z Servo."
  #endif

#endif

/**
 * Allow only one bed leveling option to be defined
 */
#if 1 < 0 \
  + ENABLED(AUTO_BED_LEVELING_LINEAR) \
  + ENABLED(AUTO_BED_LEVELING_3POINT) \
  + ENABLED(AUTO_BED_LEVELING_BILINEAR) \
  + ENABLED(AUTO_BED_LEVELING_UBL) \
  + ENABLED(MESH_BED_LEVELING)
  #error "Select only one of: MESH_BED_LEVELING, AUTO_BED_LEVELING_LINEAR, AUTO_BED_LEVELING_3POINT, AUTO_BED_LEVELING_BILINEAR or AUTO_BED_LEVELING_UBL."
#endif

/**
 * Bed Leveling Requirements
 */

#if ENABLED(AUTO_BED_LEVELING_UBL)

  /**
   * Unified Bed Leveling
   */

  // Hide PROBE_MANUALLY from the rest of the code
  #undef PROBE_MANUALLY

  #if IS_SCARA
    #error "AUTO_BED_LEVELING_UBL does not yet support SCARA printers."
  #elif DISABLED(EEPROM_SETTINGS)
    #error "AUTO_BED_LEVELING_UBL requires EEPROM_SETTINGS. Please update your configuration."
  #elif !WITHIN(GRID_MAX_POINTS_X, 3, 15) || !WITHIN(GRID_MAX_POINTS_Y, 3, 15)
    #error "GRID_MAX_POINTS_[XY] must be a whole number between 3 and 15."
  #elif !defined(RESTORE_LEVELING_AFTER_G28)
    #error "AUTO_BED_LEVELING_UBL used to enable RESTORE_LEVELING_AFTER_G28. To keep this behavior enable RESTORE_LEVELING_AFTER_G28. Otherwise define it as 'false'."
  #endif

#elif HAS_ABL_NOT_UBL

  /**
   * Auto Bed Leveling
   */

  /**
   * Delta and SCARA have limited bed leveling options
   */
  #if IS_SCARA && DISABLED(AUTO_BED_LEVELING_BILINEAR)
    #error "SCARA machines can only use the AUTO_BED_LEVELING_BILINEAR leveling option."
  #endif

#elif ENABLED(MESH_BED_LEVELING)

  // Hide PROBE_MANUALLY from the rest of the code
  #undef PROBE_MANUALLY

  /**
   * Mesh Bed Leveling
   */

  #if ENABLED(DELTA)
    #error "MESH_BED_LEVELING is not compatible with DELTA printers."
  #elif GRID_MAX_POINTS_X > 9 || GRID_MAX_POINTS_Y > 9
    #error "GRID_MAX_POINTS_X and GRID_MAX_POINTS_Y must be less than 10 for MBL."
  #endif

#endif

#if HAS_MESH && HAS_CLASSIC_JERK
  static_assert(DEFAULT_ZJERK > 0.1, "Low DEFAULT_ZJERK values are incompatible with mesh-based leveling.");
#endif

#if ENABLED(G26_MESH_VALIDATION)
  #if !EXTRUDERS
    #error "G26_MESH_VALIDATION requires at least one extruder."
  #elif !HAS_MESH
    #error "G26_MESH_VALIDATION requires MESH_BED_LEVELING, AUTO_BED_LEVELING_BILINEAR, or AUTO_BED_LEVELING_UBL."
  #endif
#endif

#if ENABLED(MESH_EDIT_GFX_OVERLAY) && !BOTH(AUTO_BED_LEVELING_UBL, HAS_MARLINUI_U8GLIB)
  #error "MESH_EDIT_GFX_OVERLAY requires AUTO_BED_LEVELING_UBL and a Graphical LCD."
#endif

#if ENABLED(G29_RETRY_AND_RECOVER)
  #if ENABLED(AUTO_BED_LEVELING_UBL)
    #error "G29_RETRY_AND_RECOVER is not compatible with UBL."
  #elif ENABLED(MESH_BED_LEVELING)
    #error "G29_RETRY_AND_RECOVER is not compatible with MESH_BED_LEVELING."
  #endif
#endif

/**
 * LCD_BED_LEVELING requirements
 */
#if ENABLED(LCD_BED_LEVELING)
  #if !HAS_LCD_MENU
    #error "LCD_BED_LEVELING requires a programmable LCD controller."
  #elif !(ENABLED(MESH_BED_LEVELING) || HAS_ABL_NOT_UBL)
    #error "LCD_BED_LEVELING requires MESH_BED_LEVELING or AUTO_BED_LEVELING."
  #endif
#endif

/**
 * Homing
 */
constexpr float hbm[] = HOMING_BUMP_MM;
static_assert(COUNT(hbm) == LINEAR_AXES, "HOMING_BUMP_MM requires one element per linear axis.");
static_assert(hbm[X_AXIS] >= 0, "HOMING_BUMP_MM.X must be greater than or equal to 0.");
static_assert(hbm[Y_AXIS] >= 0, "HOMING_BUMP_MM.Y must be greater than or equal to 0.");
static_assert(hbm[Z_AXIS] >= 0, "HOMING_BUMP_MM.Z must be greater than or equal to 0.");
#if LINEAR_AXES >= 4
  static_assert(hbm[I_AXIS] >= 0, "HOMING_BUMP_MM.I must be greater than or equal to 0.");
#endif
#if LINEAR_AXES >= 5
  static_assert(hbm[J_AXIS] >= 0, "HOMING_BUMP_MM.J must be greater than or equal to 0.");
#endif
#if LINEAR_AXES >= 6
  static_assert(hbm[K_AXIS] >= 0, "HOMING_BUMP_MM.K must be greater than or equal to 0.");
#endif
#if ENABLED(CODEPENDENT_XY_HOMING)
  #if ENABLED(QUICK_HOME)
    #error "QUICK_HOME is incompatible with CODEPENDENT_XY_HOMING."
  #elif IS_KINEMATIC
    #error "CODEPENDENT_XY_HOMING requires a Cartesian setup."
  #endif
#endif

/**
 * Make sure Z_SAFE_HOMING point is reachable
 */
#if ENABLED(Z_SAFE_HOMING)
  static_assert(WITHIN(Z_SAFE_HOMING_X_POINT, X_MIN_POS, X_MAX_POS), "Z_SAFE_HOMING_X_POINT can't be reached by the nozzle.");
  static_assert(WITHIN(Z_SAFE_HOMING_Y_POINT, Y_MIN_POS, Y_MAX_POS), "Z_SAFE_HOMING_Y_POINT can't be reached by the nozzle.");
#endif

/**
 * Make sure DISABLE_[XYZ] compatible with selected homing options
 */
#if ANY(DISABLE_X, DISABLE_Y, DISABLE_Z)
  #if EITHER(HOME_AFTER_DEACTIVATE, Z_SAFE_HOMING)
    #error "DISABLE_[XYZ] is not compatible with HOME_AFTER_DEACTIVATE or Z_SAFE_HOMING."
  #endif
#endif

/**
 * Filament Width Sensor
 */
#if ENABLED(FILAMENT_WIDTH_SENSOR)
  #if !HAS_FILAMENT_WIDTH_SENSOR
    #error "FILAMENT_WIDTH_SENSOR requires a FILWIDTH_PIN to be defined."
  #elif ENABLED(NO_VOLUMETRICS)
    #error "FILAMENT_WIDTH_SENSOR requires NO_VOLUMETRICS to be disabled."
  #endif
#endif

/**
 * System Power Sensor
 */
#if ENABLED(POWER_MONITOR_CURRENT) && !PIN_EXISTS(POWER_MONITOR_CURRENT)
  #error "POWER_MONITOR_CURRENT requires a valid POWER_MONITOR_CURRENT_PIN."
#elif ENABLED(POWER_MONITOR_VOLTAGE) && !PIN_EXISTS(POWER_MONITOR_VOLTAGE)
  #error "POWER_MONITOR_VOLTAGE requires POWER_MONITOR_VOLTAGE_PIN to be defined."
#elif BOTH(POWER_MONITOR_CURRENT, POWER_MONITOR_VOLTAGE) && POWER_MONITOR_CURRENT_PIN == POWER_MONITOR_VOLTAGE_PIN
  #error "POWER_MONITOR_CURRENT_PIN and POWER_MONITOR_VOLTAGE_PIN must be different."
#endif

/**
 * Volumetric Extruder Limit
 */
#if ENABLED(VOLUMETRIC_EXTRUDER_LIMIT)
  #if ENABLED(NO_VOLUMETRICS)
    #error "VOLUMETRIC_EXTRUDER_LIMIT requires NO_VOLUMETRICS to be disabled."
  #elif MIN_STEPS_PER_SEGMENT > 1
    #error "VOLUMETRIC_EXTRUDER_LIMIT is not compatible with MIN_STEPS_PER_SEGMENT greater than 1."
  #endif
#endif

/**
 * ULTIPANEL encoder
 */
#if ENABLED(ULTIPANEL) && NONE(NEWPANEL, SR_LCD_2W_NL) && !defined(SHIFT_CLK)
  #error "ULTIPANEL requires some kind of encoder."
#endif

#if ENCODER_PULSES_PER_STEP < 0
  #error "ENCODER_PULSES_PER_STEP should not be negative, use REVERSE_MENU_DIRECTION instead."
#endif

/**
 * SAV_3DGLCD display options
 */
#if ENABLED(SAV_3DGLCD)
  #if NONE(U8GLIB_SSD1306, U8GLIB_SH1106)
    #error "Enable a SAV_3DGLCD display type: U8GLIB_SSD1306 or U8GLIB_SH1106."
  #elif BOTH(U8GLIB_SSD1306, U8GLIB_SH1106)
    #error "Only enable one SAV_3DGLCD display type: U8GLIB_SSD1306 or U8GLIB_SH1106."
  #endif
#endif

/**
 * Allen Key
 * Deploying the Allen Key probe uses big moves in z direction. Too dangerous for an unhomed z-axis.
 */
#if ENABLED(Z_PROBE_ALLEN_KEY) && (Z_HOME_DIR < 0) && ENABLED(Z_MIN_PROBE_USES_Z_MIN_ENDSTOP_PIN)
  #error "You can't home to a z min endstop with a Z_PROBE_ALLEN_KEY."
#endif

/**
 * Dual X Carriage requirements
 */
#if ENABLED(DUAL_X_CARRIAGE)
  #if EXTRUDERS < 2
    #error "DUAL_X_CARRIAGE requires 2 (or more) extruders."
  #elif ANY(CORE_IS_XY, CORE_IS_XZ, MARKFORGED_XY)
    #error "DUAL_X_CARRIAGE cannot be used with COREXY, COREYX, COREXZ, COREZX, or MARKFORGED_XY."
  #elif !GOOD_AXIS_PINS(X2)
    #error "DUAL_X_CARRIAGE requires X2 stepper pins to be defined."
  #elif !HAS_X_MAX
    #error "DUAL_X_CARRIAGE requires USE_XMAX_PLUG and an X Max Endstop."
  #elif !defined(X2_HOME_POS) || !defined(X2_MIN_POS) || !defined(X2_MAX_POS)
    #error "DUAL_X_CARRIAGE requires X2_HOME_POS, X2_MIN_POS, and X2_MAX_POS."
  #elif X_HOME_DIR != -1 || X2_HOME_DIR != 1
    #error "DUAL_X_CARRIAGE requires X_HOME_DIR -1 and X2_HOME_DIR 1."
  #endif
#endif

#undef GOOD_AXIS_PINS

/**
 * Make sure auto fan pins don't conflict with the fan pin
 */
#if HAS_AUTO_FAN
  #if HAS_FAN0
    #if E0_AUTO_FAN_PIN == FAN_PIN
      #error "You cannot set E0_AUTO_FAN_PIN equal to FAN_PIN."
    #elif E1_AUTO_FAN_PIN == FAN_PIN
      #error "You cannot set E1_AUTO_FAN_PIN equal to FAN_PIN."
    #elif E2_AUTO_FAN_PIN == FAN_PIN
      #error "You cannot set E2_AUTO_FAN_PIN equal to FAN_PIN."
    #elif E3_AUTO_FAN_PIN == FAN_PIN
      #error "You cannot set E3_AUTO_FAN_PIN equal to FAN_PIN."
    #endif
  #endif
#endif

#if HAS_FAN0 && CONTROLLER_FAN_PIN == FAN_PIN
  #error "You cannot set CONTROLLER_FAN_PIN equal to FAN_PIN."
#endif

#if ENABLED(USE_CONTROLLER_FAN)
  #if !HAS_CONTROLLER_FAN
    #error "USE_CONTROLLER_FAN requires a CONTROLLER_FAN_PIN. Define in Configuration_adv.h."
  #elif E0_AUTO_FAN_PIN == CONTROLLER_FAN_PIN
    #error "You cannot set E0_AUTO_FAN_PIN equal to CONTROLLER_FAN_PIN."
  #elif E1_AUTO_FAN_PIN == CONTROLLER_FAN_PIN
    #error "You cannot set E1_AUTO_FAN_PIN equal to CONTROLLER_FAN_PIN."
  #elif E2_AUTO_FAN_PIN == CONTROLLER_FAN_PIN
    #error "You cannot set E2_AUTO_FAN_PIN equal to CONTROLLER_FAN_PIN."
  #elif E3_AUTO_FAN_PIN == CONTROLLER_FAN_PIN
    #error "You cannot set E3_AUTO_FAN_PIN equal to CONTROLLER_FAN_PIN."
  #endif
#endif

/**
 * Case Light requirements
 */
#if ENABLED(CASE_LIGHT_ENABLE)
  #if !PIN_EXISTS(CASE_LIGHT)
    #error "CASE_LIGHT_ENABLE requires CASE_LIGHT_PIN to be defined."
  #elif CASE_LIGHT_PIN == FAN_PIN
    #error "CASE_LIGHT_PIN conflicts with FAN_PIN. Resolve before continuing."
  #endif
#endif

/**
 * Required custom thermistor settings
 */
#if   ENABLED(HEATER_0_USER_THERMISTOR) && !(defined(HOTEND0_PULLUP_RESISTOR_OHMS) && defined(HOTEND0_RESISTANCE_25C_OHMS) && defined(HOTEND0_BETA))
  #error "TEMP_SENSOR_0 1000 requires HOTEND0_PULLUP_RESISTOR_OHMS, HOTEND0_RESISTANCE_25C_OHMS and HOTEND0_BETA in Configuration_adv.h."
#elif ENABLED(HEATER_1_USER_THERMISTOR) && !(defined(HOTEND1_PULLUP_RESISTOR_OHMS) && defined(HOTEND1_RESISTANCE_25C_OHMS) && defined(HOTEND1_BETA))
  #error "TEMP_SENSOR_1 1000 requires HOTEND1_PULLUP_RESISTOR_OHMS, HOTEND1_RESISTANCE_25C_OHMS and HOTEND1_BETA in Configuration_adv.h."
#elif ENABLED(HEATER_2_USER_THERMISTOR) && !(defined(HOTEND2_PULLUP_RESISTOR_OHMS) && defined(HOTEND2_RESISTANCE_25C_OHMS) && defined(HOTEND2_BETA))
  #error "TEMP_SENSOR_2 1000 requires HOTEND2_PULLUP_RESISTOR_OHMS, HOTEND2_RESISTANCE_25C_OHMS and HOTEND2_BETA in Configuration_adv.h."
#elif ENABLED(HEATER_3_USER_THERMISTOR) && !(defined(HOTEND3_PULLUP_RESISTOR_OHMS) && defined(HOTEND3_RESISTANCE_25C_OHMS) && defined(HOTEND3_BETA))
  #error "TEMP_SENSOR_3 1000 requires HOTEND3_PULLUP_RESISTOR_OHMS, HOTEND3_RESISTANCE_25C_OHMS and HOTEND3_BETA in Configuration_adv.h."
#elif ENABLED(HEATER_4_USER_THERMISTOR) && !(defined(HOTEND4_PULLUP_RESISTOR_OHMS) && defined(HOTEND4_RESISTANCE_25C_OHMS) && defined(HOTEND4_BETA))
  #error "TEMP_SENSOR_4 1000 requires HOTEND4_PULLUP_RESISTOR_OHMS, HOTEND4_RESISTANCE_25C_OHMS and HOTEND4_BETA in Configuration_adv.h."
#elif ENABLED(HEATER_5_USER_THERMISTOR) && !(defined(HOTEND5_PULLUP_RESISTOR_OHMS) && defined(HOTEND5_RESISTANCE_25C_OHMS) && defined(HOTEND5_BETA))
  #error "TEMP_SENSOR_5 1000 requires HOTEND5_PULLUP_RESISTOR_OHMS, HOTEND5_RESISTANCE_25C_OHMS and HOTEND5_BETA in Configuration_adv.h."
#elif ENABLED(HEATER_6_USER_THERMISTOR) && !(defined(HOTEND6_PULLUP_RESISTOR_OHMS) && defined(HOTEND6_RESISTANCE_25C_OHMS) && defined(HOTEND6_BETA))
  #error "TEMP_SENSOR_6 1000 requires HOTEND6_PULLUP_RESISTOR_OHMS, HOTEND6_RESISTANCE_25C_OHMS and HOTEND6_BETA in Configuration_adv.h."
#elif ENABLED(HEATER_7_USER_THERMISTOR) && !(defined(HOTEND7_PULLUP_RESISTOR_OHMS) && defined(HOTEND7_RESISTANCE_25C_OHMS) && defined(HOTEND7_BETA))
  #error "TEMP_SENSOR_7 1000 requires HOTEND7_PULLUP_RESISTOR_OHMS, HOTEND7_RESISTANCE_25C_OHMS and HOTEND7_BETA in Configuration_adv.h."
#elif ENABLED(HEATER_BED_USER_THERMISTOR) && !(defined(BED_PULLUP_RESISTOR_OHMS) && defined(BED_RESISTANCE_25C_OHMS) && defined(BED_BETA))
  #error "TEMP_SENSOR_BED 1000 requires BED_PULLUP_RESISTOR_OHMS, BED_RESISTANCE_25C_OHMS and BED_BETA in Configuration_adv.h."
#elif ENABLED(HEATER_CHAMBER_USER_THERMISTOR) && !(defined(CHAMBER_PULLUP_RESISTOR_OHMS) && defined(CHAMBER_RESISTANCE_25C_OHMS) && defined(CHAMBER_BETA))
  #error "TEMP_SENSOR_CHAMBER 1000 requires CHAMBER_PULLUP_RESISTOR_OHMS, CHAMBER_RESISTANCE_25C_OHMS and CHAMBER_BETA in Configuration_adv.h."
#endif

/**
 * A Sensor ID has to be set for each heater
 */

#if HAS_MULTI_HOTEND
  #if ENABLED(HEATER_1_USES_MAX6675) && !PIN_EXISTS(MAX6675_SS2)
    #error "MAX6675_SS2_PIN (required for TEMP_SENSOR_1) not defined for this board."
  #elif TEMP_SENSOR_1 == 0
    #error "TEMP_SENSOR_1 is required with 2 or more HOTENDS."
  #elif !ANY_PIN(TEMP_1, MAX6675_SS2)
    #error "TEMP_1_PIN not defined for this board."
  #elif ENABLED(TEMP_SENSOR_1_AS_REDUNDANT)
    #error "HOTENDS must be 1 with TEMP_SENSOR_1_AS_REDUNDANT."
  #endif
  #if HOTENDS > 2
    #if TEMP_SENSOR_2 == 0
      #error "TEMP_SENSOR_2 is required with 3 or more HOTENDS."
    #elif !HAS_HEATER_2
      #error "HEATER_2_PIN not defined for this board."
    #elif !PIN_EXISTS(TEMP_2)
      #error "TEMP_2_PIN not defined for this board."
    #endif
    #if HOTENDS > 3
      #if TEMP_SENSOR_3 == 0
        #error "TEMP_SENSOR_3 is required with 4 or more HOTENDS."
      #elif !HAS_HEATER_3
        #error "HEATER_3_PIN not defined for this board."
      #elif !PIN_EXISTS(TEMP_3)
        #error "TEMP_3_PIN not defined for this board."
      #endif
      #if HOTENDS > 4
        #if TEMP_SENSOR_4 == 0
          #error "TEMP_SENSOR_4 is required with 5 or more HOTENDS."
        #elif !HAS_HEATER_4
          #error "HEATER_4_PIN not defined for this board."
        #elif !PIN_EXISTS(TEMP_4)
          #error "TEMP_4_PIN not defined for this board."
        #endif
        #if HOTENDS > 5
          #if TEMP_SENSOR_5 == 0
            #error "TEMP_SENSOR_5 is required with 6 HOTENDS."
          #elif !HAS_HEATER_5
            #error "HEATER_5_PIN not defined for this board."
          #elif !PIN_EXISTS(TEMP_5)
            #error "TEMP_5_PIN not defined for this board."
          #endif
          #if HOTENDS > 6
            #if TEMP_SENSOR_6 == 0
              #error "TEMP_SENSOR_6 is required with 6 HOTENDS."
            #elif !HAS_HEATER_6
              #error "HEATER_6_PIN not defined for this board."
            #elif !PIN_EXISTS(TEMP_6)
              #error "TEMP_6_PIN not defined for this board."
            #endif
            #if HOTENDS > 7
              #if TEMP_SENSOR_7 == 0
                #error "TEMP_SENSOR_7 is required with 7 HOTENDS."
              #elif !HAS_HEATER_7
                #error "HEATER_7_PIN not defined for this board."
              #elif !PIN_EXISTS(TEMP_7)
                #error "TEMP_7_PIN not defined for this board."
              #endif
            #elif TEMP_SENSOR_7 != 0
              #error "TEMP_SENSOR_7 shouldn't be set with only 7 HOTENDS."
            #endif
          #elif TEMP_SENSOR_6 != 0
            #error "TEMP_SENSOR_6 shouldn't be set with only 6 HOTENDS."
          #elif TEMP_SENSOR_7 != 0
            #error "TEMP_SENSOR_7 shouldn't be set with only 6 HOTENDS."
          #endif
        #elif TEMP_SENSOR_5 != 0
          #error "TEMP_SENSOR_5 shouldn't be set with only 5 HOTENDS."
        #elif TEMP_SENSOR_6 != 0
          #error "TEMP_SENSOR_6 shouldn't be set with only 5 HOTENDS."
        #elif TEMP_SENSOR_7 != 0
          #error "TEMP_SENSOR_7 shouldn't be set with only 5 HOTENDS."
        #endif
      #elif TEMP_SENSOR_4 != 0
        #error "TEMP_SENSOR_4 shouldn't be set with only 4 HOTENDS."
      #elif TEMP_SENSOR_5 != 0
        #error "TEMP_SENSOR_5 shouldn't be set with only 4 HOTENDS."
      #elif TEMP_SENSOR_6 != 0
        #error "TEMP_SENSOR_6 shouldn't be set with only 4 HOTENDS."
      #elif TEMP_SENSOR_7 != 0
        #error "TEMP_SENSOR_7 shouldn't be set with only 4 HOTENDS."
      #endif
    #elif TEMP_SENSOR_3 != 0
      #error "TEMP_SENSOR_3 shouldn't be set with only 3 HOTENDS."
    #elif TEMP_SENSOR_4 != 0
      #error "TEMP_SENSOR_4 shouldn't be set with only 3 HOTENDS."
    #elif TEMP_SENSOR_5 != 0
      #error "TEMP_SENSOR_5 shouldn't be set with only 3 HOTENDS."
    #elif TEMP_SENSOR_6 != 0
      #error "TEMP_SENSOR_6 shouldn't be set with only 3 HOTENDS."
    #elif TEMP_SENSOR_7 != 0
      #error "TEMP_SENSOR_7 shouldn't be set with only 3 HOTENDS."
    #endif
  #elif TEMP_SENSOR_2 != 0
    #error "TEMP_SENSOR_2 shouldn't be set with only 2 HOTENDS."
  #elif TEMP_SENSOR_3 != 0
    #error "TEMP_SENSOR_3 shouldn't be set with only 2 HOTENDS."
  #elif TEMP_SENSOR_4 != 0
    #error "TEMP_SENSOR_4 shouldn't be set with only 2 HOTENDS."
  #elif TEMP_SENSOR_5 != 0
    #error "TEMP_SENSOR_5 shouldn't be set with only 2 HOTENDS."
  #elif TEMP_SENSOR_6 != 0
    #error "TEMP_SENSOR_6 shouldn't be set with only 2 HOTENDS."
  #elif TEMP_SENSOR_7 != 0
    #error "TEMP_SENSOR_7 shouldn't be set with only 2 HOTENDS."
  #endif
#elif TEMP_SENSOR_1 != 0 && DISABLED(TEMP_SENSOR_1_AS_REDUNDANT)
  #error "TEMP_SENSOR_1 shouldn't be set with only 1 HOTEND."
#elif TEMP_SENSOR_2 != 0
  #error "TEMP_SENSOR_2 shouldn't be set with only 1 HOTEND."
#elif TEMP_SENSOR_3 != 0
  #error "TEMP_SENSOR_3 shouldn't be set with only 1 HOTEND."
#elif TEMP_SENSOR_4 != 0
  #error "TEMP_SENSOR_4 shouldn't be set with only 1 HOTEND."
#elif TEMP_SENSOR_5 != 0
  #error "TEMP_SENSOR_5 shouldn't be set with only 1 HOTEND."
#elif TEMP_SENSOR_6 != 0
  #error "TEMP_SENSOR_6 shouldn't be set with only 1 HOTEND."
#elif TEMP_SENSOR_7 != 0
  #error "TEMP_SENSOR_7 shouldn't be set with only 1 HOTEND."
#endif

#if TEMP_SENSOR_CHAMBER && !PIN_EXISTS(TEMP_CHAMBER)
  #error "TEMP_SENSOR_CHAMBER requires TEMP_CHAMBER_PIN. Please add it to your configuration."
#endif

#if TEMP_SENSOR_PROBE
  #if !PIN_EXISTS(TEMP_PROBE)
    #error "TEMP_SENSOR_PROBE requires TEMP_PROBE_PIN. Please add it to your configuration."
  #elif !HAS_TEMP_ADC_PROBE
    #error "TEMP_PROBE_PIN must be an ADC pin."
  #elif !ENABLED(FIX_MOUNTED_PROBE)
    #error "TEMP_SENSOR_PROBE shouldn't be set without FIX_MOUNTED_PROBE."
  #endif
#endif

#if ENABLED(TEMP_SENSOR_1_AS_REDUNDANT) && TEMP_SENSOR_1 == 0
  #error "TEMP_SENSOR_1 is required with TEMP_SENSOR_1_AS_REDUNDANT."
#endif

/**
 * Test Heater, Temp Sensor, and Extruder Pins
 */
#if !HAS_HEATER_0 && EXTRUDERS
  #error "HEATER_0_PIN not defined for this board."
#elif !ANY_PIN(TEMP_0, MAX6675_SS)
  #error "TEMP_0_PIN not defined for this board."
#elif ((defined(__AVR_ATmega644P__) || defined(__AVR_ATmega1284P__)) && !PINS_EXIST(E0_STEP, E0_DIR))
  #error "E0_STEP_PIN or E0_DIR_PIN not defined for this board."
#elif ( !(defined(__AVR_ATmega644P__) || defined(__AVR_ATmega1284P__)) && (!PINS_EXIST(E0_STEP, E0_DIR) || !HAS_E0_ENABLE))
  #error "E0_STEP_PIN, E0_DIR_PIN, or E0_ENABLE_PIN not defined for this board."
#elif EXTRUDERS && TEMP_SENSOR_0 == 0
  #error "TEMP_SENSOR_0 is required if there are any extruders."
#endif

// Pins are required for heaters
#if ENABLED(HEATER_0_USES_MAX6675) && !PIN_EXISTS(MAX6675_SS)
  #error "MAX6675_SS_PIN (required for TEMP_SENSOR_0) not defined for this board."
#elif HAS_HOTEND && !HAS_TEMP_HOTEND
  #error "TEMP_0_PIN (required for TEMP_SENSOR_0) not defined for this board."
#elif EITHER(HAS_MULTI_HOTEND, HEATERS_PARALLEL) && !HAS_HEATER_1
  #error "HEATER_1_PIN is not defined. TEMP_SENSOR_1 might not be set, or the board (not EEB / EEF?) doesn't define a pin."
#endif

/**
 * Temperature status LEDs
 */
#if ENABLED(TEMP_STAT_LEDS) && !ANY_PIN(STAT_LED_RED, STAT_LED_BLUE)
  #error "TEMP_STAT_LEDS requires STAT_LED_RED_PIN or STAT_LED_BLUE_PIN, preferably both."
#endif

/**
 * LED Control Menu
 */
#if ENABLED(LED_CONTROL_MENU) && !HAS_COLOR_LEDS
  #error "LED_CONTROL_MENU requires BLINKM, RGB_LED, RGBW_LED, PCA9533, PCA9632, or NEOPIXEL_LED."
#endif

/**
 * LED Backlight Timeout
 */
#if defined(LED_BACKLIGHT_TIMEOUT) && !(ENABLED(PSU_CONTROL) && EITHER(FYSETC_MINI_12864_2_0, FYSETC_MINI_12864_2_1))
  #error "LED_BACKLIGHT_TIMEOUT requires a FYSETC Mini Panel and a Power Switch."
#endif

/**
 * Basic multi hotend duplication mode
 */
#if ENABLED(MULTI_NOZZLE_DUPLICATION)
  #if HOTENDS < 2
    #error "MULTI_NOZZLE_DUPLICATION requires 2 or more hotends."
  #elif ENABLED(DUAL_X_CARRIAGE)
    #error "MULTI_NOZZLE_DUPLICATION is incompatible with DUAL_X_CARRIAGE."
  #elif ENABLED(SINGLENOZZLE)
    #error "MULTI_NOZZLE_DUPLICATION is incompatible with SINGLENOZZLE."
  #elif ENABLED(MIXING_EXTRUDER)
    #error "MULTI_NOZZLE_DUPLICATION is incompatible with MIXING_EXTRUDER."
  #elif ENABLED(SWITCHING_EXTRUDER)
    #error "MULTI_NOZZLE_DUPLICATION is incompatible with SWITCHING_EXTRUDER."
  #endif
#endif

/**
 * Test Extruder Stepper Pins
 */
#if DISABLED(MK2_MULTIPLEXER) // MK2_MULTIPLEXER uses E0 stepper only
  #if E_STEPPERS
    #if !(PINS_EXIST(E0_STEP, E0_DIR) && HAS_E0_ENABLE)
      #error "E0_STEP_PIN, E0_DIR_PIN, or E0_ENABLE_PIN not defined for this board."
    #endif
    #if E_STEPPERS > 1
      #if !(PINS_EXIST(E1_STEP, E1_DIR) && HAS_E1_ENABLE)
        #error "E1_STEP_PIN, E1_DIR_PIN, or E1_ENABLE_PIN not defined for this board."
      #endif
      #if E_STEPPERS > 2
        #if !(PINS_EXIST(E2_STEP, E2_DIR) && HAS_E2_ENABLE)
          #error "E2_STEP_PIN, E2_DIR_PIN, or E2_ENABLE_PIN not defined for this board."
        #endif
        #if E_STEPPERS > 3
          #if !(PINS_EXIST(E3_STEP, E3_DIR) && HAS_E3_ENABLE)
            #error "E3_STEP_PIN, E3_DIR_PIN, or E3_ENABLE_PIN not defined for this board."
          #endif
          #if E_STEPPERS > 4
            #if !(PINS_EXIST(E4_STEP, E4_DIR) && HAS_E4_ENABLE)
              #error "E4_STEP_PIN, E4_DIR_PIN, or E4_ENABLE_PIN not defined for this board."
            #endif
            #if E_STEPPERS > 5
              #if !(PINS_EXIST(E5_STEP, E5_DIR) && HAS_E5_ENABLE)
                #error "E5_STEP_PIN, E5_DIR_PIN, or E5_ENABLE_PIN not defined for this board."
              #endif
              #if E_STEPPERS > 6
                #if !(PINS_EXIST(E6_STEP, E6_DIR) && HAS_E6_ENABLE)
                  #error "E6_STEP_PIN, E6_DIR_PIN, or E6_ENABLE_PIN not defined for this board."
                #endif
                #if E_STEPPERS > 7
                  #if !(PINS_EXIST(E7_STEP, E7_DIR) && HAS_E7_ENABLE)
                    #error "E7_STEP_PIN, E7_DIR_PIN, or E7_ENABLE_PIN not defined for this board."
                  #endif
                #endif // E_STEPPERS > 7
              #endif // E_STEPPERS > 6
            #endif // E_STEPPERS > 5
          #endif // E_STEPPERS > 4
        #endif // E_STEPPERS > 3
      #endif // E_STEPPERS > 2
    #endif // E_STEPPERS > 1
  #endif // E_STEPPERS
#endif

/**
 * Endstop Tests
 */

#define _PLUG_UNUSED_TEST(A,P) (DISABLED(USE_##P##MIN_PLUG, USE_##P##MAX_PLUG) \
  && !(ENABLED(A##_DUAL_ENDSTOPS) && WITHIN(A##2_USE_ENDSTOP, _##P##MAX_, _##P##MIN_)) \
  && !(ENABLED(A##_MULTI_ENDSTOPS) && WITHIN(A##2_USE_ENDSTOP, _##P##MAX_, _##P##MIN_)) )
#if LINEAR_AXES == 6
  #define _AXIS_PLUG_UNUSED_TEST(A) (_PLUG_UNUSED_TEST(A,X) && _PLUG_UNUSED_TEST(A,Y) && _PLUG_UNUSED_TEST(A,Z) && _PLUG_UNUSED_TEST(A,I) && _PLUG_UNUSED_TEST(A,J) && _PLUG_UNUSED_TEST(A,K))
#elif LINEAR_AXES == 5
  #define _AXIS_PLUG_UNUSED_TEST(A) (_PLUG_UNUSED_TEST(A,X) && _PLUG_UNUSED_TEST(A,Y) && _PLUG_UNUSED_TEST(A,Z) && _PLUG_UNUSED_TEST(A,I) && _PLUG_UNUSED_TEST(A,J))
#elif LINEAR_AXES == 4
  #define _AXIS_PLUG_UNUSED_TEST(A) (_PLUG_UNUSED_TEST(A,X) && _PLUG_UNUSED_TEST(A,Y) && _PLUG_UNUSED_TEST(A,Z) && _PLUG_UNUSED_TEST(A,I))
#else
  #define _AXIS_PLUG_UNUSED_TEST(A) (_PLUG_UNUSED_TEST(A,X) && _PLUG_UNUSED_TEST(A,Y) && _PLUG_UNUSED_TEST(A,Z))
#endif

// At least 3 endstop plugs must be used
#if _AXIS_PLUG_UNUSED_TEST(X)
  #error "You must enable USE_XMIN_PLUG or USE_XMAX_PLUG."
#endif
#if _AXIS_PLUG_UNUSED_TEST(Y)
  #error "You must enable USE_YMIN_PLUG or USE_YMAX_PLUG."
#endif
#if _AXIS_PLUG_UNUSED_TEST(Z)
  #error "You must enable USE_ZMIN_PLUG or USE_ZMAX_PLUG."
#endif
#if LINEAR_AXES >= 4
  #if _AXIS_PLUG_UNUSED_TEST(I)
    #error "You must enable USE_IMIN_PLUG or USE_IMAX_PLUG."
  #endif
#endif
#if LINEAR_AXES >= 5
  #if _AXIS_PLUG_UNUSED_TEST(J)
    #error "You must enable USE_JMIN_PLUG or USE_JMAX_PLUG."
  #endif
#endif
#if LINEAR_AXES >= 6
  #if _AXIS_PLUG_UNUSED_TEST(K)
    #error "You must enable USE_KMIN_PLUG or USE_KMAX_PLUG."
  #endif
#endif

// Delta and Cartesian use 3 homing endstops
#if !IS_SCARA
  #if X_HOME_DIR < 0 && DISABLED(USE_XMIN_PLUG)
    #error "Enable USE_XMIN_PLUG when homing X to MIN."
  #elif X_HOME_DIR > 0 && DISABLED(USE_XMAX_PLUG)
    #error "Enable USE_XMAX_PLUG when homing X to MAX."
  #elif Y_HOME_DIR < 0 && DISABLED(USE_YMIN_PLUG)
    #error "Enable USE_YMIN_PLUG when homing Y to MIN."
  #elif Y_HOME_DIR > 0 && DISABLED(USE_YMAX_PLUG)
    #error "Enable USE_YMAX_PLUG when homing Y to MAX."
  #endif
  #if LINEAR_AXES >= 4 && I_HOME_DIR < 0 && DISABLED(USE_IMIN_PLUG)
    #error "Enable USE_IMIN_PLUG when homing I to MIN."
  #elif LINEAR_AXES >= 4 && I_HOME_DIR > 0 && DISABLED(USE_IMAX_PLUG)
    #error "Enable USE_IMAX_PLUG when homing I to MAX."
  #endif
  #if LINEAR_AXES >= 5 && J_HOME_DIR < 0 && DISABLED(USE_JMIN_PLUG)
    #error "Enable USE_JMIN_PLUG when homing J to MIN."
  #elif LINEAR_AXES >= 5 && J_HOME_DIR > 0 && DISABLED(USE_JMAX_PLUG)
    #error "Enable USE_JMAX_PLUG when homing J to MAX."
  #endif
  #if LINEAR_AXES >= 6 && K_HOME_DIR < 0 && DISABLED(USE_KMIN_PLUG)
    #error "Enable USE_KMIN_PLUG when homing K to MIN."
  #elif LINEAR_AXES >= 6 && K_HOME_DIR > 0 && DISABLED(USE_KMAX_PLUG)
    #error "Enable USE_KMAX_PLUG when homing K to MAX."
  #endif
#endif // !IS_SCARA

// Z homing direction and plug usage flags
#if Z_HOME_DIR < 0 && NONE(USE_ZMIN_PLUG, HOMING_Z_WITH_PROBE)
  #error "Enable USE_ZMIN_PLUG when homing Z to MIN."
#elif Z_HOME_DIR > 0 && ENABLED(USE_PROBE_FOR_Z_HOMING)
  #error "Z_HOME_DIR must be -1 when homing Z with the probe."
#elif Z_HOME_DIR > 0 && DISABLED(USE_ZMAX_PLUG)
  #error "Enable USE_ZMAX_PLUG when homing Z to MAX."
#endif

// Dual/multiple endstops requirements
#if ENABLED(X_DUAL_ENDSTOPS)
  #if !X2_USE_ENDSTOP
    #error "You must set X2_USE_ENDSTOP with X_DUAL_ENDSTOPS."
  #elif X2_USE_ENDSTOP == _XMIN_ && DISABLED(USE_XMIN_PLUG)
    #error "USE_XMIN_PLUG is required when X2_USE_ENDSTOP is _XMIN_."
  #elif X2_USE_ENDSTOP == _XMAX_ && DISABLED(USE_XMAX_PLUG)
    #error "USE_XMAX_PLUG is required when X2_USE_ENDSTOP is _XMAX_."
  #elif X2_USE_ENDSTOP == _YMIN_ && DISABLED(USE_YMIN_PLUG)
    #error "USE_YMIN_PLUG is required when X2_USE_ENDSTOP is _YMIN_."
  #elif X2_USE_ENDSTOP == _YMAX_ && DISABLED(USE_YMAX_PLUG)
    #error "USE_YMAX_PLUG is required when X2_USE_ENDSTOP is _YMAX_."
  #elif X2_USE_ENDSTOP == _ZMIN_ && DISABLED(USE_ZMIN_PLUG)
    #error "USE_ZMIN_PLUG is required when X2_USE_ENDSTOP is _ZMIN_."
  #elif X2_USE_ENDSTOP == _ZMAX_ && DISABLED(USE_ZMAX_PLUG)
    #error "USE_ZMAX_PLUG is required when X2_USE_ENDSTOP is _ZMAX_."
  #elif !HAS_X2_MIN && !HAS_X2_MAX
    #error "X2_USE_ENDSTOP has been assigned to a nonexistent endstop!"
  #elif ENABLED(DELTA)
    #error "X_DUAL_ENDSTOPS is not compatible with DELTA."
  #endif
#endif
#if ENABLED(Y_DUAL_ENDSTOPS)
  #if !Y2_USE_ENDSTOP
    #error "You must set Y2_USE_ENDSTOP with Y_DUAL_ENDSTOPS."
  #elif Y2_USE_ENDSTOP == _XMIN_ && DISABLED(USE_XMIN_PLUG)
    #error "USE_XMIN_PLUG is required when Y2_USE_ENDSTOP is _XMIN_."
  #elif Y2_USE_ENDSTOP == _XMAX_ && DISABLED(USE_XMAX_PLUG)
    #error "USE_XMAX_PLUG is required when Y2_USE_ENDSTOP is _XMAX_."
  #elif Y2_USE_ENDSTOP == _YMIN_ && DISABLED(USE_YMIN_PLUG)
    #error "USE_YMIN_PLUG is required when Y2_USE_ENDSTOP is _YMIN_."
  #elif Y2_USE_ENDSTOP == _YMAX_ && DISABLED(USE_YMAX_PLUG)
    #error "USE_YMAX_PLUG is required when Y2_USE_ENDSTOP is _YMAX_."
  #elif Y2_USE_ENDSTOP == _ZMIN_ && DISABLED(USE_ZMIN_PLUG)
    #error "USE_ZMIN_PLUG is required when Y2_USE_ENDSTOP is _ZMIN_."
  #elif Y2_USE_ENDSTOP == _ZMAX_ && DISABLED(USE_ZMAX_PLUG)
    #error "USE_ZMAX_PLUG is required when Y2_USE_ENDSTOP is _ZMAX_."
  #elif !HAS_Y2_MIN && !HAS_Y2_MAX
    #error "Y2_USE_ENDSTOP has been assigned to a nonexistent endstop!"
  #elif ENABLED(DELTA)
    #error "Y_DUAL_ENDSTOPS is not compatible with DELTA."
  #endif
#endif

#if ENABLED(Z_MULTI_ENDSTOPS)
  #if !Z2_USE_ENDSTOP
    #error "You must set Z2_USE_ENDSTOP with Z_MULTI_ENDSTOPS when NUM_Z_STEPPER_DRIVERS >= 2."
  #elif Z2_USE_ENDSTOP == _XMIN_ && DISABLED(USE_XMIN_PLUG)
    #error "USE_XMIN_PLUG is required when Z2_USE_ENDSTOP is _XMIN_."
  #elif Z2_USE_ENDSTOP == _XMAX_ && DISABLED(USE_XMAX_PLUG)
    #error "USE_XMAX_PLUG is required when Z2_USE_ENDSTOP is _XMAX_."
  #elif Z2_USE_ENDSTOP == _YMIN_ && DISABLED(USE_YMIN_PLUG)
    #error "USE_YMIN_PLUG is required when Z2_USE_ENDSTOP is _YMIN_."
  #elif Z2_USE_ENDSTOP == _YMAX_ && DISABLED(USE_YMAX_PLUG)
    #error "USE_YMAX_PLUG is required when Z2_USE_ENDSTOP is _YMAX_."
  #elif Z2_USE_ENDSTOP == _ZMIN_ && DISABLED(USE_ZMIN_PLUG)
    #error "USE_ZMIN_PLUG is required when Z2_USE_ENDSTOP is _ZMIN_."
  #elif Z2_USE_ENDSTOP == _ZMAX_ && DISABLED(USE_ZMAX_PLUG)
    #error "USE_ZMAX_PLUG is required when Z2_USE_ENDSTOP is _ZMAX_."
  #elif !HAS_Z2_MIN && !HAS_Z2_MAX
    #error "Z2_USE_ENDSTOP has been assigned to a nonexistent endstop!"
  #elif ENABLED(DELTA)
    #error "Z_MULTI_ENDSTOPS is not compatible with DELTA."
  #endif
  #if NUM_Z_STEPPER_DRIVERS >= 3
    #if !Z3_USE_ENDSTOP
      #error "You must set Z3_USE_ENDSTOP with Z_MULTI_ENDSTOPS when NUM_Z_STEPPER_DRIVERS >= 3."
    #elif Z3_USE_ENDSTOP == _XMIN_ && DISABLED(USE_XMIN_PLUG)
      #error "USE_XMIN_PLUG is required when Z3_USE_ENDSTOP is _XMIN_."
    #elif Z3_USE_ENDSTOP == _XMAX_ && DISABLED(USE_XMAX_PLUG)
      #error "USE_XMAX_PLUG is required when Z3_USE_ENDSTOP is _XMAX_."
    #elif Z3_USE_ENDSTOP == _YMIN_ && DISABLED(USE_YMIN_PLUG)
      #error "USE_YMIN_PLUG is required when Z3_USE_ENDSTOP is _YMIN_."
    #elif Z3_USE_ENDSTOP == _YMAX_ && DISABLED(USE_YMAX_PLUG)
      #error "USE_YMAX_PLUG is required when Z3_USE_ENDSTOP is _YMAX_."
    #elif Z3_USE_ENDSTOP == _ZMIN_ && DISABLED(USE_ZMIN_PLUG)
      #error "USE_ZMIN_PLUG is required when Z3_USE_ENDSTOP is _ZMIN_."
    #elif Z3_USE_ENDSTOP == _ZMAX_ && DISABLED(USE_ZMAX_PLUG)
      #error "USE_ZMAX_PLUG is required when Z3_USE_ENDSTOP is _ZMAX_."
    #elif !HAS_Z3_MIN && !HAS_Z3_MAX
      #error "Z3_USE_ENDSTOP has been assigned to a nonexistent endstop!"
    #endif
  #endif
  #if NUM_Z_STEPPER_DRIVERS >= 4
    #if !Z4_USE_ENDSTOP
      #error "You must set Z4_USE_ENDSTOP with Z_MULTI_ENDSTOPS when NUM_Z_STEPPER_DRIVERS >= 4."
    #elif Z4_USE_ENDSTOP == _XMIN_ && DISABLED(USE_XMIN_PLUG)
      #error "USE_XMIN_PLUG is required when Z4_USE_ENDSTOP is _XMIN_."
    #elif Z4_USE_ENDSTOP == _XMAX_ && DISABLED(USE_XMAX_PLUG)
      #error "USE_XMAX_PLUG is required when Z4_USE_ENDSTOP is _XMAX_."
    #elif Z4_USE_ENDSTOP == _YMIN_ && DISABLED(USE_YMIN_PLUG)
      #error "USE_YMIN_PLUG is required when Z4_USE_ENDSTOP is _YMIN_."
    #elif Z4_USE_ENDSTOP == _YMAX_ && DISABLED(USE_YMAX_PLUG)
      #error "USE_YMAX_PLUG is required when Z4_USE_ENDSTOP is _YMAX_."
    #elif Z4_USE_ENDSTOP == _ZMIN_ && DISABLED(USE_ZMIN_PLUG)
      #error "USE_ZMIN_PLUG is required when Z4_USE_ENDSTOP is _ZMIN_."
    #elif Z4_USE_ENDSTOP == _ZMAX_ && DISABLED(USE_ZMAX_PLUG)
      #error "USE_ZMAX_PLUG is required when Z4_USE_ENDSTOP is _ZMAX_."
    #elif !HAS_Z4_MIN && !HAS_Z4_MAX
      #error "Z4_USE_ENDSTOP has been assigned to a nonexistent endstop!"
    #endif
  #endif
#endif

#if defined(ENDSTOP_NOISE_THRESHOLD) && !WITHIN(ENDSTOP_NOISE_THRESHOLD, 2, 7)
  #error "ENDSTOP_NOISE_THRESHOLD must be an integer from 2 to 7."
#endif

/**
 * emergency-command parser
 */
#if ENABLED(EMERGENCY_PARSER) && defined(__AVR__) && defined(USBCON)
  #error "EMERGENCY_PARSER does not work on boards with AT90USB processors (USBCON)."
#endif

/**
 * I2C bus
 */
#if ENABLED(EXPERIMENTAL_I2CBUS) && I2C_SLAVE_ADDRESS > 0
  #if I2C_SLAVE_ADDRESS < 8
    #error "I2C_SLAVE_ADDRESS can't be less than 8. (Addresses 0 - 7 are reserved.)"
  #elif I2C_SLAVE_ADDRESS > 127
    #error "I2C_SLAVE_ADDRESS can't be over 127. (Only 7 bits allowed.)"
  #endif
#endif

/**
 * G35 Assisted Tramming
 */
#if ENABLED(ASSISTED_TRAMMING) && !HAS_BED_PROBE
  #error "ASSISTED_TRAMMING requires a bed probe."
#endif

/**
 * G38 Probe Target
 */
#if ENABLED(G38_PROBE_TARGET)
  #if !HAS_BED_PROBE
    #error "G38_PROBE_TARGET requires a bed probe."
  #elif !IS_CARTESIAN
    #error "G38_PROBE_TARGET requires a Cartesian machine."
  #endif
#endif

/**
 * RGB_LED Requirements
 */
#define _RGB_TEST (PINS_EXIST(RGB_LED_R, RGB_LED_G, RGB_LED_B))
#if ENABLED(PRINTER_EVENT_LEDS) && !HAS_COLOR_LEDS
  #error "PRINTER_EVENT_LEDS requires BLINKM, PCA9533, PCA9632, RGB_LED, RGBW_LED or NEOPIXEL_LED."
#elif ENABLED(RGB_LED)
  #if !_RGB_TEST
    #error "RGB_LED requires RGB_LED_R_PIN, RGB_LED_G_PIN, and RGB_LED_B_PIN."
  #elif ENABLED(RGBW_LED)
    #error "Please enable only one of RGB_LED and RGBW_LED."
  #endif
#elif ENABLED(RGBW_LED)
  #if !(_RGB_TEST && PIN_EXISTS(RGB_LED_W))
    #error "RGBW_LED requires RGB_LED_R_PIN, RGB_LED_G_PIN, RGB_LED_B_PIN, and RGB_LED_W_PIN."
  #endif
#endif
#undef _RGB_TEST

// NeoPixel requirements
#if ENABLED(NEOPIXEL_LED)
  #if !PIN_EXISTS(NEOPIXEL) || NEOPIXEL_PIXELS == 0
    #error "NEOPIXEL_LED requires NEOPIXEL_PIN and NEOPIXEL_PIXELS."
  #elif ENABLED(NEOPIXEL2_SEPARATE) && !(defined(NEOPIXEL2_TYPE) && PIN_EXISTS(NEOPIXEL2) && NEOPIXEL2_PIXELS > 0)
    #error "NEOPIXEL2_SEPARATE requires NEOPIXEL2_TYPE, NEOPIXEL2_PIN and NEOPIXEL2_PIXELS."
  #elif ENABLED(NEO2_COLOR_PRESETS) && DISABLED(NEOPIXEL2_SEPARATE)
    #error "NEO2_COLOR_PRESETS requires NEOPIXEL2_SEPARATE to be enabled."
  #endif
#endif

#if DISABLED(NO_COMPILE_TIME_PWM)
  #define _TEST_PWM(P) PWM_PIN(P)
#else
  #define _TEST_PWM(P) 1 // pass
#endif

/**
 * Auto Fan check for PWM pins
 */
#if HAS_AUTO_FAN && EXTRUDER_AUTO_FAN_SPEED != 255
  #define AF_ERR_SUFF "_AUTO_FAN_PIN is not a PWM pin. Set EXTRUDER_AUTO_FAN_SPEED to 255."
  #if HAS_AUTO_FAN_0
    static_assert(_TEST_PWM(E0_AUTO_FAN_PIN), "E0" AF_ERR_SUFF);
  #elif HAS_AUTO_FAN_1
    static_assert(_TEST_PWM(E1_AUTO_FAN_PIN), "E1" AF_ERR_SUFF);
  #elif HAS_AUTO_FAN_2
    static_assert(_TEST_PWM(E2_AUTO_FAN_PIN), "E2" AF_ERR_SUFF);
  #elif HAS_AUTO_FAN_3
    static_assert(_TEST_PWM(E3_AUTO_FAN_PIN), "E3" AF_ERR_SUFF);
  #elif HAS_AUTO_FAN_4
    static_assert(_TEST_PWM(E4_AUTO_FAN_PIN), "E4" AF_ERR_SUFF);
  #elif HAS_AUTO_FAN_5
    static_assert(_TEST_PWM(E5_AUTO_FAN_PIN), "E5" AF_ERR_SUFF);
  #elif HAS_AUTO_FAN_6
    static_assert(_TEST_PWM(E6_AUTO_FAN_PIN), "E6" AF_ERR_SUFF);
  #elif HAS_AUTO_FAN_7
    static_assert(_TEST_PWM(E7_AUTO_FAN_PIN), "E7" AF_ERR_SUFF);
  #endif
#endif

/**
 * Make sure only one EEPROM type is enabled
 */
#if ENABLED(EEPROM_SETTINGS)
  #if 1 < 0 \
    + ENABLED(I2C_EEPROM) \
    + ENABLED(SPI_EEPROM) \
    + ENABLED(QSPI_EEPROM) \
    + ENABLED(SDCARD_EEPROM_EMULATION) \
    + ENABLED(FLASH_EEPROM_EMULATION) \
    + ENABLED(SRAM_EEPROM_EMULATION) \
    + ENABLED(IIC_BL24CXX_EEPROM)
    #error "Please select only one method of EEPROM Persistent Storage."
  #endif
#endif

/**
 * Make sure features that need to write to the SD card can
 */
#if ENABLED(SDCARD_READONLY) && ANY(POWER_LOSS_RECOVERY, BINARY_FILE_TRANSFER, SDCARD_EEPROM_EMULATION)
  #undef SDCARD_READONLY
  #if ENABLED(POWER_LOSS_RECOVERY)
    #warning "Either disable SDCARD_READONLY or disable POWER_LOSS_RECOVERY."
  #elif ENABLED(BINARY_FILE_TRANSFER)
    #warning "Either disable SDCARD_READONLY or disable BINARY_FILE_TRANSFER."
  #elif ENABLED(SDCARD_EEPROM_EMULATION)
    #warning "Either disable SDCARD_READONLY or disable SDCARD_EEPROM_EMULATION."
  #endif
#endif

/**
 * Make sure only one display is enabled
 */
#if 1 < 0 \
  + (ENABLED(REPRAP_DISCOUNT_SMART_CONTROLLER) && DISABLED(IS_RRD_SC)) \
  + (ENABLED(REPRAP_DISCOUNT_FULL_GRAPHIC_SMART_CONTROLLER) && DISABLED(IS_RRD_FG_SC)) \
  + (ENABLED(ULTRA_LCD) && DISABLED(IS_ULTRA_LCD)) \
  + (ENABLED(U8GLIB_SSD1306) && DISABLED(IS_U8GLIB_SSD1306)) \
  + (ENABLED(MINIPANEL) && NONE(MKS_MINI_12864, ENDER2_STOCKDISPLAY)) \
  + (ENABLED(MKS_MINI_12864) && DISABLED(MKS_LCD12864)) \
  + (ENABLED(EXTENSIBLE_UI) && DISABLED(IS_EXTUI)) \
  + (ENABLED(ULTIPANEL) && DISABLED(IS_ULTIPANEL)) \
  + ENABLED(RADDS_DISPLAY) \
  + ENABLED(ULTIMAKERCONTROLLER) \
  + ENABLED(PANEL_ONE) \
  + ENABLED(G3D_PANEL) \
  + ENABLED(RIGIDBOT_PANEL) \
  + ENABLED(MAKEBOARD_MINI_2_LINE_DISPLAY_1602) \
  + ENABLED(ZONESTAR_LCD) \
  + ENABLED(RA_CONTROL_PANEL) \
  + ENABLED(LCD_SAINSMART_I2C_1602) \
  + ENABLED(LCD_SAINSMART_I2C_2004) \
  + ENABLED(LCM1602) \
  + ENABLED(LCD_I2C_PANELOLU2) \
  + ENABLED(LCD_I2C_VIKI) \
  + ENABLED(SAV_3DLCD) \
  + ENABLED(FF_INTERFACEBOARD) \
  + ENABLED(REPRAPWORLD_GRAPHICAL_LCD) \
  + ENABLED(VIKI2) \
  + ENABLED(miniVIKI) \
  + ENABLED(MAKRPANEL) \
  + ENABLED(ELB_FULL_GRAPHIC_CONTROLLER) \
  + ENABLED(BQ_LCD_SMART_CONTROLLER) \
  + ENABLED(CARTESIO_UI) \
  + ENABLED(LCD_FOR_MELZI) \
  + ENABLED(ULTI_CONTROLLER) \
  + ENABLED(MKS_LCD12864) \
  + ENABLED(ENDER2_STOCKDISPLAY) \
  + ENABLED(FYSETC_MINI_12864_X_X) \
  + ENABLED(FYSETC_MINI_12864_1_2) \
  + ENABLED(FYSETC_MINI_12864_2_0) \
  + ENABLED(FYSETC_MINI_12864_2_1) \
  + ENABLED(FYSETC_GENERIC_12864_1_1) \
  + ENABLED(CR10_STOCKDISPLAY) \
  + ENABLED(DWIN_CREALITY_LCD) \
  + ENABLED(ANET_FULL_GRAPHICS_LCD) \
  + ENABLED(AZSMZ_12864) \
  + ENABLED(SILVER_GATE_GLCD_CONTROLLER) \
  + ENABLED(SAV_3DGLCD) \
  + ENABLED(OLED_PANEL_TINYBOY2) \
  + ENABLED(MKS_12864OLED) \
  + ENABLED(MKS_12864OLED_SSD1306) \
  + ENABLED(ZONESTAR_12864LCD) \
  + ENABLED(ZONESTAR_12864OLED) \
  + ENABLED(ZONESTAR_12864OLED_SSD1306) \
  + ENABLED(U8GLIB_SH1106_EINSTART) \
  + ENABLED(OVERLORD_OLED) \
  + ENABLED(FYSETC_242_OLED_12864) \
  + ENABLED(DGUS_LCD_UI_ORIGIN) \
  + ENABLED(DGUS_LCD_UI_FYSETC) \
  + ENABLED(DGUS_LCD_UI_HIPRECY) \
  + ENABLED(MALYAN_LCD) \
  + ENABLED(TOUCH_UI_FTDI_EVE) \
  + ENABLED(TFT_320x240) \
  + ENABLED(TFT_320x240_SPI) \
  + ENABLED(FSMC_GRAPHICAL_TFT) \
  + ENABLED(TFT_LVGL_UI_FSMC) \
  + ENABLED(TFT_LVGL_UI_SPI) \
  + ENABLED(ANYCUBIC_LCD_I3MEGA) \
  + ENABLED(ANYCUBIC_LCD_CHIRON) \
  + ENABLED(TFTGLCD_PANEL_SPI) \
  + ENABLED(TFTGLCD_PANEL_I2C)
  #error "Please select only one LCD controller option."
#endif

#undef IS_RRD_SC
#undef IS_RRD_FG_SC
#undef IS_ULTRA_LCD
#undef IS_U8GLIB_SSD1306
#undef IS_RRW_KEYPAD
#undef IS_EXTUI
#undef IS_ULTIPANEL

#if 1 < ENABLED(LCD_SCREEN_ROT_0) + ENABLED(LCD_SCREEN_ROT_90) + ENABLED(LCD_SCREEN_ROT_180) + ENABLED(LCD_SCREEN_ROT_270)
  #error "Please enable only one LCD_SCREEN_ROT_* option: 0, 90, 180, or 270."
#endif

/**
 * Serial displays require a dedicated serial port
 */
#ifdef LCD_SERIAL_PORT
  #if LCD_SERIAL_PORT == SERIAL_PORT
    #error "LCD_SERIAL_PORT cannot be the same as SERIAL_PORT. Please update your configuration."
  #elif defined(SERIAL_PORT_2) && LCD_SERIAL_PORT == SERIAL_PORT_2
    #error "LCD_SERIAL_PORT cannot be the same as SERIAL_PORT_2. Please update your configuration."
  #endif
#else
  #if HAS_DGUS_LCD
    #error "The DGUS LCD requires LCD_SERIAL_PORT to be defined in Configuration.h"
  #elif EITHER(ANYCUBIC_LCD_I3MEGA, ANYCUBIC_LCD_CHIRON)
    #error "The ANYCUBIC LCD requires LCD_SERIAL_PORT to be defined in Configuration.h"
  #elif ENABLED(MALYAN_LCD)
    #error "MALYAN_LCD requires LCD_SERIAL_PORT to be defined in Configuration.h"
  #endif
#endif

/**
 * FYSETC Mini 12864 RGB backlighting required
 */
#if EITHER(FYSETC_MINI_12864_1_2, FYSETC_MINI_12864_2_0) && DISABLED(RGB_LED)
  #error "RGB_LED is required for FYSETC_MINI_12864 1.2 and 2.0."
#elif EITHER(FYSETC_MINI_12864_2_0, FYSETC_MINI_12864_2_1) && DISABLED(LED_USER_PRESET_STARTUP)
  #error "LED_USER_PRESET_STARTUP is required for FYSETC_MINI_12864 2.x displays."
#endif

/**
 * Check existing CS pins against enabled TMC SPI drivers.
 */
#define INVALID_TMC_SPI(ST) (AXIS_HAS_SPI(ST) && !PIN_EXISTS(ST##_CS))
#if INVALID_TMC_SPI(X)
  #error "An SPI driven TMC driver on X requires X_CS_PIN."
#elif INVALID_TMC_SPI(X2)
  #error "An SPI driven TMC driver on X2 requires X2_CS_PIN."
#elif INVALID_TMC_SPI(Y)
  #error "An SPI driven TMC driver on Y requires Y_CS_PIN."
#elif INVALID_TMC_SPI(Y2)
  #error "An SPI driven TMC driver on Y2 requires Y2_CS_PIN."
#elif INVALID_TMC_SPI(Z)
  #error "An SPI driven TMC driver on Z requires Z_CS_PIN."
#elif INVALID_TMC_SPI(Z2)
  #error "An SPI driven TMC driver on Z2 requires Z2_CS_PIN."
#elif INVALID_TMC_SPI(Z3)
  #error "An SPI driven TMC driver on Z3 requires Z3_CS_PIN."
#elif INVALID_TMC_SPI(Z4)
  #error "An SPI driven TMC driver on Z4 requires Z4_CS_PIN."
#elif INVALID_TMC_SPI(E0)
  #error "An SPI driven TMC driver on E0 requires E0_CS_PIN."
#elif INVALID_TMC_SPI(E1)
  #error "An SPI driven TMC driver on E1 requires E1_CS_PIN."
#elif INVALID_TMC_SPI(E2)
  #error "An SPI driven TMC driver on E2 requires E2_CS_PIN."
#elif INVALID_TMC_SPI(E3)
  #error "An SPI driven TMC driver on E3 requires E3_CS_PIN."
#elif INVALID_TMC_SPI(E4)
  #error "An SPI driven TMC driver on E4 requires E4_CS_PIN."
#elif INVALID_TMC_SPI(E5)
  #error "An SPI driven TMC driver on E5 requires E5_CS_PIN."
#elif INVALID_TMC_SPI(E6)
  #error "An SPI driven TMC driver on E6 requires E6_CS_PIN."
#elif INVALID_TMC_SPI(E7)
  #error "An SPI driven TMC driver on E7 requires E7_CS_PIN."
#elif INVALID_TMC_SPI(I)
  #error "An SPI driven TMC on I requires I_CS_PIN."
#elif INVALID_TMC_SPI(J)
  #error "An SPI driven TMC on J requires J_CS_PIN."
#elif INVALID_TMC_SPI(K)
  #error "An SPI driven TMC on K requires K_CS_PIN."
#endif
#undef INVALID_TMC_SPI

/**
 * Check existing RX/TX pins against enable TMC UART drivers.
 */
#define INVALID_TMC_UART(ST) (AXIS_HAS_UART(ST) && !(defined(ST##_HARDWARE_SERIAL) || (PINS_EXIST(ST##_SERIAL_RX, ST##_SERIAL_TX))))
#if INVALID_TMC_UART(X)
  #error "TMC2208 or TMC2209 on X requires X_HARDWARE_SERIAL or X_SERIAL_(RX|TX)_PIN."
#elif INVALID_TMC_UART(X2)
  #error "TMC2208 or TMC2209 on X2 requires X2_HARDWARE_SERIAL or X2_SERIAL_(RX|TX)_PIN."
#elif INVALID_TMC_UART(Y)
  #error "TMC2208 or TMC2209 on Y requires Y_HARDWARE_SERIAL or Y_SERIAL_(RX|TX)_PIN."
#elif INVALID_TMC_UART(Y2)
  #error "TMC2208 or TMC2209 on Y2 requires Y2_HARDWARE_SERIAL or Y2_SERIAL_(RX|TX)_PIN."
#elif INVALID_TMC_UART(Z)
  #error "TMC2208 or TMC2209 on Z requires Z_HARDWARE_SERIAL or Z_SERIAL_(RX|TX)_PIN."
#elif INVALID_TMC_UART(Z2)
  #error "TMC2208 or TMC2209 on Z2 requires Z2_HARDWARE_SERIAL or Z2_SERIAL_(RX|TX)_PIN."
#elif INVALID_TMC_UART(Z3)
  #error "TMC2208 or TMC2209 on Z3 requires Z3_HARDWARE_SERIAL or Z3_SERIAL_(RX|TX)_PIN."
#elif INVALID_TMC_UART(Z4)
  #error "TMC2208 or TMC2209 on Z4 requires Z4_HARDWARE_SERIAL or Z4_SERIAL_(RX|TX)_PIN."
#elif INVALID_TMC_UART(E0)
  #error "TMC2208 or TMC2209 on E0 requires E0_HARDWARE_SERIAL or E0_SERIAL_(RX|TX)_PIN."
#elif INVALID_TMC_UART(E1)
  #error "TMC2208 or TMC2209 on E1 requires E1_HARDWARE_SERIAL or E1_SERIAL_(RX|TX)_PIN."
#elif INVALID_TMC_UART(E2)
  #error "TMC2208 or TMC2209 on E2 requires E2_HARDWARE_SERIAL or E2_SERIAL_(RX|TX)_PIN."
#elif INVALID_TMC_UART(E3)
  #error "TMC2208 or TMC2209 on E3 requires E3_HARDWARE_SERIAL or E3_SERIAL_(RX|TX)_PIN."
#elif INVALID_TMC_UART(E4)
  #error "TMC2208 or TMC2209 on E4 requires E4_HARDWARE_SERIAL or E4_SERIAL_(RX|TX)_PIN."
#elif INVALID_TMC_UART(E5)
  #error "TMC2208 or TMC2209 on E5 requires E5_HARDWARE_SERIAL or E5_SERIAL_(RX|TX)_PIN."
#elif INVALID_TMC_UART(E6)
  #error "TMC2208 or TMC2209 on E6 requires E6_HARDWARE_SERIAL or E6_SERIAL_(RX|TX)_PIN."
#elif INVALID_TMC_UART(E7)
  #error "TMC2208 or TMC2209 on E7 requires E7_HARDWARE_SERIAL or E7_SERIAL_(RX|TX)_PIN."
#endif
#undef INVALID_TMC_UART

/**
 * TMC2209 slave address values
 */
#define INVALID_TMC_ADDRESS(ST) static_assert(0 <= ST##_SLAVE_ADDRESS && ST##_SLAVE_ADDRESS <= 3, "TMC2209 slave address must be 0, 1, 2 or 3")
#if AXIS_DRIVER_TYPE_X(TMC2209)
  INVALID_TMC_ADDRESS(X);
#elif AXIS_DRIVER_TYPE_X2(TMC2209)
  INVALID_TMC_ADDRESS(X2);
#elif AXIS_DRIVER_TYPE_Y(TMC2209)
  INVALID_TMC_ADDRESS(Y);
#elif AXIS_DRIVER_TYPE_Y2(TMC2209)
  INVALID_TMC_ADDRESS(Y2);
#elif AXIS_DRIVER_TYPE_Z(TMC2209)
  INVALID_TMC_ADDRESS(Z);
#elif AXIS_DRIVER_TYPE_Z2(TMC2209)
  INVALID_TMC_ADDRESS(Z2);
#elif AXIS_DRIVER_TYPE_Z3(TMC2209)
  INVALID_TMC_ADDRESS(Z3);
#elif AXIS_DRIVER_TYPE_Z4(TMC2209)
  INVALID_TMC_ADDRESS(Z4);
#elif AXIS_DRIVER_TYPE_E0(TMC2209)
  INVALID_TMC_ADDRESS(E0);
#elif AXIS_DRIVER_TYPE_E1(TMC2209)
  INVALID_TMC_ADDRESS(E1);
#elif AXIS_DRIVER_TYPE_E2(TMC2209)
  INVALID_TMC_ADDRESS(E2);
#elif AXIS_DRIVER_TYPE_E3(TMC2209)
  INVALID_TMC_ADDRESS(E3);
#elif AXIS_DRIVER_TYPE_E4(TMC2209)
  INVALID_TMC_ADDRESS(E4);
#elif AXIS_DRIVER_TYPE_E5(TMC2209)
  INVALID_TMC_ADDRESS(E5);
#elif AXIS_DRIVER_TYPE_E6(TMC2209)
  INVALID_TMC_ADDRESS(E6);
#elif AXIS_DRIVER_TYPE_E7(TMC2209)
  INVALID_TMC_ADDRESS(E7);
#endif
#undef INVALID_TMC_ADDRESS

#define _TMC_MICROSTEP_IS_VALID(MS) (MS == 0 || MS == 2 || MS == 4 || MS == 8 || MS == 16 || MS == 32 || MS == 64 || MS == 128 || MS == 256)
#define TMC_MICROSTEP_IS_VALID(M) (!AXIS_IS_TMC(M) || _TMC_MICROSTEP_IS_VALID(M##_MICROSTEPS))
#define INVALID_TMC_MS(ST) static_assert(0, "Invalid " STRINGIFY(ST) "_MICROSTEPS. Valid values are 0, 2, 4, 8, 16, 32, 64, 128, and 256.")

#if !TMC_MICROSTEP_IS_VALID(X)
  INVALID_TMC_MS(X);
#elif !TMC_MICROSTEP_IS_VALID(Y)
  INVALID_TMC_MS(Y)
#elif !TMC_MICROSTEP_IS_VALID(Z)
  INVALID_TMC_MS(Z)
#elif !TMC_MICROSTEP_IS_VALID(X2)
  INVALID_TMC_MS(X2);
#elif !TMC_MICROSTEP_IS_VALID(Y2)
  INVALID_TMC_MS(Y2)
#elif !TMC_MICROSTEP_IS_VALID(Z2)
  INVALID_TMC_MS(Z2)
#elif !TMC_MICROSTEP_IS_VALID(Z3)
  INVALID_TMC_MS(Z3)
#elif !TMC_MICROSTEP_IS_VALID(Z4)
  INVALID_TMC_MS(Z4)
#elif !TMC_MICROSTEP_IS_VALID(E0)
  INVALID_TMC_MS(E0)
#elif !TMC_MICROSTEP_IS_VALID(E1)
  INVALID_TMC_MS(E1)
#elif !TMC_MICROSTEP_IS_VALID(E2)
  INVALID_TMC_MS(E2)
#elif !TMC_MICROSTEP_IS_VALID(E3)
  INVALID_TMC_MS(E3)
#elif !TMC_MICROSTEP_IS_VALID(E4)
  INVALID_TMC_MS(E4)
#elif !TMC_MICROSTEP_IS_VALID(E5)
  INVALID_TMC_MS(E5)
#elif !TMC_MICROSTEP_IS_VALID(E6)
  INVALID_TMC_MS(E6)
#elif !TMC_MICROSTEP_IS_VALID(E7)
  INVALID_TMC_MS(E7)
#endif
#undef INVALID_TMC_MS
#undef TMC_MICROSTEP_IS_VALID
#undef _TMC_MICROSTEP_IS_VALID

#if ENABLED(DELTA) && (ENABLED(STEALTHCHOP_XY) != ENABLED(STEALTHCHOP_Z))
  #error "STEALTHCHOP_XY and STEALTHCHOP_Z must be the same on DELTA."
#endif

#if ENABLED(SENSORLESS_HOMING)
  // Require STEALTHCHOP for SENSORLESS_HOMING on DELTA as the transition from spreadCycle to stealthChop
  // is necessary in order to reset the stallGuard indication between the initial movement of all three
  // towers to +Z and the individual homing of each tower. This restriction can be removed once a means of
  // clearing the stallGuard activated status is found.

  // Stall detection DIAG = HIGH : TMC2209
  // Stall detection DIAG = LOW  : TMC2130/TMC2160/TMC2660/TMC5130/TMC5160
  #define X_ENDSTOP_INVERTING !AXIS_DRIVER_TYPE(X,TMC2209)
  #define Y_ENDSTOP_INVERTING !AXIS_DRIVER_TYPE(Y,TMC2209)
  #define Z_ENDSTOP_INVERTING !AXIS_DRIVER_TYPE(Z,TMC2209)

  #if ENABLED(DELTA) && !BOTH(STEALTHCHOP_XY, STEALTHCHOP_Z)
    #error "SENSORLESS_HOMING on DELTA currently requires STEALTHCHOP_XY and STEALTHCHOP_Z."
  #elif X_SENSORLESS && X_HOME_DIR < 0 && NONE(ONBOARD_ENDSTOPPULLUPS, ENDSTOPPULLUPS, ENDSTOPPULLUP_XMIN)
    #error "SENSORLESS_HOMING requires ENDSTOPPULLUP_XMIN (or ENDSTOPPULLUPS) when homing to X_MIN."
  #elif X_SENSORLESS && X_HOME_DIR > 0 && NONE(ONBOARD_ENDSTOPPULLUPS, ENDSTOPPULLUPS, ENDSTOPPULLUP_XMAX)
    #error "SENSORLESS_HOMING requires ENDSTOPPULLUP_XMAX (or ENDSTOPPULLUPS) when homing to X_MAX."
  #elif Y_SENSORLESS && Y_HOME_DIR < 0 && NONE(ONBOARD_ENDSTOPPULLUPS, ENDSTOPPULLUPS, ENDSTOPPULLUP_YMIN)
    #error "SENSORLESS_HOMING requires ENDSTOPPULLUP_YMIN (or ENDSTOPPULLUPS) when homing to Y_MIN."
  #elif Y_SENSORLESS && Y_HOME_DIR > 0 && NONE(ONBOARD_ENDSTOPPULLUPS, ENDSTOPPULLUPS, ENDSTOPPULLUP_YMAX)
    #error "SENSORLESS_HOMING requires ENDSTOPPULLUP_YMAX (or ENDSTOPPULLUPS) when homing to Y_MAX."
  #elif Z_SENSORLESS && Z_HOME_DIR < 0 && NONE(ONBOARD_ENDSTOPPULLUPS, ENDSTOPPULLUPS, ENDSTOPPULLUP_ZMIN)
    #error "SENSORLESS_HOMING requires ENDSTOPPULLUP_ZMIN (or ENDSTOPPULLUPS) when homing to Z_MIN."
  #elif Z_SENSORLESS && Z_HOME_DIR > 0 && NONE(ONBOARD_ENDSTOPPULLUPS, ENDSTOPPULLUPS, ENDSTOPPULLUP_ZMAX)
    #error "SENSORLESS_HOMING requires ENDSTOPPULLUP_ZMAX (or ENDSTOPPULLUPS) when homing to Z_MAX."
  #elif X_SENSORLESS && X_HOME_DIR < 0 && X_MIN_ENDSTOP_INVERTING != X_ENDSTOP_INVERTING
    #if X_ENDSTOP_INVERTING
      #error "SENSORLESS_HOMING requires X_MIN_ENDSTOP_INVERTING = true when homing to X_MIN."
    #else
      #error "SENSORLESS_HOMING requires X_MIN_ENDSTOP_INVERTING = false when homing TMC2209 to X_MIN."
    #endif
  #elif X_SENSORLESS && X_HOME_DIR > 0 && X_MAX_ENDSTOP_INVERTING != X_ENDSTOP_INVERTING
    #if X_ENDSTOP_INVERTING
      #error "SENSORLESS_HOMING requires X_MAX_ENDSTOP_INVERTING = true when homing to X_MAX."
    #else
      #error "SENSORLESS_HOMING requires X_MAX_ENDSTOP_INVERTING = false when homing TMC2209 to X_MAX."
    #endif
  #elif Y_SENSORLESS && Y_HOME_DIR < 0 && Y_MIN_ENDSTOP_INVERTING != Y_ENDSTOP_INVERTING
    #if Y_ENDSTOP_INVERTING
      #error "SENSORLESS_HOMING requires Y_MIN_ENDSTOP_INVERTING = true when homing to Y_MIN."
    #else
      #error "SENSORLESS_HOMING requires Y_MIN_ENDSTOP_INVERTING = false when homing TMC2209 to Y_MIN."
    #endif
  #elif Y_SENSORLESS && Y_HOME_DIR > 0 && Y_MAX_ENDSTOP_INVERTING != Y_ENDSTOP_INVERTING
    #if Y_ENDSTOP_INVERTING
      #error "SENSORLESS_HOMING requires Y_MAX_ENDSTOP_INVERTING = true when homing to Y_MAX."
    #else
      #error "SENSORLESS_HOMING requires Y_MAX_ENDSTOP_INVERTING = false when homing TMC2209 to Y_MAX."
    #endif
  #elif Z_SENSORLESS && Z_HOME_DIR < 0 && Z_MIN_ENDSTOP_INVERTING != Z_ENDSTOP_INVERTING
    #if Z_ENDSTOP_INVERTING
      #error "SENSORLESS_HOMING requires Z_MIN_ENDSTOP_INVERTING = true when homing to Z_MIN."
    #else
      #error "SENSORLESS_HOMING requires Z_MIN_ENDSTOP_INVERTING = false when homing TMC2209 to Z_MIN."
    #endif
  #elif Z_SENSORLESS && Z_HOME_DIR > 0 && Z_MAX_ENDSTOP_INVERTING != Z_ENDSTOP_INVERTING
    #if Z_ENDSTOP_INVERTING
      #error "SENSORLESS_HOMING requires Z_MAX_ENDSTOP_INVERTING = true when homing to Z_MAX."
    #else
      #error "SENSORLESS_HOMING requires Z_MAX_ENDSTOP_INVERTING = false when homing TMC2209 to Z_MAX."
    #endif
  #elif ENDSTOP_NOISE_THRESHOLD
    #error "SENSORLESS_HOMING is incompatible with ENDSTOP_NOISE_THRESHOLD."
  #elif !(X_SENSORLESS || Y_SENSORLESS || Z_SENSORLESS)
    #error "SENSORLESS_HOMING requires a TMC stepper driver with StallGuard on X, Y, or Z axes."
  #endif

  #undef X_ENDSTOP_INVERTING
  #undef Y_ENDSTOP_INVERTING
  #undef Z_ENDSTOP_INVERTING
#endif

// Sensorless probing requirements
#if ENABLED(SENSORLESS_PROBING)
  #if ENABLED(DELTA) && !(X_SENSORLESS && Y_SENSORLESS && Z_SENSORLESS)
    #error "SENSORLESS_PROBING for DELTA requires TMC stepper drivers with StallGuard on X, Y, and Z axes."
  #elif !Z_SENSORLESS
    #error "SENSORLESS_PROBING requires a TMC stepper driver with StallGuard on Z."
  #endif
#endif

// Sensorless homing is required for both combined steppers in an H-bot
#if CORE_IS_XY && X_SENSORLESS != Y_SENSORLESS
  #error "CoreXY requires both X and Y to use sensorless homing if either one does."
#elif CORE_IS_XZ && X_SENSORLESS != Z_SENSORLESS && !HOMING_Z_WITH_PROBE
  #error "CoreXZ requires both X and Z to use sensorless homing if either one does."
#elif CORE_IS_YZ && Y_SENSORLESS != Z_SENSORLESS && !HOMING_Z_WITH_PROBE
  #error "CoreYZ requires both Y and Z to use sensorless homing if either one does."
#elif ENABLED(MARKFORGED_XY) && X_SENSORLESS != Y_SENSORLESS
  #error "MARKFORGED_XY requires both X and Y to use sensorless homing if either one does."
#endif

// Other TMC feature requirements
#if ENABLED(HYBRID_THRESHOLD) && !STEALTHCHOP_ENABLED
  #error "Enable STEALTHCHOP_(XY|Z|E) to use HYBRID_THRESHOLD."
#elif ENABLED(SENSORLESS_HOMING) && !HAS_STALLGUARD
  #error "SENSORLESS_HOMING requires TMC2130, TMC2160, TMC2209, TMC2660, or TMC5160 stepper drivers."
#elif ENABLED(SENSORLESS_PROBING) && !HAS_STALLGUARD
  #error "SENSORLESS_PROBING requires TMC2130, TMC2160, TMC2209, TMC2660, or TMC5160 stepper drivers."
#elif STEALTHCHOP_ENABLED && !HAS_STEALTHCHOP
  #error "STEALTHCHOP requires TMC2130, TMC2160, TMC2208, TMC2209, or TMC5160 stepper drivers."
#endif

/**
 * TMC SPI Chaining
 */
#define IN_CHAIN(A) ((A##_CHAIN_POS > 0) && !HAS_L64XX)
#if  IN_CHAIN(X ) || IN_CHAIN(Y ) || IN_CHAIN(Z ) || IN_CHAIN(X2) || IN_CHAIN(Y2) || IN_CHAIN(Z2) || IN_CHAIN(Z3) || IN_CHAIN(Z4) \
  || IN_CHAIN(E0) || IN_CHAIN(E1) || IN_CHAIN(E2) || IN_CHAIN(E3) || IN_CHAIN(E4) || IN_CHAIN(E5) || IN_CHAIN(E6) || IN_CHAIN(E7)
  #define BAD_CHAIN(A) (IN_CHAIN(A) && !PIN_EXISTS(A##_CS))
  #if  BAD_CHAIN(X ) || BAD_CHAIN(Y ) || BAD_CHAIN(Z ) || BAD_CHAIN(X2) || BAD_CHAIN(Y2) || BAD_CHAIN(Z2) || BAD_CHAIN(Z3) || BAD_CHAIN(Z4) \
    || BAD_CHAIN(E0) || BAD_CHAIN(E1) || BAD_CHAIN(E2) || BAD_CHAIN(E3) || BAD_CHAIN(E4) || BAD_CHAIN(E5) || BAD_CHAIN(E6) || BAD_CHAIN(E7)
    #error "All chained TMC drivers need a CS pin."
  #else
    #if IN_CHAIN(X)
      #define CS_COMPARE X_CS_PIN
    #elif IN_CHAIN(Y)
      #define CS_COMPARE Y_CS_PIN
    #elif IN_CHAIN(Z)
      #define CS_COMPARE Z_CS_PIN
    #elif IN_CHAIN(X2)
      #define CS_COMPARE X2_CS_PIN
    #elif IN_CHAIN(Y2)
      #define CS_COMPARE Y2_CS_PIN
    #elif IN_CHAIN(Z2)
      #define CS_COMPARE Z2_CS_PIN
    #elif IN_CHAIN(Z3)
      #define CS_COMPARE Z3_CS_PIN
    #elif IN_CHAIN(E0)
      #define CS_COMPARE E0_CS_PIN
    #elif IN_CHAIN(E1)
      #define CS_COMPARE E1_CS_PIN
    #elif IN_CHAIN(E2)
      #define CS_COMPARE E2_CS_PIN
    #elif IN_CHAIN(E3)
      #define CS_COMPARE E3_CS_PIN
    #elif IN_CHAIN(E4)
      #define CS_COMPARE E4_CS_PIN
    #elif IN_CHAIN(E5)
      #define CS_COMPARE E5_CS_PIN
    #elif IN_CHAIN(E6)
      #define CS_COMPARE E6_CS_PIN
    #elif IN_CHAIN(E7)
      #define CS_COMPARE E7_CS_PIN
    #endif
    #define BAD_CS_PIN(A) (IN_CHAIN(A) && A##_CS_PIN != CS_COMPARE)
    #if  BAD_CS_PIN(X ) || BAD_CS_PIN(Y ) || BAD_CS_PIN(Z ) || BAD_CS_PIN(X2) || BAD_CS_PIN(Y2) || BAD_CS_PIN(Z2) || BAD_CS_PIN(Z3) || BAD_CS_PIN(Z4) \
      || BAD_CS_PIN(E0) || BAD_CS_PIN(E1) || BAD_CS_PIN(E2) || BAD_CS_PIN(E3) || BAD_CS_PIN(E4) || BAD_CS_PIN(E5) || BAD_CS_PIN(E6) || BAD_CS_PIN(E7)
      #error "All chained TMC drivers must use the same CS pin."
    #endif
    #undef BAD_CS_PIN
    #undef CS_COMPARE
  #endif
  #undef BAD_CHAIN
#endif
#undef IN_CHAIN

/**
 * Digipot requirement
 */
#if HAS_I2C_DIGIPOT
  #if BOTH(DIGIPOT_MCP4018, DIGIPOT_MCP4451)
    #error "Enable only one of DIGIPOT_MCP4018 or DIGIPOT_MCP4451."
  #elif !MB(MKS_SBASE) \
    && (!defined(DIGIPOTS_I2C_SDA_X) || !defined(DIGIPOTS_I2C_SDA_Y) || !defined(DIGIPOTS_I2C_SDA_Z) || !defined(DIGIPOTS_I2C_SDA_E0) || !defined(DIGIPOTS_I2C_SDA_E1))
      #error "DIGIPOT_MCP4018/4451 requires DIGIPOTS_I2C_SDA_* pins to be defined."
  #endif
#endif

/**
 * Check per-axis initializers for errors
 */
constexpr float sanity_arr_1[] = DEFAULT_AXIS_STEPS_PER_UNIT,
                sanity_arr_2[] = DEFAULT_MAX_FEEDRATE,
                sanity_arr_3[] = DEFAULT_MAX_ACCELERATION;

#define _ARR_TEST(N,I) (sanity_arr_##N[_MIN(I,int(COUNT(sanity_arr_##N))-1)] > 0)

static_assert(COUNT(sanity_arr_1) >= NUM_AXIS,   "DEFAULT_AXIS_STEPS_PER_UNIT requires X, Y, Z and E elements.");
static_assert(COUNT(sanity_arr_1) <= NUM_AXIS_N, "DEFAULT_AXIS_STEPS_PER_UNIT has too many elements. (Did you forget to enable DISTINCT_E_FACTORS?)");
static_assert(   _ARR_TEST(1,0) && _ARR_TEST(1,1) && _ARR_TEST(1,2)
              && _ARR_TEST(1,3) && _ARR_TEST(1,4) && _ARR_TEST(1,5)
              && _ARR_TEST(1,6) && _ARR_TEST(1,7) && _ARR_TEST(1,8),
              "DEFAULT_AXIS_STEPS_PER_UNIT values must be positive.");

static_assert(COUNT(sanity_arr_2) >= NUM_AXIS,   "DEFAULT_MAX_FEEDRATE requires X, Y, Z and E elements.");
static_assert(COUNT(sanity_arr_2) <= NUM_AXIS_N, "DEFAULT_MAX_FEEDRATE has too many elements. (Did you forget to enable DISTINCT_E_FACTORS?)");
static_assert(   _ARR_TEST(2,0) && _ARR_TEST(2,1) && _ARR_TEST(2,2)
              && _ARR_TEST(2,3) && _ARR_TEST(2,4) && _ARR_TEST(2,5)
              && _ARR_TEST(2,6) && _ARR_TEST(2,7) && _ARR_TEST(2,8),
              "DEFAULT_MAX_FEEDRATE values must be positive.");

static_assert(COUNT(sanity_arr_3) >= NUM_AXIS,   "DEFAULT_MAX_ACCELERATION requires X, Y, Z and E elements.");
static_assert(COUNT(sanity_arr_3) <= NUM_AXIS_N, "DEFAULT_MAX_ACCELERATION has too many elements. (Did you forget to enable DISTINCT_E_FACTORS?)");
static_assert(   _ARR_TEST(3,0) && _ARR_TEST(3,1) && _ARR_TEST(3,2)
              && _ARR_TEST(3,3) && _ARR_TEST(3,4) && _ARR_TEST(3,5)
              && _ARR_TEST(3,6) && _ARR_TEST(3,7) && _ARR_TEST(3,8),
              "DEFAULT_MAX_ACCELERATION values must be positive.");

#if ENABLED(LIMITED_MAX_ACCEL_EDITING)
  #ifdef MAX_ACCEL_EDIT_VALUES
    constexpr float sanity_arr_4[] = MAX_ACCEL_EDIT_VALUES;
    static_assert(COUNT(sanity_arr_4) >= NUM_AXIS, "MAX_ACCEL_EDIT_VALUES requires X, Y, Z and E elements.");
    static_assert(COUNT(sanity_arr_4) <= NUM_AXIS, "MAX_ACCEL_EDIT_VALUES has too many elements. X, Y, Z and E elements only.");
    static_assert(   _ARR_TEST(4,0) && _ARR_TEST(4,1) && _ARR_TEST(4,2)
                  && _ARR_TEST(4,3) && _ARR_TEST(4,4) && _ARR_TEST(4,5)
                  && _ARR_TEST(4,6) && _ARR_TEST(4,7) && _ARR_TEST(4,8),
                  "MAX_ACCEL_EDIT_VALUES values must be positive.");
  #endif
#endif

#if ENABLED(LIMITED_MAX_FR_EDITING)
  #ifdef MAX_FEEDRATE_EDIT_VALUES
    constexpr float sanity_arr_5[] = MAX_FEEDRATE_EDIT_VALUES;
    static_assert(COUNT(sanity_arr_5) >= NUM_AXIS, "MAX_FEEDRATE_EDIT_VALUES requires X, Y, Z and E elements.");
    static_assert(COUNT(sanity_arr_5) <= NUM_AXIS, "MAX_FEEDRATE_EDIT_VALUES has too many elements. X, Y, Z and E elements only.");
    static_assert(   _ARR_TEST(5,0) && _ARR_TEST(5,1) && _ARR_TEST(5,2)
                  && _ARR_TEST(5,3) && _ARR_TEST(5,4) && _ARR_TEST(5,5)
                  && _ARR_TEST(5,6) && _ARR_TEST(5,7) && _ARR_TEST(5,8),
                  "MAX_FEEDRATE_EDIT_VALUES values must be positive.");
  #endif
#endif

#if ENABLED(LIMITED_JERK_EDITING)
  #ifdef MAX_JERK_EDIT_VALUES
    constexpr float sanity_arr_6[] = MAX_JERK_EDIT_VALUES;
    static_assert(COUNT(sanity_arr_6) >= NUM_AXIS, "MAX_JERK_EDIT_VALUES requires X, Y, Z and E elements.");
    static_assert(COUNT(sanity_arr_6) <= NUM_AXIS, "MAX_JERK_EDIT_VALUES has too many elements. X, Y, Z and E elements only.");
    static_assert(   _ARR_TEST(6,0) && _ARR_TEST(6,1) && _ARR_TEST(6,2)
                  && _ARR_TEST(6,3) && _ARR_TEST(6,4) && _ARR_TEST(6,5)
                  && _ARR_TEST(6,6) && _ARR_TEST(6,7) && _ARR_TEST(6,8),
                  "MAX_JERK_EDIT_VALUES values must be positive.");
  #endif
#endif

#undef _ARR_TEST

#if BOTH(CNC_COORDINATE_SYSTEMS, NO_WORKSPACE_OFFSETS)
  #error "CNC_COORDINATE_SYSTEMS is incompatible with NO_WORKSPACE_OFFSETS."
#endif

#if !BLOCK_BUFFER_SIZE || !IS_POWER_OF_2(BLOCK_BUFFER_SIZE)
  #error "BLOCK_BUFFER_SIZE must be a power of 2."
#endif

#if ENABLED(LED_CONTROL_MENU) && DISABLED(ULTIPANEL)
  #error "LED_CONTROL_MENU requires an LCD controller."
#endif

#if ENABLED(CASE_LIGHT_USE_NEOPIXEL) && DISABLED(NEOPIXEL_LED)
  #error "CASE_LIGHT_USE_NEOPIXEL requires NEOPIXEL_LED."
#endif

#if ENABLED(SKEW_CORRECTION)
  #if !defined(XY_SKEW_FACTOR) && !(defined(XY_DIAG_AC) && defined(XY_DIAG_BD) && defined(XY_SIDE_AD))
    #error "SKEW_CORRECTION requires XY_SKEW_FACTOR or XY_DIAG_AC, XY_DIAG_BD, XY_SIDE_AD."
  #endif
  #if ENABLED(SKEW_CORRECTION_FOR_Z)
    #if !defined(XZ_SKEW_FACTOR) && !(defined(XZ_DIAG_AC) && defined(XZ_DIAG_BD) && defined(XZ_SIDE_AD))
      #error "SKEW_CORRECTION requires XZ_SKEW_FACTOR or XZ_DIAG_AC, XZ_DIAG_BD, XZ_SIDE_AD."
    #endif
    #if !defined(YZ_SKEW_FACTOR) && !(defined(YZ_DIAG_AC) && defined(YZ_DIAG_BD) && defined(YZ_SIDE_AD))
      #error "SKEW_CORRECTION requires YZ_SKEW_FACTOR or YZ_DIAG_AC, YZ_DIAG_BD, YZ_SIDE_AD."
    #endif
  #endif
#endif

#if ENABLED(BACKUP_POWER_SUPPLY) && !PIN_EXISTS(POWER_LOSS)
  #error "BACKUP_POWER_SUPPLY requires a POWER_LOSS_PIN."
#endif

#if ENABLED(Z_STEPPER_AUTO_ALIGN)
  #if NUM_Z_STEPPER_DRIVERS <= 1
    #error "Z_STEPPER_AUTO_ALIGN requires NUM_Z_STEPPER_DRIVERS greater than 1."
  #elif !HAS_BED_PROBE
    #error "Z_STEPPER_AUTO_ALIGN requires a Z-bed probe."
  #elif ENABLED(Z_STEPPER_ALIGN_KNOWN_STEPPER_POSITIONS) && NUM_Z_STEPPER_DRIVERS < 3
    #error "Z_STEPPER_ALIGN_KNOWN_STEPPER_POSITIONS requires NUM_Z_STEPPER_DRIVERS to be 3 or 4."
  #endif
#endif

#if ENABLED(PRINTCOUNTER) && DISABLED(EEPROM_SETTINGS)
  #error "PRINTCOUNTER requires EEPROM_SETTINGS. Please update your Configuration."
#endif

#if ENABLED(USB_FLASH_DRIVE_SUPPORT) && !PINS_EXIST(USB_CS, USB_INTR)
  #error "USB_CS_PIN and USB_INTR_PIN are required for USB_FLASH_DRIVE_SUPPORT."
#endif

#if ENABLED(SD_FIRMWARE_UPDATE) && !defined(__AVR_ATmega2560__)
  #error "SD_FIRMWARE_UPDATE requires an ATmega2560-based (Arduino Mega) board."
#endif

#if ENABLED(GCODE_MACROS) && !WITHIN(GCODE_MACROS_SLOTS, 1, 10)
  #error "GCODE_MACROS_SLOTS must be a number from 1 to 10."
#endif

#if ENABLED(CUSTOM_USER_MENUS)
  #ifdef USER_GCODE_1
    constexpr char _chr1 = USER_GCODE_1[strlen(USER_GCODE_1) - 1];
    static_assert(_chr1 != '\n' && _chr1 != '\r', "USER_GCODE_1 cannot have a newline at the end. Please remove it.");
  #endif
  #ifdef USER_GCODE_2
    constexpr char _chr2 = USER_GCODE_2[strlen(USER_GCODE_2) - 1];
    static_assert(_chr2 != '\n' && _chr2 != '\r', "USER_GCODE_2 cannot have a newline at the end. Please remove it.");
  #endif
  #ifdef USER_GCODE_3
    constexpr char _chr3 = USER_GCODE_3[strlen(USER_GCODE_3) - 1];
    static_assert(_chr3 != '\n' && _chr3 != '\r', "USER_GCODE_3 cannot have a newline at the end. Please remove it.");
  #endif
  #ifdef USER_GCODE_4
    constexpr char _chr4 = USER_GCODE_4[strlen(USER_GCODE_4) - 1];
    static_assert(_chr4 != '\n' && _chr4 != '\r', "USER_GCODE_4 cannot have a newline at the end. Please remove it.");
  #endif
  #ifdef USER_GCODE_5
    constexpr char _chr5 = USER_GCODE_5[strlen(USER_GCODE_5) - 1];
    static_assert(_chr5 != '\n' && _chr5 != '\r', "USER_GCODE_5 cannot have a newline at the end. Please remove it.");
  #endif
  #ifdef USER_GCODE_6
    constexpr char _chr6 = USER_GCODE_6[strlen(USER_GCODE_6) - 1];
    static_assert(_chr6 != '\n' && _chr6 != '\r', "USER_GCODE_6 cannot have a newline at the end. Please remove it.");
  #endif
  #ifdef USER_GCODE_7
    constexpr char _chr7 = USER_GCODE_7[strlen(USER_GCODE_7) - 1];
    static_assert(_chr7 != '\n' && _chr7 != '\r', "USER_GCODE_7 cannot have a newline at the end. Please remove it.");
  #endif
  #ifdef USER_GCODE_8
    constexpr char _chr8 = USER_GCODE_8[strlen(USER_GCODE_8) - 1];
    static_assert(_chr8 != '\n' && _chr8 != '\r', "USER_GCODE_8 cannot have a newline at the end. Please remove it.");
  #endif
  #ifdef USER_GCODE_9
    constexpr char _chr9 = USER_GCODE_9[strlen(USER_GCODE_9) - 1];
    static_assert(_chr9 != '\n' && _chr9 != '\r', "USER_GCODE_9 cannot have a newline at the end. Please remove it.");
  #endif
  #ifdef USER_GCODE_10
    constexpr char _chr10 = USER_GCODE_10[strlen(USER_GCODE_10) - 1];
    static_assert(_chr10 != '\n' && _chr10 != '\r', "USER_GCODE_10 cannot have a newline at the end. Please remove it.");
  #endif
  #ifdef USER_GCODE_11
    constexpr char _chr11 = USER_GCODE_11[strlen(USER_GCODE_11) - 1];
    static_assert(_chr11 != '\n' && _chr11 != '\r', "USER_GCODE_11 cannot have a newline at the end. Please remove it.");
  #endif
  #ifdef USER_GCODE_12
    constexpr char _chr12 = USER_GCODE_12[strlen(USER_GCODE_12) - 1];
    static_assert(_chr12 != '\n' && _chr12 != '\r', "USER_GCODE_12 cannot have a newline at the end. Please remove it.");
  #endif
  #ifdef USER_GCODE_13
    constexpr char _chr13 = USER_GCODE_13[strlen(USER_GCODE_13) - 1];
    static_assert(_chr13 != '\n' && _chr13 != '\r', "USER_GCODE_13 cannot have a newline at the end. Please remove it.");
  #endif
  #ifdef USER_GCODE_14
    constexpr char _chr14 = USER_GCODE_14[strlen(USER_GCODE_14) - 1];
    static_assert(_chr14 != '\n' && _chr14 != '\r', "USER_GCODE_14 cannot have a newline at the end. Please remove it.");
  #endif
  #ifdef USER_GCODE_15
    constexpr char _chr15 = USER_GCODE_15[strlen(USER_GCODE_15) - 1];
    static_assert(_chr15 != '\n' && _chr15 != '\r', "USER_GCODE_15 cannot have a newline at the end. Please remove it.");
  #endif
  #ifdef USER_GCODE_16
    constexpr char _chr16 = USER_GCODE_16[strlen(USER_GCODE_16) - 1];
    static_assert(_chr16 != '\n' && _chr16 != '\r', "USER_GCODE_16 cannot have a newline at the end. Please remove it.");
  #endif
  #ifdef USER_GCODE_17
    constexpr char _chr17 = USER_GCODE_17[strlen(USER_GCODE_17) - 1];
    static_assert(_chr17 != '\n' && _chr17 != '\r', "USER_GCODE_17 cannot have a newline at the end. Please remove it.");
  #endif
  #ifdef USER_GCODE_18
    constexpr char _chr18 = USER_GCODE_18[strlen(USER_GCODE_18) - 1];
    static_assert(_chr18 != '\n' && _chr18 != '\r', "USER_GCODE_18 cannot have a newline at the end. Please remove it.");
  #endif
  #ifdef USER_GCODE_19
    constexpr char _chr19 = USER_GCODE_19[strlen(USER_GCODE_19) - 1];
    static_assert(_chr19 != '\n' && _chr19 != '\r', "USER_GCODE_19 cannot have a newline at the end. Please remove it.");
  #endif
  #ifdef USER_GCODE_20
    constexpr char _chr20 = USER_GCODE_20[strlen(USER_GCODE_20) - 1];
    static_assert(_chr20 != '\n' && _chr20 != '\r', "USER_GCODE_20 cannot have a newline at the end. Please remove it.");
  #endif
  #ifdef USER_GCODE_21
    constexpr char _chr21 = USER_GCODE_21[strlen(USER_GCODE_21) - 1];
    static_assert(_chr21 != '\n' && _chr21 != '\r', "USER_GCODE_21 cannot have a newline at the end. Please remove it.");
  #endif
  #ifdef USER_GCODE_22
    constexpr char _chr22 = USER_GCODE_22[strlen(USER_GCODE_22) - 1];
    static_assert(_chr22 != '\n' && _chr22 != '\r', "USER_GCODE_22 cannot have a newline at the end. Please remove it.");
  #endif
  #ifdef USER_GCODE_23
    constexpr char _chr23 = USER_GCODE_23[strlen(USER_GCODE_23) - 1];
    static_assert(_chr23 != '\n' && _chr23 != '\r', "USER_GCODE_23 cannot have a newline at the end. Please remove it.");
  #endif
  #ifdef USER_GCODE_24
    constexpr char _chr24 = USER_GCODE_24[strlen(USER_GCODE_24) - 1];
    static_assert(_chr24 != '\n' && _chr24 != '\r', "USER_GCODE_24 cannot have a newline at the end. Please remove it.");
  #endif
  #ifdef USER_GCODE_25
    constexpr char _chr25 = USER_GCODE_25[strlen(USER_GCODE_25) - 1];
    static_assert(_chr25 != '\n' && _chr25 != '\r', "USER_GCODE_25 cannot have a newline at the end. Please remove it.");
  #endif
#endif

#if ENABLED(BACKLASH_COMPENSATION)
  #ifndef BACKLASH_DISTANCE_MM
    #error "BACKLASH_COMPENSATION requires BACKLASH_DISTANCE_MM."
  #elif !defined(BACKLASH_CORRECTION)
    #error "BACKLASH_COMPENSATION requires BACKLASH_CORRECTION."
  #elif ENABLED(MARKFORGED_XY)
    constexpr float backlash_arr[] = BACKLASH_DISTANCE_MM;
    static_assert(!backlash_arr[CORE_AXIS_1] && !backlash_arr[CORE_AXIS_2],
                  "BACKLASH_COMPENSATION can only apply to " STRINGIFY(NORMAL_AXIS) " on a MarkForged system.");
  #elif IS_CORE
    constexpr float backlash_arr[] = BACKLASH_DISTANCE_MM;
    static_assert(!backlash_arr[CORE_AXIS_1] && !backlash_arr[CORE_AXIS_2],
                  "BACKLASH_COMPENSATION can only apply to " STRINGIFY(NORMAL_AXIS) " with your CORE system.");
  #endif
#endif

#if ENABLED(GRADIENT_MIX) && MIXING_VIRTUAL_TOOLS < 2
  #error "GRADIENT_MIX requires 2 or more MIXING_VIRTUAL_TOOLS."
#endif

/**
 * Photo G-code requirements
 */
#if ENABLED(PHOTO_GCODE)
  #if (PIN_EXISTS(CHDK) + PIN_EXISTS(PHOTOGRAPH) + defined(PHOTO_SWITCH_POSITION)) > 1
    #error "Please define only one of CHDK_PIN, PHOTOGRAPH_PIN, or PHOTO_SWITCH_POSITION."
  #elif defined(PHOTO_SWITCH_POSITION) && !defined(PHOTO_POSITION)
    #error "PHOTO_SWITCH_POSITION requires PHOTO_POSITION. Please update your Configuration_adv.h."
  #elif PIN_EXISTS(CHDK) && defined(CHDK_DELAY)
    #error "CHDK_DELAY has been replaced by PHOTO_SWITCH_MS. Please update your Configuration_adv.h."
  #elif PIN_EXISTS(CHDK) && !defined(PHOTO_SWITCH_MS)
    #error "PHOTO_SWITCH_MS is required with CHDK_PIN. Please update your Configuration_adv.h."
  #elif defined(PHOTO_RETRACT_MM)
    static_assert(PHOTO_RETRACT_MM + 0 >= 0, "PHOTO_RETRACT_MM must be >= 0.");
  #endif
#endif

/**
 * Průša MMU2 requirements
 */
#if ENABLED(PRUSA_MMU2)
  #if EXTRUDERS != 5
    #error "PRUSA_MMU2 requires EXTRUDERS = 5."
  #elif DISABLED(NOZZLE_PARK_FEATURE)
    #error "PRUSA_MMU2 requires NOZZLE_PARK_FEATURE. Enable it to continue."
  #elif EITHER(PRUSA_MMU2_S_MODE, MMU_EXTRUDER_SENSOR) && DISABLED(FILAMENT_RUNOUT_SENSOR)
    #error "PRUSA_MMU2_S_MODE or MMU_EXTRUDER_SENSOR requires FILAMENT_RUNOUT_SENSOR. Enable it to continue."
  #elif BOTH(PRUSA_MMU2_S_MODE, MMU_EXTRUDER_SENSOR)
    #error "Enable only one of PRUSA_MMU2_S_MODE or MMU_EXTRUDER_SENSOR."
  #elif DISABLED(ADVANCED_PAUSE_FEATURE)
    static_assert(nullptr == strstr(MMU2_FILAMENT_RUNOUT_SCRIPT, "M600"), "ADVANCED_PAUSE_FEATURE is required to use M600 with PRUSA_MMU2.");
  #endif
#endif

/**
 * Advanced PRINTCOUNTER settings
 */
#if ENABLED(PRINTCOUNTER)
  #if defined(SERVICE_INTERVAL_1) != defined(SERVICE_NAME_1)
    #error "Both SERVICE_NAME_1 and SERVICE_INTERVAL_1 are required."
  #elif defined(SERVICE_INTERVAL_2) != defined(SERVICE_NAME_2)
    #error "Both SERVICE_NAME_2 and SERVICE_INTERVAL_2 are required."
  #elif defined(SERVICE_INTERVAL_3) != defined(SERVICE_NAME_3)
    #error "Both SERVICE_NAME_3 and SERVICE_INTERVAL_3 are required."
  #endif
#endif

/**
 * Require soft endstops for certain setups
 */
#if !BOTH(MIN_SOFTWARE_ENDSTOPS, MAX_SOFTWARE_ENDSTOPS)
  #if ENABLED(DUAL_X_CARRIAGE)
    #error "DUAL_X_CARRIAGE requires both MIN_ and MAX_SOFTWARE_ENDSTOPS."
  #elif HAS_HOTEND_OFFSET
    #error "MIN_ and MAX_SOFTWARE_ENDSTOPS are both required with offset hotends."
  #endif
#endif

/**
 * Ensure this option is set intentionally
 */
#if ENABLED(PSU_CONTROL)
  #ifndef PSU_ACTIVE_STATE
    #error "PSU_CONTROL requires PSU_ACTIVE_STATE to be defined as 'HIGH' or 'LOW'."
  #elif !PIN_EXISTS(PS_ON)
    #error "PSU_CONTROL requires PS_ON_PIN."
  #endif
#elif ENABLED(AUTO_POWER_CONTROL)
  #error "AUTO_POWER_CONTROL requires PSU_CONTROL."
#endif

#if HAS_CUTTER
  #ifndef CUTTER_POWER_UNIT
    #error "CUTTER_POWER_UNIT is required with a spindle or laser. Please update your Configuration_adv.h."
  #elif !CUTTER_UNIT_IS(PWM255) && !CUTTER_UNIT_IS(PERCENT) && !CUTTER_UNIT_IS(RPM)
    #error "CUTTER_POWER_UNIT must be PWM255, PERCENT, or RPM. Please update your Configuration_adv.h."
  #endif

  #if ENABLED(LASER_POWER_INLINE)
    #if ENABLED(SPINDLE_CHANGE_DIR)
      #error "SPINDLE_CHANGE_DIR and LASER_POWER_INLINE are incompatible."
    #elif ENABLED(LASER_MOVE_G0_OFF) && DISABLED(LASER_MOVE_POWER)
      #error "LASER_MOVE_G0_OFF requires LASER_MOVE_POWER. Please update your Configuration_adv.h."
    #endif
    #if ENABLED(LASER_POWER_INLINE_TRAPEZOID)
      #if DISABLED(SPINDLE_LASER_PWM)
        #error "LASER_POWER_INLINE_TRAPEZOID requires SPINDLE_LASER_PWM to function."
      #elif ENABLED(S_CURVE_ACCELERATION)
        //#ifndef LASER_POWER_INLINE_S_CURVE_ACCELERATION_WARN
        //  #define LASER_POWER_INLINE_S_CURVE_ACCELERATION_WARN
        //  #warning "Combining LASER_POWER_INLINE_TRAPEZOID with S_CURVE_ACCELERATION may result in unintended behavior."
        //#endif
      #endif
    #endif
    #if ENABLED(LASER_POWER_INLINE_INVERT)
      //#ifndef LASER_POWER_INLINE_INVERT_WARN
      //  #define LASER_POWER_INLINE_INVERT_WARN
      //  #warning "Enabling LASER_POWER_INLINE_INVERT means that `M5` won't kill the laser immediately; use `M5 I` instead."
      //#endif
    #endif
  #else
    #if SPINDLE_LASER_POWERUP_DELAY < 1
      #error "SPINDLE_LASER_POWERUP_DELAY must be greater than 0."
    #elif SPINDLE_LASER_POWERDOWN_DELAY < 1
      #error "SPINDLE_LASER_POWERDOWN_DELAY must be greater than 0."
    #elif ENABLED(LASER_MOVE_POWER)
      #error "LASER_MOVE_POWER requires LASER_POWER_INLINE."
    #elif ANY(LASER_POWER_INLINE_TRAPEZOID, LASER_POWER_INLINE_INVERT, LASER_MOVE_G0_OFF, LASER_MOVE_POWER)
      #error "Enabled an inline laser feature without inline laser power being enabled."
    #endif
  #endif
  #define _PIN_CONFLICT(P) (PIN_EXISTS(P) && P##_PIN == SPINDLE_LASER_PWM_PIN)
  #if BOTH(SPINDLE_FEATURE, LASER_FEATURE)
    #error "Enable only one of SPINDLE_FEATURE or LASER_FEATURE."
  #elif !PIN_EXISTS(SPINDLE_LASER_ENA)
    #error "(SPINDLE|LASER)_FEATURE requires SPINDLE_LASER_ENA_PIN."
  #elif ENABLED(SPINDLE_CHANGE_DIR) && !PIN_EXISTS(SPINDLE_DIR)
    #error "SPINDLE_DIR_PIN is required for SPINDLE_CHANGE_DIR."
  #elif ENABLED(SPINDLE_LASER_PWM)
    #if !defined(SPINDLE_LASER_PWM_PIN) || SPINDLE_LASER_PWM_PIN < 0
      #error "SPINDLE_LASER_PWM_PIN is required for SPINDLE_LASER_PWM."
    #elif !_TEST_PWM(SPINDLE_LASER_PWM_PIN)
      #error "SPINDLE_LASER_PWM_PIN not assigned to a PWM pin."
    #elif !defined(SPINDLE_LASER_PWM_INVERT)
      #error "SPINDLE_LASER_PWM_INVERT is required for (SPINDLE|LASER)_FEATURE."
    #elif !(defined(SPEED_POWER_INTERCEPT) && defined(SPEED_POWER_MIN) && defined(SPEED_POWER_MAX) && defined(SPEED_POWER_STARTUP))
      #error "SPINDLE_LASER_PWM equation constant(s) missing."
    #elif _PIN_CONFLICT(X_MIN)
      #error "SPINDLE_LASER_PWM pin conflicts with X_MIN_PIN."
    #elif _PIN_CONFLICT(X_MAX)
      #error "SPINDLE_LASER_PWM pin conflicts with X_MAX_PIN."
    #elif _PIN_CONFLICT(Z_STEP)
      #error "SPINDLE_LASER_PWM pin conflicts with Z_STEP_PIN."
    #elif _PIN_CONFLICT(CASE_LIGHT)
      #error "SPINDLE_LASER_PWM_PIN conflicts with CASE_LIGHT_PIN."
    #elif _PIN_CONFLICT(E0_AUTO_FAN)
      #error "SPINDLE_LASER_PWM_PIN conflicts with E0_AUTO_FAN_PIN."
    #elif _PIN_CONFLICT(E1_AUTO_FAN)
      #error "SPINDLE_LASER_PWM_PIN conflicts with E1_AUTO_FAN_PIN."
    #elif _PIN_CONFLICT(E2_AUTO_FAN)
      #error "SPINDLE_LASER_PWM_PIN conflicts with E2_AUTO_FAN_PIN."
    #elif _PIN_CONFLICT(E3_AUTO_FAN)
      #error "SPINDLE_LASER_PWM_PIN conflicts with E3_AUTO_FAN_PIN."
    #elif _PIN_CONFLICT(E4_AUTO_FAN)
      #error "SPINDLE_LASER_PWM_PIN conflicts with E4_AUTO_FAN_PIN."
    #elif _PIN_CONFLICT(E5_AUTO_FAN)
      #error "SPINDLE_LASER_PWM_PIN conflicts with E5_AUTO_FAN_PIN."
    #elif _PIN_CONFLICT(E6_AUTO_FAN)
      #error "SPINDLE_LASER_PWM_PIN conflicts with E6_AUTO_FAN_PIN."
    #elif _PIN_CONFLICT(E7_AUTO_FAN)
      #error "SPINDLE_LASER_PWM_PIN conflicts with E7_AUTO_FAN_PIN."
    #elif _PIN_CONFLICT(FAN)
      #error "SPINDLE_LASER_PWM_PIN conflicts with FAN_PIN."
    #elif _PIN_CONFLICT(FAN1)
      #error "SPINDLE_LASER_PWM_PIN conflicts with FAN1_PIN."
    #elif _PIN_CONFLICT(FAN2)
      #error "SPINDLE_LASER_PWM_PIN conflicts with FAN2_PIN."
    #elif _PIN_CONFLICT(FAN3)
      #error "SPINDLE_LASER_PWM_PIN conflicts with FAN3_PIN."
    #elif _PIN_CONFLICT(FAN4)
      #error "SPINDLE_LASER_PWM_PIN conflicts with FAN4_PIN."
    #elif _PIN_CONFLICT(FAN5)
      #error "SPINDLE_LASER_PWM_PIN conflicts with FAN5_PIN."
    #elif _PIN_CONFLICT(FAN6)
      #error "SPINDLE_LASER_PWM_PIN conflicts with FAN6_PIN."
    #elif _PIN_CONFLICT(FAN7)
      #error "SPINDLE_LASER_PWM_PIN conflicts with FAN7_PIN."
    #elif _PIN_CONFLICT(CONTROLLERFAN)
      #error "SPINDLE_LASER_PWM_PIN conflicts with CONTROLLERFAN_PIN."
    #elif _PIN_CONFLICT(MOTOR_CURRENT_PWM_XY)
      #error "SPINDLE_LASER_PWM_PIN conflicts with MOTOR_CURRENT_PWM_XY."
    #elif _PIN_CONFLICT(MOTOR_CURRENT_PWM_Z)
      #error "SPINDLE_LASER_PWM_PIN conflicts with MOTOR_CURRENT_PWM_Z."
    #elif _PIN_CONFLICT(MOTOR_CURRENT_PWM_E)
      #error "SPINDLE_LASER_PWM_PIN conflicts with MOTOR_CURRENT_PWM_E."
    #endif
  #endif
  #undef _PIN_CONFLICT
#endif

#if !HAS_MARLINUI_U8GLIB
  #if ENABLED(PRINT_PROGRESS_SHOW_DECIMALS)
    #error "PRINT_PROGRESS_SHOW_DECIMALS currently requires a Graphical LCD."
  #endif
#endif

#if HAS_ADC_BUTTONS && defined(ADC_BUTTON_DEBOUNCE_DELAY) && ADC_BUTTON_DEBOUNCE_DELAY < 16
  #error "ADC_BUTTON_DEBOUNCE_DELAY must be greater than 16."
#endif

/**
 * Check to make sure MONITOR_DRIVER_STATUS isn't enabled
 * on boards where TMC drivers share the SPI bus with SD.
 */
#if HAS_TMC_SPI && ALL(MONITOR_DRIVER_STATUS, SDSUPPORT, USES_SHARED_SPI)
  #error "MONITOR_DRIVER_STATUS and SDSUPPORT cannot be used together on boards with shared SPI."
#endif

// G60/G61 Position Save
#if SAVED_POSITIONS > 256
  #error "SAVED_POSITIONS must be an integer from 0 to 256."
#endif

/**
 * Stepper Chunk support
 */
#if BOTH(DIRECT_STEPPING, LIN_ADVANCE)
  #error "DIRECT_STEPPING is incompatible with LIN_ADVANCE. Enable in external planner if possible."
#endif

/**
 * Touch Buttons
 */
#if ENABLED(TOUCH_SCREEN)
  #ifndef XPT2046_X_CALIBRATION
    #error "XPT2046_X_CALIBRATION must be defined with TOUCH_SCREEN."
  #endif
  #ifndef XPT2046_Y_CALIBRATION
    #error "XPT2046_Y_CALIBRATION must be defined with TOUCH_SCREEN."
  #endif
  #ifndef XPT2046_X_OFFSET
    #error "XPT2046_X_OFFSET must be defined with TOUCH_SCREEN."
  #endif
  #ifndef XPT2046_Y_OFFSET
    #error "XPT2046_Y_OFFSET must be defined with TOUCH_SCREEN."
  #endif
#endif

/**
 * Sanity check for WIFI
 */
#if EITHER(ESP3D_WIFISUPPORT, WIFISUPPORT) && DISABLED(ARDUINO_ARCH_ESP32)
  #error "ESP3D_WIFISUPPORT or WIFISUPPORT requires an ESP32 MOTHERBOARD."
#endif

/**
 * Sanity Check for Password Feature
 */
#if ENABLED(PASSWORD_FEATURE)
  #if NONE(HAS_LCD_MENU, PASSWORD_UNLOCK_GCODE, PASSWORD_CHANGE_GCODE)
    #error "Without PASSWORD_UNLOCK_GCODE, PASSWORD_CHANGE_GCODE, or a supported LCD there's no way to unlock the printer or set a password."
  #elif DISABLED(EEPROM_SETTINGS)
    #warning "PASSWORD_FEATURE settings will be lost on power-off without EEPROM_SETTINGS."
  #endif
#endif

// Misc. Cleanup
#undef _TEST_PWM<|MERGE_RESOLUTION|>--- conflicted
+++ resolved
@@ -1190,14 +1190,10 @@
   + ENABLED(COREYX) \
   + ENABLED(COREZX) \
   + ENABLED(COREZY) \
-<<<<<<< HEAD
   + ENABLED(ASYNC_SECONDARY_AXES) \
-  + ENABLED(FOAMCUTTER_XYUV)
-  #error "Please enable only one of DELTA, MORGAN_SCARA, COREXY, COREYX, COREXZ, COREZX, COREYZ, COREZY, ASYNC_SECONDARY_AXES or FOAMCUTTER_XYUV."
-=======
+  + ENABLED(FOAMCUTTER_XYUV) \
   + ENABLED(MARKFORGED_XY)
-  #error "Please enable only one of DELTA, MORGAN_SCARA, COREXY, COREYX, COREXZ, COREZX, COREYZ, COREZY, or MARKFORGED_XY."
->>>>>>> 44d50c2b
+  #error "Please enable only one of DELTA, MORGAN_SCARA, COREXY, COREYX, COREXZ, COREZX, COREYZ, COREZY, MARKFORGED_XY, ASYNC_SECONDARY_AXES or FOAMCUTTER_XYUV."
 #endif
 
 /**
