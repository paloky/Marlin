--- conflicted
+++ resolved
@@ -355,27 +355,16 @@
   FI operator T* ()                                    { return pos; }
   FI operator bool()                                   { return GANG_N(LINEAR_AXES, z, || x, || y, || i, || j, || k); }
   FI XYZval<T>          copy()                   const { XYZval<T> o = *this; return o; }
-<<<<<<< HEAD
   FI XYZval<T>           ABS()                   const { return ARRAY_N(LINEAR_AXES, T(_ABS(x)), T(_ABS(y)), T(_ABS(z)), T(_ABS(i)), T(_ABS(j)), T(_ABS(k))); }
   FI XYZval<int16_t>   asInt()                         { return ARRAY_N(LINEAR_AXES, int16_t(x), int16_t(y), int16_t(z), int16_t(i), int16_t(j), int16_t(k)); }
   FI XYZval<int16_t>   asInt()                   const { return ARRAY_N(LINEAR_AXES, int16_t(x), int16_t(y), int16_t(z), int16_t(i), int16_t(j), int16_t(k)); }
   FI XYZval<int32_t>  asLong()                         { return ARRAY_N(LINEAR_AXES, int32_t(x), int32_t(y), int32_t(z), int32_t(i), int32_t(j), int32_t(k)); }
   FI XYZval<int32_t>  asLong()                   const { return ARRAY_N(LINEAR_AXES, int32_t(x), int32_t(y), int32_t(z), int32_t(i), int32_t(j), int32_t(k)); }
-  FI XYZval<float>   asFloat()                         { return ARRAY_N(LINEAR_AXES,   float(x),   float(y),   float(z),   float(i),   float(j),   float(k)); }
-  FI XYZval<float>   asFloat()                   const { return ARRAY_N(LINEAR_AXES,   float(x),   float(y),   float(z),   float(i),   float(j),   float(k)); }
-  FI XYZval<float> reciprocal()                  const { return ARRAY_N(LINEAR_AXES,  _RECIP(x),  _RECIP(y),  _RECIP(z),  _RECIP(i),  _RECIP(j),  _RECIP(k)); }
-=======
-  FI XYZval<T>           ABS()                   const { return { T(_ABS(x)), T(_ABS(y)), T(_ABS(z)) }; }
-  FI XYZval<int16_t>   asInt()                         { return { int16_t(x), int16_t(y), int16_t(z) }; }
-  FI XYZval<int16_t>   asInt()                   const { return { int16_t(x), int16_t(y), int16_t(z) }; }
-  FI XYZval<int32_t>  asLong()                         { return { int32_t(x), int32_t(y), int32_t(z) }; }
-  FI XYZval<int32_t>  asLong()                   const { return { int32_t(x), int32_t(y), int32_t(z) }; }
-  FI XYZval<int32_t>  ROUNDL()                         { return { int32_t(LROUND(x)), int32_t(LROUND(y)), int32_t(LROUND(z)) }; }
-  FI XYZval<int32_t>  ROUNDL()                   const { return { int32_t(LROUND(x)), int32_t(LROUND(y)), int32_t(LROUND(z)) }; }
-  FI XYZval<float>   asFloat()                         { return { static_cast<float>(x), static_cast<float>(y), static_cast<float>(z) }; }
-  FI XYZval<float>   asFloat()                   const { return { static_cast<float>(x), static_cast<float>(y), static_cast<float>(z) }; }
-  FI XYZval<float> reciprocal()                  const { return {  _RECIP(x),  _RECIP(y),  _RECIP(z) }; }
->>>>>>> dd16d6ad
+  FI XYZval<int32_t>  ROUNDL()                         { return ARRAY_N(LINEAR_AXES, int32_t(ROUNDL(x)), int32_t(ROUNDL(y)), int32_t(ROUNDL(z)), int32_t(ROUNDL(i)), int32_t(ROUNDL(j)), int32_t(ROUNDL(k))); }
+  FI XYZval<int32_t>  ROUNDL()                   const { return ARRAY_N(LINEAR_AXES, int32_t(ROUNDL(x)), int32_t(ROUNDL(y)), int32_t(ROUNDL(z)), int32_t(ROUNDL(i)), int32_t(ROUNDL(j)), int32_t(ROUNDL(k))); }
+  FI XYZval<float>   asFloat()                         { return ARRAY_N(LINEAR_AXES, static_cast<float>(x), static_cast<float>(y), static_cast<float>(z), static_cast<float>(i), static_cast<float>(j), static_cast<float>(k)); }
+  FI XYZval<float>   asFloat()                   const { return ARRAY_N(LINEAR_AXES, static_cast<float>(x), static_cast<float>(y), static_cast<float>(z), static_cast<float>(i), static_cast<float>(j), static_cast<float>(k)); }
+  FI XYZval<float> reciprocal()                  const { return ARRAY_N(LINEAR_AXES, _RECIP(x),  _RECIP(y),  _RECIP(z),  _RECIP(i),  _RECIP(j),  _RECIP(k)); }
   FI XYZval<float> asLogical()                   const { XYZval<float> o = asFloat(); toLogical(o); return o; }
   FI XYZval<float>  asNative()                   const { XYZval<float> o = asFloat(); toNative(o);  return o; }
   FI operator       XYval<T>&()                        { return *(XYval<T>*)this; }
@@ -481,7 +470,6 @@
       FI void set(const XYval<T> pxy, const T pi, const XYval<T> pze)         { set(pxy,     pze.z, pi); e = pze.e; }
     #endif
   #endif
-<<<<<<< HEAD
   #if LINEAR_AXES >= 5
     FI void set(const T px, const T py, const T pz, const T pi, const T pj)               { set(px,  py, pz,    pi); j = pj; }
     FI void set(const XYval<T> pxy, const T pz, const T pi, const T pj)                   { set(pxy,     pz,    pi); j = pj; }
@@ -510,22 +498,11 @@
   FI XYZEval<int16_t>   asInt()                         const { return { LIST_N(LINEAR_AXES, int16_t(x), int16_t(y), int16_t(z), int16_t(i), int16_t(j), int16_t(k)), int16_t(e) }; }
   FI XYZEval<int32_t>  asLong()                               { return { LIST_N(LINEAR_AXES, int32_t(x), int32_t(y), int32_t(z), int32_t(i), int32_t(j), int32_t(k)), int32_t(e) }; }
   FI XYZEval<int32_t>  asLong()                         const { return { LIST_N(LINEAR_AXES, int32_t(x), int32_t(y), int32_t(z), int32_t(i), int32_t(j), int32_t(k)), int32_t(e) }; }
-  FI XYZEval<float>   asFloat()                               { return { LIST_N(LINEAR_AXES,   float(x),   float(y),   float(z),   float(i),   float(j),   float(k)),   float(e) }; }
-  FI XYZEval<float>   asFloat()                         const { return { LIST_N(LINEAR_AXES,   float(x),   float(y),   float(z),   float(i),   float(j),   float(k)),   float(e) }; }
-  FI XYZEval<float> reciprocal()                        const { return { LIST_N(LINEAR_AXES,  _RECIP(x),  _RECIP(y),  _RECIP(z),  _RECIP(i),  _RECIP(j),  _RECIP(k)),  _RECIP(e) }; }
-=======
-  FI XYZEval<T>          copy()                         const { return *this; }
-  FI XYZEval<T>           ABS()                         const { return { T(_ABS(x)), T(_ABS(y)), T(_ABS(z)), T(_ABS(e)) }; }
-  FI XYZEval<int16_t>   asInt()                               { return { int16_t(x), int16_t(y), int16_t(z), int16_t(e) }; }
-  FI XYZEval<int16_t>   asInt()                         const { return { int16_t(x), int16_t(y), int16_t(z), int16_t(e) }; }
-  FI XYZEval<int32_t>  asLong()                               { return { int32_t(x), int32_t(y), int32_t(z), int32_t(e) }; }
-  FI XYZEval<int32_t>  asLong()                         const { return { int32_t(x), int32_t(y), int32_t(z), int32_t(e) }; }
-  FI XYZEval<int32_t>  ROUNDL()                               { return { int32_t(LROUND(x)), int32_t(LROUND(y)), int32_t(LROUND(z)), int32_t(LROUND(e)) }; }
-  FI XYZEval<int32_t>  ROUNDL()                         const { return { int32_t(LROUND(x)), int32_t(LROUND(y)), int32_t(LROUND(z)), int32_t(LROUND(e)) }; }
-  FI XYZEval<float>   asFloat()                               { return { static_cast<float>(x), static_cast<float>(y), static_cast<float>(z), static_cast<float>(e) }; }
-  FI XYZEval<float>   asFloat()                         const { return { static_cast<float>(x), static_cast<float>(y), static_cast<float>(z), static_cast<float>(e) }; }
-  FI XYZEval<float> reciprocal()                        const { return {  _RECIP(x),  _RECIP(y),  _RECIP(z),  _RECIP(e) }; }
->>>>>>> dd16d6ad
+  FI XYZEval<int32_t>  ROUNDL()                               { return { LIST_N(LINEAR_AXES, int32_t(ROUNDL(x)), int32_t(ROUNDL(y)), int32_t(ROUNDL(z)), int32_t(ROUNDL(i)), int32_t(ROUNDL(j)), int32_t(ROUNDL(k))), int32_t(ROUNDL(e)) }; }
+  FI XYZEval<int32_t>  ROUNDL()                         const { return { LIST_N(LINEAR_AXES, int32_t(ROUNDL(x)), int32_t(ROUNDL(y)), int32_t(ROUNDL(z)), int32_t(ROUNDL(i)), int32_t(ROUNDL(j)), int32_t(ROUNDL(k))), int32_t(ROUNDL(e)) }; }
+  FI XYZEval<float>   asFloat()                               { return { LIST_N(LINEAR_AXES, static_cast<float>(x), static_cast<float>(y), static_cast<float>(z), static_cast<float>(i), static_cast<float>(j), static_cast<float>(k)), static_cast<float>(e) }; }
+  FI XYZEval<float>   asFloat()                         const { return { LIST_N(LINEAR_AXES, static_cast<float>(x), static_cast<float>(y), static_cast<float>(z), static_cast<float>(i), static_cast<float>(j), static_cast<float>(k)), static_cast<float>(e) }; }
+  FI XYZEval<float> reciprocal()                        const { return { LIST_N(LINEAR_AXES, _RECIP(x),  _RECIP(y),  _RECIP(z),  _RECIP(i),  _RECIP(j),  _RECIP(k)),  _RECIP(e) }; }
   FI XYZEval<float> asLogical()                         const { XYZEval<float> o = asFloat(); toLogical(o); return o; }
   FI XYZEval<float>  asNative()                         const { XYZEval<float> o = asFloat(); toNative(o);  return o; }
   FI operator       XYval<T>&()                               { return *(XYval<T>*)this; }
