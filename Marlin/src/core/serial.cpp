/**
 * Marlin 3D Printer Firmware
 * Copyright (c) 2020 MarlinFirmware [https://github.com/MarlinFirmware/Marlin]
 *
 * Based on Sprinter and grbl.
 * Copyright (c) 2011 Camiel Gubbels / Erik van der Zalm
 *
 * This program is free software: you can redistribute it and/or modify
 * it under the terms of the GNU General Public License as published by
 * the Free Software Foundation, either version 3 of the License, or
 * (at your option) any later version.
 *
 * This program is distributed in the hope that it will be useful,
 * but WITHOUT ANY WARRANTY; without even the implied warranty of
 * MERCHANTABILITY or FITNESS FOR A PARTICULAR PURPOSE.  See the
 * GNU General Public License for more details.
 *
 * You should have received a copy of the GNU General Public License
 * along with this program.  If not, see <https://www.gnu.org/licenses/>.
 *
 */

#include "serial.h"
#include "../inc/MarlinConfig.h"

#if HAS_ETHERNET
  #include "../feature/ethernet.h"
#endif

uint8_t marlin_debug_flags = MARLIN_DEBUG_NONE;

// Commonly-used strings in serial output
PGMSTR(NUL_STR,   "");   PGMSTR(SP_P_STR, " P");  PGMSTR(SP_T_STR, " T");
PGMSTR(X_STR,     "X");  PGMSTR(Y_STR,     "Y");  PGMSTR(Z_STR,     "Z");  PGMSTR(E_STR,     "E");
PGMSTR(X_LBL,     "X:"); PGMSTR(Y_LBL,     "Y:"); PGMSTR(Z_LBL,     "Z:"); PGMSTR(E_LBL,     "E:");
PGMSTR(SP_A_STR, " A");  PGMSTR(SP_B_STR, " B");  PGMSTR(SP_C_STR, " C");
PGMSTR(SP_X_STR, " X");  PGMSTR(SP_Y_STR, " Y");  PGMSTR(SP_Z_STR, " Z");  PGMSTR(SP_E_STR, " E");
PGMSTR(SP_X_LBL, " X:"); PGMSTR(SP_Y_LBL, " Y:"); PGMSTR(SP_Z_LBL, " Z:"); PGMSTR(SP_E_LBL, " E:");

#if HAS_MULTI_SERIAL
  #ifdef SERIAL_CATCHALL
    SerialOutputT multiSerial(MYSERIAL, SERIAL_CATCHALL);
  #else
    #if HAS_ETHERNET
      // Runtime checking of the condition variable
      ConditionalSerial<decltype(MYSERIAL1)> serialOut1(ethernet.have_telnet_client, MYSERIAL1, false); // Takes reference here
    #else
      // Don't pay for runtime checking a true variable, instead use the output directly
      #define serialOut1 MYSERIAL1
    #endif
    SerialOutputT multiSerial(MYSERIAL0, serialOut1);
  #endif
#endif

#if ENABLED(MEATPACK)
  MeatpackSerial<decltype(_SERIAL_IMPL)> mpSerial(false, _SERIAL_IMPL);
#endif

void serialprintPGM(PGM_P str) {
  while (const char c = pgm_read_byte(str++)) SERIAL_CHAR(c);
}

void serial_echo_start()  { static PGMSTR(echomagic, "echo:"); serialprintPGM(echomagic); }
void serial_error_start() { static PGMSTR(errormagic, "Error:"); serialprintPGM(errormagic); }

void serial_echopair_PGM(PGM_P const s_P, serial_char_t v) { serialprintPGM(s_P); SERIAL_CHAR(v.c); }
void serial_echopair_PGM(PGM_P const s_P, const char *v)   { serialprintPGM(s_P); SERIAL_ECHO(v); }
void serial_echopair_PGM(PGM_P const s_P, char v)          { serialprintPGM(s_P); SERIAL_ECHO(v); }
void serial_echopair_PGM(PGM_P const s_P, int v)           { serialprintPGM(s_P); SERIAL_ECHO(v); }
void serial_echopair_PGM(PGM_P const s_P, long v)          { serialprintPGM(s_P); SERIAL_ECHO(v); }
void serial_echopair_PGM(PGM_P const s_P, float v)         { serialprintPGM(s_P); SERIAL_DECIMAL(v); }
void serial_echopair_PGM(PGM_P const s_P, double v)        { serialprintPGM(s_P); SERIAL_DECIMAL(v); }
void serial_echopair_PGM(PGM_P const s_P, unsigned char v) { serialprintPGM(s_P); SERIAL_ECHO(v); }
void serial_echopair_PGM(PGM_P const s_P, unsigned int v)  { serialprintPGM(s_P); SERIAL_ECHO(v); }
void serial_echopair_PGM(PGM_P const s_P, unsigned long v) { serialprintPGM(s_P); SERIAL_ECHO(v); }

void serial_spaces(uint8_t count) { count *= (PROPORTIONAL_FONT_RATIO); while (count--) SERIAL_CHAR(' '); }

void serial_ternary(const bool onoff, PGM_P const pre, PGM_P const on, PGM_P const off, PGM_P const post/*=nullptr*/) {
  if (pre) serialprintPGM(pre);
  serialprintPGM(onoff ? on : off);
  if (post) serialprintPGM(post);
}
void serialprint_onoff(const bool onoff) { serialprintPGM(onoff ? PSTR(STR_ON) : PSTR(STR_OFF)); }
void serialprintln_onoff(const bool onoff) { serialprint_onoff(onoff); SERIAL_EOL(); }
void serialprint_truefalse(const bool tf) { serialprintPGM(tf ? PSTR("true") : PSTR("false")); }

void print_bin(uint16_t val) {
  for (uint8_t i = 16; i--;) {
    SERIAL_CHAR('0' + TEST(val, i));
    if (!(i & 0x3) && i) SERIAL_CHAR(' ');
  }
}

<<<<<<< HEAD
extern const char SP_X_STR[], SP_Y_STR[], SP_Z_STR[], SP_I_STR[], SP_J_STR[], SP_K_STR[];

void print_pos(
  LIST_N(LINEAR_AXES, const float &x, const float &y, const float &z, const float &i, const float &j, const float &k),
  PGM_P const prefix/*=nullptr*/, PGM_P const suffix/*=nullptr*/
) {
=======
void print_xyz(const float &x, const float &y, const float &z, PGM_P const prefix/*=nullptr*/, PGM_P const suffix/*=nullptr*/) {
>>>>>>> 04b83d50
  if (prefix) serialprintPGM(prefix);
  SERIAL_ECHOPAIR_P(
    LIST_N(DOUBLE(LINEAR_AXES), SP_X_STR, x, SP_Y_STR, y, SP_Z_STR, z, SP_I_STR, i, SP_J_STR, j, SP_K_STR, k)
  );
  if (suffix) serialprintPGM(suffix); else SERIAL_EOL();
}<|MERGE_RESOLUTION|>--- conflicted
+++ resolved
@@ -36,6 +36,10 @@
 PGMSTR(SP_A_STR, " A");  PGMSTR(SP_B_STR, " B");  PGMSTR(SP_C_STR, " C");
 PGMSTR(SP_X_STR, " X");  PGMSTR(SP_Y_STR, " Y");  PGMSTR(SP_Z_STR, " Z");  PGMSTR(SP_E_STR, " E");
 PGMSTR(SP_X_LBL, " X:"); PGMSTR(SP_Y_LBL, " Y:"); PGMSTR(SP_Z_LBL, " Z:"); PGMSTR(SP_E_LBL, " E:");
+PGMSTR(I_STR, AXIS4_STR);     PGMSTR(J_STR, AXIS5_STR);     PGMSTR(K_STR, AXIS6_STR);
+PGMSTR(I_LBL, AXIS4_STR ":"); PGMSTR(J_LBL, AXIS5_STR ":"); PGMSTR(K_LBL, AXIS6_STR ":");
+PGMSTR(SP_I_STR, " " AXIS4_STR);     PGMSTR(SP_J_STR, " " AXIS5_STR);     PGMSTR(SP_K_STR, " " AXIS6_STR);
+PGMSTR(SP_I_LBL, " " AXIS4_STR ":"); PGMSTR(SP_J_LBL, " " AXIS5_STR ":"); PGMSTR(SP_K_LBL, " " AXIS6_STR ":");
 
 #if HAS_MULTI_SERIAL
   #ifdef SERIAL_CATCHALL
@@ -92,16 +96,12 @@
   }
 }
 
-<<<<<<< HEAD
 extern const char SP_X_STR[], SP_Y_STR[], SP_Z_STR[], SP_I_STR[], SP_J_STR[], SP_K_STR[];
 
 void print_pos(
   LIST_N(LINEAR_AXES, const float &x, const float &y, const float &z, const float &i, const float &j, const float &k),
   PGM_P const prefix/*=nullptr*/, PGM_P const suffix/*=nullptr*/
 ) {
-=======
-void print_xyz(const float &x, const float &y, const float &z, PGM_P const prefix/*=nullptr*/, PGM_P const suffix/*=nullptr*/) {
->>>>>>> 04b83d50
   if (prefix) serialprintPGM(prefix);
   SERIAL_ECHOPAIR_P(
     LIST_N(DOUBLE(LINEAR_AXES), SP_X_STR, x, SP_Y_STR, y, SP_Z_STR, z, SP_I_STR, i, SP_J_STR, j, SP_K_STR, k)
