/**
 * Marlin 3D Printer Firmware
 * Copyright (c) 2020 MarlinFirmware [https://github.com/MarlinFirmware/Marlin]
 *
 * Based on Sprinter and grbl.
 * Copyright (c) 2011 Camiel Gubbels / Erik van der Zalm
 *
 * This program is free software: you can redistribute it and/or modify
 * it under the terms of the GNU General Public License as published by
 * the Free Software Foundation, either version 3 of the License, or
 * (at your option) any later version.
 *
 * This program is distributed in the hope that it will be useful,
 * but WITHOUT ANY WARRANTY; without even the implied warranty of
 * MERCHANTABILITY or FITNESS FOR A PARTICULAR PURPOSE.  See the
 * GNU General Public License for more details.
 *
 * You should have received a copy of the GNU General Public License
 * along with this program.  If not, see <https://www.gnu.org/licenses/>.
 *
 */

#include "serial.h"
#include "../inc/MarlinConfig.h"

#if HAS_ETHERNET
  #include "../feature/ethernet.h"
#endif

uint8_t marlin_debug_flags = MARLIN_DEBUG_NONE;

// Commonly-used strings in serial output
PGMSTR(NUL_STR,   "");   PGMSTR(SP_P_STR, " P");  PGMSTR(SP_T_STR, " T");
PGMSTR(X_STR,     "X");  PGMSTR(Y_STR,     "Y");  PGMSTR(Z_STR,     "Z");  PGMSTR(E_STR,     "E");
PGMSTR(X_LBL,     "X:"); PGMSTR(Y_LBL,     "Y:"); PGMSTR(Z_LBL,     "Z:"); PGMSTR(E_LBL,     "E:");
PGMSTR(SP_A_STR, " A");  PGMSTR(SP_B_STR, " B");  PGMSTR(SP_C_STR, " C");
PGMSTR(SP_X_STR, " X");  PGMSTR(SP_Y_STR, " Y");  PGMSTR(SP_Z_STR, " Z");  PGMSTR(SP_E_STR, " E");
PGMSTR(SP_X_LBL, " X:"); PGMSTR(SP_Y_LBL, " Y:"); PGMSTR(SP_Z_LBL, " Z:"); PGMSTR(SP_E_LBL, " E:");
PGMSTR(I_STR, AXIS4_STR);     PGMSTR(J_STR, AXIS5_STR);     PGMSTR(K_STR, AXIS6_STR);
PGMSTR(I_LBL, AXIS4_STR ":"); PGMSTR(J_LBL, AXIS5_STR ":"); PGMSTR(K_LBL, AXIS6_STR ":");
PGMSTR(SP_I_STR, " " AXIS4_STR);     PGMSTR(SP_J_STR, " " AXIS5_STR);     PGMSTR(SP_K_STR, " " AXIS6_STR);
PGMSTR(SP_I_LBL, " " AXIS4_STR ":"); PGMSTR(SP_J_LBL, " " AXIS5_STR ":"); PGMSTR(SP_K_LBL, " " AXIS6_STR ":");

// Hook Meatpack if it's enabled on the first leaf
#if ENABLED(MEATPACK_ON_SERIAL_PORT_1)
  SerialLeafT1 mpSerial1(false, _SERIAL_LEAF_1);
#endif
#if ENABLED(MEATPACK_ON_SERIAL_PORT_2)
  SerialLeafT2 mpSerial2(false, _SERIAL_LEAF_2);
#endif

// Step 2: For multiserial, handle the second serial port as well
#if HAS_MULTI_SERIAL
  #if HAS_ETHERNET
    // We need a definition here
    SerialLeafT2 msSerial2(ethernet.have_telnet_client, MYSERIAL2, false);
  #endif

  SerialOutputT multiSerial(SERIAL_LEAF_1, SERIAL_LEAF_2);
#endif

void serialprintPGM(PGM_P str) {
  while (const char c = pgm_read_byte(str++)) SERIAL_CHAR(c);
}

void serial_echo_start()  { static PGMSTR(echomagic, "echo:"); serialprintPGM(echomagic); }
void serial_error_start() { static PGMSTR(errormagic, "Error:"); serialprintPGM(errormagic); }

void serial_echopair_PGM(PGM_P const s_P, serial_char_t v) { serialprintPGM(s_P); SERIAL_CHAR(v.c); }
void serial_echopair_PGM(PGM_P const s_P, const char *v)   { serialprintPGM(s_P); SERIAL_ECHO(v); }
void serial_echopair_PGM(PGM_P const s_P, char v)          { serialprintPGM(s_P); SERIAL_ECHO(v); }
void serial_echopair_PGM(PGM_P const s_P, int v)           { serialprintPGM(s_P); SERIAL_ECHO(v); }
void serial_echopair_PGM(PGM_P const s_P, long v)          { serialprintPGM(s_P); SERIAL_ECHO(v); }
void serial_echopair_PGM(PGM_P const s_P, float v)         { serialprintPGM(s_P); SERIAL_DECIMAL(v); }
void serial_echopair_PGM(PGM_P const s_P, double v)        { serialprintPGM(s_P); SERIAL_DECIMAL(v); }
void serial_echopair_PGM(PGM_P const s_P, unsigned char v) { serialprintPGM(s_P); SERIAL_ECHO(v); }
void serial_echopair_PGM(PGM_P const s_P, unsigned int v)  { serialprintPGM(s_P); SERIAL_ECHO(v); }
void serial_echopair_PGM(PGM_P const s_P, unsigned long v) { serialprintPGM(s_P); SERIAL_ECHO(v); }

void serial_spaces(uint8_t count) { count *= (PROPORTIONAL_FONT_RATIO); while (count--) SERIAL_CHAR(' '); }

void serial_ternary(const bool onoff, PGM_P const pre, PGM_P const on, PGM_P const off, PGM_P const post/*=nullptr*/) {
  if (pre) serialprintPGM(pre);
  serialprintPGM(onoff ? on : off);
  if (post) serialprintPGM(post);
}
void serialprint_onoff(const bool onoff) { serialprintPGM(onoff ? PSTR(STR_ON) : PSTR(STR_OFF)); }
void serialprintln_onoff(const bool onoff) { serialprint_onoff(onoff); SERIAL_EOL(); }
void serialprint_truefalse(const bool tf) { serialprintPGM(tf ? PSTR("true") : PSTR("false")); }

void print_bin(uint16_t val) {
  for (uint8_t i = 16; i--;) {
    SERIAL_CHAR('0' + TEST(val, i));
    if (!(i & 0x3) && i) SERIAL_CHAR(' ');
  }
}

<<<<<<< HEAD
extern const char SP_X_STR[], SP_Y_STR[], SP_Z_STR[], SP_I_STR[], SP_J_STR[], SP_K_STR[];

void print_pos(
  LIST_N(LINEAR_AXES, const float &x, const float &y, const float &z, const float &i, const float &j, const float &k),
  PGM_P const prefix/*=nullptr*/, PGM_P const suffix/*=nullptr*/
) {
=======
void print_xyz(const_float_t x, const_float_t y, const_float_t z, PGM_P const prefix/*=nullptr*/, PGM_P const suffix/*=nullptr*/) {
>>>>>>> 1595fdb5
  if (prefix) serialprintPGM(prefix);
  SERIAL_ECHOPAIR_P(
    LIST_N(DOUBLE(LINEAR_AXES), SP_X_STR, x, SP_Y_STR, y, SP_Z_STR, z, SP_I_STR, i, SP_J_STR, j, SP_K_STR, k)
  );
  if (suffix) serialprintPGM(suffix); else SERIAL_EOL();
}<|MERGE_RESOLUTION|>--- conflicted
+++ resolved
@@ -95,16 +95,10 @@
   }
 }
 
-<<<<<<< HEAD
-extern const char SP_X_STR[], SP_Y_STR[], SP_Z_STR[], SP_I_STR[], SP_J_STR[], SP_K_STR[];
-
 void print_pos(
-  LIST_N(LINEAR_AXES, const float &x, const float &y, const float &z, const float &i, const float &j, const float &k),
+  LIST_N(LINEAR_AXES, const_float_t x, const_float_t y, const_float_t z, const_float_t i, const_float_t j, const_float_t k),
   PGM_P const prefix/*=nullptr*/, PGM_P const suffix/*=nullptr*/
 ) {
-=======
-void print_xyz(const_float_t x, const_float_t y, const_float_t z, PGM_P const prefix/*=nullptr*/, PGM_P const suffix/*=nullptr*/) {
->>>>>>> 1595fdb5
   if (prefix) serialprintPGM(prefix);
   SERIAL_ECHOPAIR_P(
     LIST_N(DOUBLE(LINEAR_AXES), SP_X_STR, x, SP_Y_STR, y, SP_Z_STR, z, SP_I_STR, i, SP_J_STR, j, SP_K_STR, k)
