<<<<<<< HEAD
/*
    Reprap firmware based on Sprinter and grbl.
 Copyright (C) 2011 Camiel Gubbels / Erik van der Zalm
 
 This program is free software: you can redistribute it and/or modify
 it under the terms of the GNU General Public License as published by
 the Free Software Foundation, either version 3 of the License, or
 (at your option) any later version.
 
 This program is distributed in the hope that it will be useful,
 but WITHOUT ANY WARRANTY; without even the implied warranty of
 MERCHANTABILITY or FITNESS FOR A PARTICULAR PURPOSE.  See the
 GNU General Public License for more details.
 
 You should have received a copy of the GNU General Public License
 along with this program.  If not, see <http://www.gnu.org/licenses/>.
 */

/*
 This firmware is a mashup between Sprinter and grbl.
  (https://github.com/kliment/Sprinter)
  (https://github.com/simen/grbl/tree)
 
 It has preliminary support for Matthew Roberts advance algorithm 
    http://reprap.org/pipermail/reprap-dev/2011-May/003323.html
 */

#include <EEPROM.h>
#include "fastio.h"
#include "Configuration.h"
#include "pins.h"
#include "Marlin.h"
#include "ultralcd.h"
#include "streaming.h"
#include "planner.h"
#include "stepper.h"
#include "temperature.h"

#ifdef SIMPLE_LCD
  #include "Simplelcd.h"
#endif

char version_string[] = "1.0.0 Alpha 1";

#ifdef SDSUPPORT
#include "SdFat.h"
#endif //SDSUPPORT


// look here for descriptions of gcodes: http://linuxcnc.org/handbook/gcode/g-code.html
// http://objects.reprap.org/wiki/Mendel_User_Manual:_RepRapGCodes

//Implemented Codes
//-------------------
// G0  -> G1
// G1  - Coordinated Movement X Y Z E
// G2  - CW ARC
// G3  - CCW ARC
// G4  - Dwell S<seconds> or P<milliseconds>
// G28 - Home all Axis
// G90 - Use Absolute Coordinates
// G91 - Use Relative Coordinates
// G92 - Set current position to cordinates given

//RepRap M Codes
// M104 - Set extruder target temp
// M105 - Read current temp
// M106 - Fan on
// M107 - Fan off
// M109 - Wait for extruder current temp to reach target temp.
// M114 - Display current position

//Custom M Codes
// M20  - List SD card
// M21  - Init SD card
// M22  - Release SD card
// M23  - Select SD file (M23 filename.g)
// M24  - Start/resume SD print
// M25  - Pause SD print
// M26  - Set SD position in bytes (M26 S12345)
// M27  - Report SD print status
// M28  - Start SD write (M28 filename.g)
// M29  - Stop SD write
// M42  - Change pin status via gcode
// M80  - Turn on Power Supply
// M81  - Turn off Power Supply
// M82  - Set E codes absolute (default)
// M83  - Set E codes relative while in Absolute Coordinates (G90) mode
// M84  - Disable steppers until next move, 
//        or use S<seconds> to specify an inactivity timeout, after which the steppers will be disabled.  S0 to disable the timeout.
// M85  - Set inactivity shutdown timer with parameter S<seconds>. To disable set zero (default)
// M92  - Set axis_steps_per_unit - same syntax as G92
// M115	- Capabilities string
// M140 - Set bed target temp
// M190 - Wait for bed current temp to reach target temp.
// M200 - Set filament diameter
// M201 - Set max acceleration in units/s^2 for print moves (M201 X1000 Y1000)
// M202 - Set max acceleration in units/s^2 for travel moves (M202 X1000 Y1000) Unused in Marlin!!
// M203 - Set maximum feedrate that your machine can sustain (M203 X200 Y200 Z300 E10000) in mm/sec
// M204 - Set default acceleration: S normal moves T filament only moves (M204 S3000 T7000) im mm/sec^2  also sets minimum segment time in ms (B20000) to prevent buffer underruns and M20 minimum feedrate
// M205 -  advanced settings:  minimum travel speed S=while printing T=travel only,  B=minimum segment time X= maximum xy jerk, Z=maximum Z jerk
// M220 - set speed factor override percentage S:factor in percent
// M301 - Set PID parameters P I and D
// M500 - stores paramters in EEPROM
// M501 - reads parameters from EEPROM (if you need reset them after you changed them temporarily).  D
// M502 - reverts to the default "factory settings".  You still need to store them in EEPROM afterwards if you want to.

//Stepper Movement Variables

char axis_codes[NUM_AXIS] = {
  'X', 'Y', 'Z', 'E'};
float destination[NUM_AXIS] = {
  0.0, 0.0, 0.0, 0.0};
float current_position[NUM_AXIS] = {
  0.0, 0.0, 0.0, 0.0};
bool home_all_axis = true;
float feedrate = 1500.0, next_feedrate, saved_feedrate;
long gcode_N, gcode_LastN;

float homing_feedrate[] = HOMING_FEEDRATE;
bool axis_relative_modes[] = AXIS_RELATIVE_MODES;

bool relative_mode = false;  //Determines Absolute or Relative Coordinates
bool relative_mode_e = false;  //Determines Absolute or Relative E Codes while in Absolute Coordinates mode. E is always relative in Relative Coordinates mode.

uint8_t fanpwm=0;

volatile int feedmultiply=100; //100->1 200->2
int saved_feedmultiply;
volatile bool feedmultiplychanged=false;
// comm variables
#define MAX_CMD_SIZE 96
#define BUFSIZE 4
char cmdbuffer[BUFSIZE][MAX_CMD_SIZE];
bool fromsd[BUFSIZE];
int bufindr = 0;
int bufindw = 0;
int buflen = 0;
int i = 0;
char serial_char;
int serial_count = 0;
boolean comment_mode = false;
char *strchr_pointer; // just a pointer to find chars in the cmd string like X, Y, Z, E, etc
extern float HeaterPower;

#include "EEPROM.h"

const int sensitive_pins[] = SENSITIVE_PINS; // Sensitive pin list for M42

float tt = 0, bt = 0;
#ifdef WATCHPERIOD
int watch_raw = -1000;
unsigned long watchmillis = 0;
#endif //WATCHPERIOD

//Inactivity shutdown variables
unsigned long previous_millis_cmd = 0;
unsigned long max_inactive_time = 0;
unsigned long stepper_inactive_time = 0;

unsigned long starttime=0;
unsigned long stoptime=0;
#ifdef SDSUPPORT
Sd2Card card;
SdVolume volume;
SdFile root;
SdFile file;
uint32_t filesize = 0;
uint32_t sdpos = 0;
bool sdmode = false;
bool sdactive = false;
bool savetosd = false;
int16_t n;
long autostart_atmillis=0;

void initsd(){
  sdactive = false;
#if SDSS >- 1
  if(root.isOpen())
    root.close();
  if (!card.init(SPI_FULL_SPEED,SDSS)){
    //if (!card.init(SPI_HALF_SPEED,SDSS))
    Serial.println("SD init fail");
  }
  else if (!volume.init(&card))
    Serial.println("volume.init failed");
  else if (!root.openRoot(&volume)) 
    Serial.println("openRoot failed");
  else 
	{
    sdactive = true;
		Serial.println("SD card ok");
	}
#endif //SDSS
}

void quickinitsd(){
	sdactive=false;
	autostart_atmillis=millis()+5000;
}

inline void write_command(char *buf){
  char* begin = buf;
  char* npos = 0;
  char* end = buf + strlen(buf) - 1;

  file.writeError = false;
  if((npos = strchr(buf, 'N')) != NULL){
    begin = strchr(npos, ' ') + 1;
    end = strchr(npos, '*') - 1;
  }
  end[1] = '\r';
  end[2] = '\n';
  end[3] = '\0';
  //Serial.println(begin);
  file.write(begin);
  if (file.writeError){
    Serial.println("error writing to file");
  }
}
#endif //SDSUPPORT


///adds an command to the main command buffer
void enquecommand(const char *cmd)
{
  if(buflen < BUFSIZE)
  {
    //this is dangerous if a mixing of serial and this happsens
    strcpy(&(cmdbuffer[bufindw][0]),cmd);
    Serial.print("en:");Serial.println(cmdbuffer[bufindw]);
    bufindw= (bufindw + 1)%BUFSIZE;
    buflen += 1;
  }
}

void setup()
{ 
	
  Serial.begin(BAUDRATE);
  ECHOLN("Marlin "<<version_string);
  Serial.println("start");
#if defined FANCY_LCD || defined SIMPLE_LCD
  lcd_init();
#endif
  for(int i = 0; i < BUFSIZE; i++){
    fromsd[i] = false;
  }
  
  RetrieveSettings(); // loads data from EEPROM if available


  for(int i=0; i < NUM_AXIS; i++){
    axis_steps_per_sqr_second[i] = max_acceleration_units_per_sq_second[i] * axis_steps_per_unit[i];
  }

#ifdef SDSUPPORT
  //power to SD reader
#if SDPOWER > -1
  SET_OUTPUT(SDPOWER); 
  WRITE(SDPOWER,HIGH);
#endif //SDPOWER
  quickinitsd();

#endif //SDSUPPORT
  plan_init();  // Initialize planner;
  st_init();    // Initialize stepper;
  tp_init();    // Initialize temperature loop
	//checkautostart();
}

#ifdef SDSUPPORT
bool autostart_stilltocheck=true;


void checkautostart(bool force)
{
	//this is to delay autostart and hence the initialisaiton of the sd card to some seconds after the normal init, so the device is available quick after a reset
	if(!force)
	{
		if(!autostart_stilltocheck)
			return;
		if(autostart_atmillis<millis())
			return;
	}
	autostart_stilltocheck=false;
	if(!sdactive)
	{
		initsd();
		if(!sdactive) //fail
		return;
	}
	static int lastnr=0;
	char autoname[30];
	sprintf(autoname,"auto%i.g",lastnr);
	for(int i=0;i<strlen(autoname);i++)
		autoname[i]=tolower(autoname[i]);
	dir_t p;

	root.rewind();
	char filename[11];
	int cnt=0;

	bool found=false;
	while (root.readDir(p) > 0) 
	{
		for(int i=0;i<strlen((char*)p.name);i++)
			p.name[i]=tolower(p.name[i]);
		//Serial.print((char*)p.name);
		//Serial.print(" ");
		//Serial.println(autoname);
		if(p.name[9]!='~') //skip safety copies
		if(strncmp((char*)p.name,autoname,5)==0)
		{
			char cmd[30];
			
			sprintf(cmd,"M23 %s",autoname);
			//sprintf(cmd,"M115");
			//enquecommand("G92 Z0");
			//enquecommand("G1 Z10 F2000");
			//enquecommand("G28 X-105 Y-105");
			enquecommand(cmd);
			enquecommand("M24");
			found=true;
			
		}
	}
	if(!found)
		lastnr=-1;
	else
		lastnr++;
	
}
#else

inline void checkautostart(bool x)
{
}
#endif


void loop()
{
  if(buflen<3)
    get_command();
	checkautostart(false);
  if(buflen)
  {
#ifdef SDSUPPORT
    if(savetosd){
      if(strstr(cmdbuffer[bufindr],"M29") == NULL){
        write_command(cmdbuffer[bufindr]);
        Serial.println("ok");
      }
      else{
        file.sync();
        file.close();
        savetosd = false;
        Serial.println("Done saving file.");
      }
    }
    else{
      process_commands();
    }
#else
    process_commands();
#endif //SDSUPPORT
    buflen = (buflen-1);
    bufindr = (bufindr + 1)%BUFSIZE;
  }
  //check heater every n milliseconds
  manage_heater();
  manage_inactivity(1);
  LCD_STATUS;
}


inline void get_command() 
{ 
  while( Serial.available() > 0  && buflen < BUFSIZE) {
    serial_char = Serial.read();
    if(serial_char == '\n' || serial_char == '\r' || serial_char == ':' || serial_count >= (MAX_CMD_SIZE - 1) ) 
    {
      if(!serial_count) return; //if empty line
      cmdbuffer[bufindw][serial_count] = 0; //terminate string
      if(!comment_mode){
        fromsd[bufindw] = false;
        if(strstr(cmdbuffer[bufindw], "N") != NULL)
        {
          strchr_pointer = strchr(cmdbuffer[bufindw], 'N');
          gcode_N = (strtol(&cmdbuffer[bufindw][strchr_pointer - cmdbuffer[bufindw] + 1], NULL, 10));
          if(gcode_N != gcode_LastN+1 && (strstr(cmdbuffer[bufindw], "M110") == NULL) ) {
            Serial.print("Serial Error: Line Number is not Last Line Number+1, Last Line:");
            Serial.println(gcode_LastN);
            //Serial.println(gcode_N);
            FlushSerialRequestResend();
            serial_count = 0;
            return;
          }

          if(strstr(cmdbuffer[bufindw], "*") != NULL)
          {
            byte checksum = 0;
            byte count = 0;
            while(cmdbuffer[bufindw][count] != '*') checksum = checksum^cmdbuffer[bufindw][count++];
            strchr_pointer = strchr(cmdbuffer[bufindw], '*');

            if( (int)(strtod(&cmdbuffer[bufindw][strchr_pointer - cmdbuffer[bufindw] + 1], NULL)) != checksum) {
              Serial.print("Error: checksum mismatch, Last Line:");
              Serial.println(gcode_LastN);
              FlushSerialRequestResend();
              serial_count = 0;
              return;
            }
            //if no errors, continue parsing
          }
          else 
          {
            Serial.print("Error: No Checksum with line number, Last Line:");
            Serial.println(gcode_LastN);
            FlushSerialRequestResend();
            serial_count = 0;
            return;
          }

          gcode_LastN = gcode_N;
          //if no errors, continue parsing
        }
        else  // if we don't receive 'N' but still see '*'
        {
          if((strstr(cmdbuffer[bufindw], "*") != NULL))
          {
            Serial.print("Error: No Line Number with checksum, Last Line:");
            Serial.println(gcode_LastN);
            serial_count = 0;
            return;
          }
        }
        if((strstr(cmdbuffer[bufindw], "G") != NULL)){
          strchr_pointer = strchr(cmdbuffer[bufindw], 'G');
          switch((int)((strtod(&cmdbuffer[bufindw][strchr_pointer - cmdbuffer[bufindw] + 1], NULL)))){
          case 0:
          case 1:
#ifdef SDSUPPORT
            if(savetosd)
              break;
#endif //SDSUPPORT
            Serial.println("ok"); 
            break;
          default:
            break;
          }

        }
        bufindw = (bufindw + 1)%BUFSIZE;
        buflen += 1;

      }
      comment_mode = false; //for new command
      serial_count = 0; //clear buffer
    }
    else
    {
      if(serial_char == ';') comment_mode = true;
      if(!comment_mode) cmdbuffer[bufindw][serial_count++] = serial_char;
    }
  }
#ifdef SDSUPPORT
  if(!sdmode || serial_count!=0){
    return;
  }
  while( filesize > sdpos  && buflen < BUFSIZE) {
    n = file.read();
    serial_char = (char)n;
    if(serial_char == '\n' || serial_char == '\r' || serial_char == ':' || serial_count >= (MAX_CMD_SIZE - 1) || n == -1) 
    {
      sdpos = file.curPosition();
      if(sdpos >= filesize){
        sdmode = false;
        Serial.println("Done printing file");
				stoptime=millis();
				char time[30];
				unsigned long t=(stoptime-starttime)/1000;
				int sec,min;
				min=t/60;
				sec=t%60;
				sprintf(time,"%i min, %i sec",min,sec);
				Serial.println(time);
				LCD_MESSAGE(time);
				checkautostart(true);
      }
      if(!serial_count) return; //if empty line
      cmdbuffer[bufindw][serial_count] = 0; //terminate string
      if(!comment_mode){
        fromsd[bufindw] = true;
        buflen += 1;
        bufindw = (bufindw + 1)%BUFSIZE;
      }
      comment_mode = false; //for new command
      serial_count = 0; //clear buffer
    }
    else
    {
      if(serial_char == ';') comment_mode = true;
      if(!comment_mode) cmdbuffer[bufindw][serial_count++] = serial_char;
    }
  }
#endif //SDSUPPORT

}


inline float code_value() { 
  return (strtod(&cmdbuffer[bufindr][strchr_pointer - cmdbuffer[bufindr] + 1], NULL)); 
}
inline long code_value_long() { 
  return (strtol(&cmdbuffer[bufindr][strchr_pointer - cmdbuffer[bufindr] + 1], NULL, 10)); 
}
inline bool code_seen(char code_string[]) { 
  return (strstr(cmdbuffer[bufindr], code_string) != NULL); 
}  //Return True if the string was found

inline bool code_seen(char code)
{
  strchr_pointer = strchr(cmdbuffer[bufindr], code);
  return (strchr_pointer != NULL);  //Return True if a character was found
}

inline void process_commands()
{
  unsigned long codenum; //throw away variable
  char *starpos = NULL;

  if(code_seen('G'))
  {
    switch((int)code_value())
    {
    case 0: // G0 -> G1
    case 1: // G1
      get_coordinates(); // For X Y Z E F
      prepare_move();
      previous_millis_cmd = millis();
      //ClearToSend();
      return;
      //break;
    case 4: // G4 dwell
      codenum = 0;
      if(code_seen('P')) codenum = code_value(); // milliseconds to wait
      if(code_seen('S')) codenum = code_value() * 1000; // seconds to wait
      codenum += millis();  // keep track of when we started waiting
      while(millis()  < codenum ){
        manage_heater();
      }
      break;
    case 28: //G28 Home all Axis one at a time
      saved_feedrate = feedrate;
      saved_feedmultiply = feedmultiply;
      feedmultiply = 100;
      
      for(int i=0; i < NUM_AXIS; i++) {
        destination[i] = current_position[i];
      }
      feedrate = 0.0;

      home_all_axis = !((code_seen(axis_codes[0])) || (code_seen(axis_codes[1])) || (code_seen(axis_codes[2])));

      if((home_all_axis) || (code_seen(axis_codes[X_AXIS]))) {
        if ((X_MIN_PIN > -1 && X_HOME_DIR==-1) || (X_MAX_PIN > -1 && X_HOME_DIR==1)){
//          st_synchronize();
          current_position[X_AXIS] = 0;
          plan_set_position(current_position[X_AXIS], current_position[Y_AXIS], current_position[Z_AXIS], current_position[E_AXIS]);
          destination[X_AXIS] = 1.5 * X_MAX_LENGTH * X_HOME_DIR;
          feedrate = homing_feedrate[X_AXIS];
          prepare_move();
          
//          st_synchronize();        
          current_position[X_AXIS] = 0;
          plan_set_position(current_position[X_AXIS], current_position[Y_AXIS], current_position[Z_AXIS], current_position[E_AXIS]);
          destination[X_AXIS] = -5 * X_HOME_DIR;
          prepare_move();
          
//          st_synchronize();         
          destination[X_AXIS] = 10 * X_HOME_DIR;
          feedrate = homing_feedrate[X_AXIS]/2 ;
          prepare_move();
          
//          st_synchronize();
          current_position[X_AXIS] = (X_HOME_DIR == -1) ? 0 : X_MAX_LENGTH;
          plan_set_position(current_position[X_AXIS], current_position[Y_AXIS], current_position[Z_AXIS], current_position[E_AXIS]);
          destination[X_AXIS] = current_position[X_AXIS];
          feedrate = 0.0;
        }
      }

      if((home_all_axis) || (code_seen(axis_codes[Y_AXIS]))) {
        if ((Y_MIN_PIN > -1 && Y_HOME_DIR==-1) || (Y_MAX_PIN > -1 && Y_HOME_DIR==1)){
          current_position[Y_AXIS] = 0;
          plan_set_position(current_position[X_AXIS], current_position[Y_AXIS], current_position[Z_AXIS], current_position[E_AXIS]);
          destination[Y_AXIS] = 1.5 * Y_MAX_LENGTH * Y_HOME_DIR;
          feedrate = homing_feedrate[Y_AXIS];
          prepare_move();
//          st_synchronize();

          current_position[Y_AXIS] = 0;
          plan_set_position(current_position[X_AXIS], current_position[Y_AXIS], current_position[Z_AXIS], current_position[E_AXIS]);
          destination[Y_AXIS] = -5 * Y_HOME_DIR;
          prepare_move();
//          st_synchronize();

          destination[Y_AXIS] = 10 * Y_HOME_DIR;
          feedrate = homing_feedrate[Y_AXIS]/2;
          prepare_move();
//          st_synchronize();

          current_position[Y_AXIS] = (Y_HOME_DIR == -1) ? 0 : Y_MAX_LENGTH;
          plan_set_position(current_position[X_AXIS], current_position[Y_AXIS], current_position[Z_AXIS], current_position[E_AXIS]);
          destination[Y_AXIS] = current_position[Y_AXIS];
          feedrate = 0.0;
        }
      }

      if((home_all_axis) || (code_seen(axis_codes[Z_AXIS]))) {
        if ((Z_MIN_PIN > -1 && Z_HOME_DIR==-1) || (Z_MAX_PIN > -1 && Z_HOME_DIR==1)){
          current_position[Z_AXIS] = 0;
          plan_set_position(current_position[X_AXIS], current_position[Y_AXIS], current_position[Z_AXIS], current_position[E_AXIS]);
          destination[Z_AXIS] = 1.5 * Z_MAX_LENGTH * Z_HOME_DIR;
          feedrate = homing_feedrate[Z_AXIS];
          prepare_move();
//          st_synchronize();

          current_position[Z_AXIS] = 0;
          plan_set_position(current_position[X_AXIS], current_position[Y_AXIS], current_position[Z_AXIS], current_position[E_AXIS]);
          destination[Z_AXIS] = -2 * Z_HOME_DIR;
          prepare_move();
//          st_synchronize();

          destination[Z_AXIS] = 3 * Z_HOME_DIR;
          feedrate = homing_feedrate[Z_AXIS]/2;
          prepare_move();
//          st_synchronize();

          current_position[Z_AXIS] = (Z_HOME_DIR == -1) ? 0 : Z_MAX_LENGTH;
          plan_set_position(current_position[X_AXIS], current_position[Y_AXIS], current_position[Z_AXIS], current_position[E_AXIS]);
          destination[Z_AXIS] = current_position[Z_AXIS];
          feedrate = 0.0;         
        }
      }       
      feedrate = saved_feedrate;
      feedmultiply = saved_feedmultiply;
      previous_millis_cmd = millis();
      break;
    case 90: // G90
      relative_mode = false;
      break;
    case 91: // G91
      relative_mode = true;
      break;
    case 92: // G92
      if(!code_seen(axis_codes[E_AXIS])) 
        st_synchronize();
      for(int i=0; i < NUM_AXIS; i++) {
        if(code_seen(axis_codes[i])) current_position[i] = code_value();  
      }
      plan_set_position(current_position[X_AXIS], current_position[Y_AXIS], current_position[Z_AXIS], current_position[E_AXIS]);
      break;
    }
  }

  else if(code_seen('M'))
  {

    switch( (int)code_value() ) 
    {
#ifdef SDSUPPORT

    case 20: // M20 - list SD card
      Serial.println("Begin file list");
      root.ls();
      Serial.println("End file list");
      break;
    case 21: // M21 - init SD card
      sdmode = false;
      initsd();
      break;
    case 22: //M22 - release SD card
      sdmode = false;
      sdactive = false;
      break;
    case 23: //M23 - Select file
      if(sdactive){
        sdmode = false;
        file.close();
        starpos = (strchr(strchr_pointer + 4,'*'));
        if(starpos!=NULL)
          *(starpos-1)='\0';
        if (file.open(&root, strchr_pointer + 4, O_READ)) {
          Serial.print("File opened:");
          Serial.print(strchr_pointer + 4);
          Serial.print(" Size:");
          Serial.println(file.fileSize());
          sdpos = 0;
          filesize = file.fileSize();
          Serial.println("File selected");
        }
        else{
          Serial.println("file.open failed");
        }
      }
      break;
    case 24: //M24 - Start SD print
      if(sdactive){
        sdmode = true;
				starttime=millis();
      }
      break;
    case 25: //M25 - Pause SD print
      if(sdmode){
        sdmode = false;
      }
      break;
    case 26: //M26 - Set SD index
      if(sdactive && code_seen('S')){
        sdpos = code_value_long();
        file.seekSet(sdpos);
      }
      break;
    case 27: //M27 - Get SD status
      if(sdactive){
        Serial.print("SD printing byte ");
        Serial.print(sdpos);
        Serial.print("/");
        Serial.println(filesize);
      }
      else{
        Serial.println("Not SD printing");
      }
      break;
    case 28: //M28 - Start SD write
      if(sdactive){
        char* npos = 0;
        file.close();
        sdmode = false;
        starpos = (strchr(strchr_pointer + 4,'*'));
        if(starpos != NULL){
          npos = strchr(cmdbuffer[bufindr], 'N');
          strchr_pointer = strchr(npos,' ') + 1;
          *(starpos-1) = '\0';
        }
        if (!file.open(&root, strchr_pointer+4, O_CREAT | O_APPEND | O_WRITE | O_TRUNC))
        {
          Serial.print("open failed, File: ");
          Serial.print(strchr_pointer + 4);
          Serial.print(".");
        }
        else{
          savetosd = true;
          Serial.print("Writing to file: ");
          Serial.println(strchr_pointer + 4);
        }
      }
      break;
    case 29: //M29 - Stop SD write
      //processed in write to file routine above
      //savetosd = false;
      break;
		case 30:
		{
			stoptime=millis();
				char time[30];
				unsigned long t=(stoptime-starttime)/1000;
				int sec,min;
				min=t/60;
				sec=t%60;
				sprintf(time,"%i min, %i sec",min,sec);
				Serial.println(time);
				LCD_MESSAGE(time);
		}
				break;
#endif //SDSUPPORT
      case 42: //M42 -Change pin status via gcode
        if (code_seen('S'))
        {
          int pin_status = code_value();
          if (code_seen('P') && pin_status >= 0 && pin_status <= 255)
          {
            int pin_number = code_value();
            for(int i = 0; i < sizeof(sensitive_pins); i++)
            {
              if (sensitive_pins[i] == pin_number)
              {
                pin_number = -1;
                break;
              }
            }
            
            if (pin_number > -1)
            {              
              pinMode(pin_number, OUTPUT);
              digitalWrite(pin_number, pin_status);
              analogWrite(pin_number, pin_status);
            }
          }
        }
        break;
      case 104: // M104
                if (code_seen('S')) target_raw[0] = temp2analog(code_value());
#ifdef PIDTEMP
                pid_setpoint = code_value();
#endif //PIDTEM
        #ifdef WATCHPERIOD
            if(target_raw[0] > current_raw[0]){
                watchmillis = max(1,millis());
                watch_raw = current_raw[0];
            }else{
                watchmillis = 0;
            }
        #endif
        break;
      case 140: // M140 set bed temp
                if (code_seen('S')) target_raw[1] = temp2analogBed(code_value());
        break;
      case 105: // M105
        #if (TEMP_0_PIN > -1) || defined (HEATER_USES_AD595)
                tt = analog2temp(current_raw[0]);
        #endif
        #if TEMP_1_PIN > -1
                bt = analog2tempBed(current_raw[1]);
        #endif
        #if (TEMP_0_PIN > -1) || defined (HEATER_USES_AD595)
            Serial.print("ok T:");
            Serial.print(tt); 
//            Serial.print(", raw:");
//            Serial.print(current_raw);       
          #if TEMP_1_PIN > -1 
#ifdef PIDTEMP
            Serial.print(" B:");
            #if TEMP_1_PIN > -1
            Serial.println(bt); 
            #else
            Serial.println(HeaterPower); 
            #endif
#else
            Serial.println();
#endif
          #else
            Serial.println();
          #endif
        #else
          Serial.println("No thermistors - no temp");
        #endif
        return;
        //break;
      case 109: {// M109 - Wait for extruder heater to reach target.
            LCD_MESSAGE("Heating...");
            if (code_seen('S')) target_raw[0] = temp2analog(code_value());
            #ifdef PIDTEMP
            pid_setpoint = code_value();
            #endif //PIDTEM
            #ifdef WATCHPERIOD
            if(target_raw[0]>current_raw[0]) {
              watchmillis = max(1,millis());
              watch_raw = current_raw[0];
            } else {
              watchmillis = 0;
            }
            #endif //WATCHPERIOD
            codenum = millis(); 
     
               /* See if we are heating up or cooling down */
              bool target_direction = (current_raw[0] < target_raw[0]); // true if heating, false if cooling

            #ifdef TEMP_RESIDENCY_TIME
            long residencyStart;
            residencyStart = -1;
            /* continue to loop until we have reached the target temp   
              _and_ until TEMP_RESIDENCY_TIME hasn't passed since we reached it */
            while((target_direction ? (current_raw[0] < target_raw[0]) : (current_raw[0] > target_raw[0])) ||
                    (residencyStart > -1 && (millis() - residencyStart) < TEMP_RESIDENCY_TIME*1000) ) {
            #else
            while ( target_direction ? (current_raw[0] < target_raw[0]) : (current_raw[0] > target_raw[0]) ) {
            #endif //TEMP_RESIDENCY_TIME
              if( (millis() - codenum) > 1000 ) { //Print Temp Reading every 1 second while heating up/cooling down
                Serial.print("T:");
                Serial.println( analog2temp(current_raw[0]) );
                codenum = millis();
              }
              manage_heater();
              LCD_STATUS;
              #ifdef TEMP_RESIDENCY_TIME
               /* start/restart the TEMP_RESIDENCY_TIME timer whenever we reach target temp for the first time
                  or when current temp falls outside the hysteresis after target temp was reached */
              if ((residencyStart == -1 &&  target_direction && current_raw[0] >= target_raw[0]) ||
                  (residencyStart == -1 && !target_direction && current_raw[0] <= target_raw[0]) ||
                  (residencyStart > -1 && labs(analog2temp(current_raw[0]) - analog2temp(target_raw[0])) > TEMP_HYSTERESIS) ) {
                residencyStart = millis();
              }
              #endif //TEMP_RESIDENCY_TIME
	    }
            LCD_MESSAGE("Marlin ready.");
          }
          break;
      case 190: // M190 - Wait bed for heater to reach target.
      #if TEMP_1_PIN > -1
          if (code_seen('S')) target_raw[1] = temp2analog(code_value());
        codenum = millis(); 
          while(current_raw[1] < target_raw[1]) 
                                {
          if( (millis()-codenum) > 1000 ) //Print Temp Reading every 1 second while heating up.
          {
            float tt=analog2temp(current_raw[0]);
            Serial.print("T:");
            Serial.println( tt );
            Serial.print("ok T:");
            Serial.print( tt ); 
            Serial.print(" B:");
            Serial.println( analog2temp(current_raw[1]) ); 
            codenum = millis(); 
          }
            manage_heater();
        }
      #endif
      break;
#if FAN_PIN > -1
      case 106: //M106 Fan On
        if (code_seen('S')){
            WRITE(FAN_PIN,HIGH);
            fanpwm=constrain(code_value(),0,255);
            analogWrite(FAN_PIN,  fanpwm);
        }
        else {
          WRITE(FAN_PIN,HIGH);
          fanpwm=255;
          analogWrite(FAN_PIN, fanpwm);			
        }
        break;
      case 107: //M107 Fan Off
        WRITE(FAN_PIN,LOW);
        analogWrite(FAN_PIN, 0);
        break;
#endif
#if (PS_ON_PIN > -1)
      case 80: // M80 - ATX Power On
        SET_OUTPUT(PS_ON_PIN); //GND
        break;
      case 81: // M81 - ATX Power Off
        SET_INPUT(PS_ON_PIN); //Floating
        break;
#endif
    case 82:
      axis_relative_modes[3] = false;
      break;
    case 83:
      axis_relative_modes[3] = true;
      break;
		case 18:
    case 84:
      if(code_seen('S')){ 
        stepper_inactive_time = code_value() * 1000; 
      }
      else{ 
        st_synchronize(); 
        disable_x(); 
        disable_y(); 
        disable_z(); 
        disable_e(); 
      }
      break;
    case 85: // M85
      code_seen('S');
      max_inactive_time = code_value() * 1000; 
      break;
    case 92: // M92
      for(int i=0; i < NUM_AXIS; i++) {
        if(code_seen(axis_codes[i])) axis_steps_per_unit[i] = code_value();
      }

      break;
    case 115: // M115
      Serial.println("FIRMWARE_NAME:Sprinter/grbl mashup for gen6 FIRMWARE_URL:http://www.mendel-parts.com PROTOCOL_VERSION:1.0 MACHINE_TYPE:Mendel EXTRUDER_COUNT:1");
      break;
    case 114: // M114
      Serial.print("X:");
      Serial.print(current_position[X_AXIS]);
      Serial.print("Y:");
      Serial.print(current_position[Y_AXIS]);
      Serial.print("Z:");
      Serial.print(current_position[Z_AXIS]);
      Serial.print("E:");      
      Serial.print(current_position[E_AXIS]);
      #ifdef DEBUG_STEPS
        Serial.print(" Count X:");
        Serial.print(float(count_position[X_AXIS])/axis_steps_per_unit[X_AXIS]);
        Serial.print("Y:");
        Serial.print(float(count_position[Y_AXIS])/axis_steps_per_unit[Y_AXIS]);
        Serial.print("Z:");
        Serial.println(float(count_position[Z_AXIS])/axis_steps_per_unit[Z_AXIS]);
      #endif
      Serial.println("");
      break;
    case 119: // M119
#if (X_MIN_PIN > -1)
      Serial.print("x_min:");
      Serial.print((READ(X_MIN_PIN)^ENDSTOPS_INVERTING)?"H ":"L ");
#endif
#if (X_MAX_PIN > -1)
      Serial.print("x_max:");
      Serial.print((READ(X_MAX_PIN)^ENDSTOPS_INVERTING)?"H ":"L ");
#endif
#if (Y_MIN_PIN > -1)
      Serial.print("y_min:");
      Serial.print((READ(Y_MIN_PIN)^ENDSTOPS_INVERTING)?"H ":"L ");
#endif
#if (Y_MAX_PIN > -1)
      Serial.print("y_max:");
      Serial.print((READ(Y_MAX_PIN)^ENDSTOPS_INVERTING)?"H ":"L ");
#endif
#if (Z_MIN_PIN > -1)
      Serial.print("z_min:");
      Serial.print((READ(Z_MIN_PIN)^ENDSTOPS_INVERTING)?"H ":"L ");
#endif
#if (Z_MAX_PIN > -1)
      Serial.print("z_max:");
      Serial.print((READ(Z_MAX_PIN)^ENDSTOPS_INVERTING)?"H ":"L ");
#endif
      Serial.println("");
      break;
      //TODO: update for all axis, use for loop
    case 201: // M201
      for(int i=0; i < NUM_AXIS; i++) {
        if(code_seen(axis_codes[i])) axis_steps_per_sqr_second[i] = code_value() * axis_steps_per_unit[i];
      }
      break;
#if 0 // Not used for Sprinter/grbl gen6
    case 202: // M202
      for(int i=0; i < NUM_AXIS; i++) {
        if(code_seen(axis_codes[i])) axis_travel_steps_per_sqr_second[i] = code_value() * axis_steps_per_unit[i];
      }
      break;
#endif
    case 203: // M203 max feedrate mm/sec
      for(int i=0; i < NUM_AXIS; i++) {
        if(code_seen(axis_codes[i])) max_feedrate[i] = code_value()*60 ;
      }
      break;
    case 204: // M204 acclereration S normal moves T filmanent only moves
      {
        if(code_seen('S')) acceleration = code_value() ;
        if(code_seen('T')) retract_acceleration = code_value() ;
      }
      break;
      case 205: //M205 advanced settings:  minimum travel speed S=while printing T=travel only,  B=minimum segment time X= maximum xy jerk, Z=maximum Z jerk
      {
        if(code_seen('S')) minimumfeedrate = code_value()*60 ;
        if(code_seen('T')) mintravelfeedrate = code_value()*60 ;
        if(code_seen('B')) minsegmenttime = code_value() ;
        if(code_seen('X')) max_xy_jerk = code_value()*60 ;
        if(code_seen('Z')) max_z_jerk = code_value()*60 ;
      }
      break;
      case 220: // M220 S<factor in percent>- set speed factor override percentage
      {
        if(code_seen('S')) 
        {
          feedmultiply = code_value() ;
          feedmultiplychanged=true;
        }
      }
      break;
#ifdef PIDTEMP
    case 301: // M301
      if(code_seen('P')) Kp = code_value();
      if(code_seen('I')) Ki = code_value()*PID_dT;
      if(code_seen('D')) Kd = code_value()/PID_dT;
//      ECHOLN("Kp "<<_FLOAT(Kp,2));
//      ECHOLN("Ki "<<_FLOAT(Ki/PID_dT,2));
//      ECHOLN("Kd "<<_FLOAT(Kd*PID_dT,2));

//      temp_iState_min = 0.0;
//      if (Ki!=0) {
//      temp_iState_max = PID_INTEGRAL_DRIVE_MAX / (Ki/100.0);
//      }
//      else       temp_iState_max = 1.0e10;
      break;
#endif //PIDTEMP
      case 500: // Store settings in EEPROM
      {
          StoreSettings();
      }
      break;
      case 501: // Read settings from EEPROM
      {
        RetrieveSettings();
      }
      break;
      case 502: // Revert to default settings
      {
        RetrieveSettings(true);
      }
      break;

    }
  }
  else{
    Serial.println("Unknown command:");
    Serial.println(cmdbuffer[bufindr]);
  }

  ClearToSend();
}

void FlushSerialRequestResend()
{
  //char cmdbuffer[bufindr][100]="Resend:";
  Serial.flush();
  Serial.print("Resend:");
  Serial.println(gcode_LastN + 1);
  ClearToSend();
}

void ClearToSend()
{
  previous_millis_cmd = millis();
#ifdef SDSUPPORT
  if(fromsd[bufindr])
    return;
#endif //SDSUPPORT
  Serial.println("ok"); 
}

inline void get_coordinates()
{
  for(int i=0; i < NUM_AXIS; i++) {
    if(code_seen(axis_codes[i])) destination[i] = (float)code_value() + (axis_relative_modes[i] || relative_mode)*current_position[i];
    else destination[i] = current_position[i];                                                       //Are these else lines really needed?
  }
  if(code_seen('F')) {
    next_feedrate = code_value();
    if(next_feedrate > 0.0) feedrate = next_feedrate;
  }
}

void prepare_move()
{
  plan_buffer_line(destination[X_AXIS], destination[Y_AXIS], destination[Z_AXIS], destination[E_AXIS], feedrate*feedmultiply/60.0/100.0);
  for(int i=0; i < NUM_AXIS; i++) {
    current_position[i] = destination[i];
  }
}



#ifdef USE_WATCHDOG

#include  <avr/wdt.h>
#include  <avr/interrupt.h>

volatile uint8_t timeout_seconds=0;

void(* ctrlaltdelete) (void) = 0;

ISR(WDT_vect) { //Watchdog timer interrupt, called if main program blocks >1sec
  if(timeout_seconds++ >= WATCHDOG_TIMEOUT)
  {
   kill();
#ifdef RESET_MANUAL
    LCD_MESSAGE("Please Reset!");
    ECHOLN("echo_: Something is wrong, please turn off the printer.");
#else
    LCD_MESSAGE("Timeout, resetting!");
#endif 
    //disable watchdog, it will survife reboot.
    WDTCSR |= (1<<WDCE) | (1<<WDE);
    WDTCSR = 0;
#ifdef RESET_MANUAL
    while(1); //wait for user or serial reset
#else
    ctrlaltdelete();
#endif
  }
}

/// intialise watch dog with a 1 sec interrupt time
void wd_init() {
  WDTCSR = (1<<WDCE )|(1<<WDE ); //allow changes
  WDTCSR = (1<<WDIF)|(1<<WDIE)| (1<<WDCE )|(1<<WDE )|  (1<<WDP2 )|(1<<WDP1)|(0<<WDP0);
}

/// reset watchdog. MUST be called every 1s after init or avr will reset.
void wd_reset() {
  wdt_reset();
  timeout_seconds=0; //reset counter for resets
}
#endif /* USE_WATCHDOG */


inline void kill()
{
  #if TEMP_0_PIN > -1
  target_raw[0]=0;
   #if HEATER_0_PIN > -1  
     WRITE(HEATER_0_PIN,LOW);
   #endif
  #endif
  #if TEMP_1_PIN > -1
  target_raw[1]=0;
  #if HEATER_1_PIN > -1 
    WRITE(HEATER_1_PIN,LOW);
  #endif
  #endif
  #if TEMP_2_PIN > -1
  target_raw[2]=0;
  #if HEATER_2_PIN > -1  
    WRITE(HEATER_2_PIN,LOW);
  #endif
  #endif
  disable_x();
  disable_y();
  disable_z();
  disable_e();
  
  if(PS_ON_PIN > -1) pinMode(PS_ON_PIN,INPUT);
  Serial.println("!! Printer halted. kill() called!!");
  while(1); // Wait for reset
}

void manage_inactivity(byte debug) { 
  if( (millis()-previous_millis_cmd) >  max_inactive_time ) if(max_inactive_time) kill(); 
  if( (millis()-previous_millis_cmd) >  stepper_inactive_time ) if(stepper_inactive_time) { 
    disable_x(); 
    disable_y(); 
    disable_z(); 
    disable_e(); 
  }
  check_axes_activity();
}
=======
/*
    Reprap firmware based on Sprinter and grbl.
 Copyright (C) 2011 Camiel Gubbels / Erik van der Zalm
 
 This program is free software: you can redistribute it and/or modify
 it under the terms of the GNU General Public License as published by
 the Free Software Foundation, either version 3 of the License, or
 (at your option) any later version.
 
 This program is distributed in the hope that it will be useful,
 but WITHOUT ANY WARRANTY; without even the implied warranty of
 MERCHANTABILITY or FITNESS FOR A PARTICULAR PURPOSE.  See the
 GNU General Public License for more details.
 
 You should have received a copy of the GNU General Public License
 along with this program.  If not, see <http://www.gnu.org/licenses/>.
 */

/*
 This firmware is a mashup between Sprinter and grbl.
  (https://github.com/kliment/Sprinter)
  (https://github.com/simen/grbl/tree)
 
 It has preliminary support for Matthew Roberts advance algorithm 
    http://reprap.org/pipermail/reprap-dev/2011-May/003323.html
 */

#include "EEPROMwrite.h"
#include "fastio.h"
#include "Configuration.h"
#include "pins.h"
#include "Marlin.h"
#include "ultralcd.h"
#include "streaming.h"
#include "planner.h"
#include "stepper.h"
#include "temperature.h"

#ifdef SIMPLE_LCD
  #include "Simplelcd.h"
#endif

char version_string[] = "1.0.0 Alpha 1";

#ifdef SDSUPPORT
#include "SdFat.h"
#endif //SDSUPPORT


// look here for descriptions of gcodes: http://linuxcnc.org/handbook/gcode/g-code.html
// http://objects.reprap.org/wiki/Mendel_User_Manual:_RepRapGCodes

//Implemented Codes
//-------------------
// G0  -> G1
// G1  - Coordinated Movement X Y Z E
// G4  - Dwell S<seconds> or P<milliseconds>
// G28 - Home all Axis
// G90 - Use Absolute Coordinates
// G91 - Use Relative Coordinates
// G92 - Set current position to cordinates given

//RepRap M Codes
// M104 - Set extruder target temp
// M105 - Read current temp
// M106 - Fan on
// M107 - Fan off
// M109 - Wait for extruder current temp to reach target temp.
// M114 - Display current position

//Custom M Codes
// M20  - List SD card
// M21  - Init SD card
// M22  - Release SD card
// M23  - Select SD file (M23 filename.g)
// M24  - Start/resume SD print
// M25  - Pause SD print
// M26  - Set SD position in bytes (M26 S12345)
// M27  - Report SD print status
// M28  - Start SD write (M28 filename.g)
// M29  - Stop SD write
// M42  - Change pin status via gcode
// M80  - Turn on Power Supply
// M81  - Turn off Power Supply
// M82  - Set E codes absolute (default)
// M83  - Set E codes relative while in Absolute Coordinates (G90) mode
// M84  - Disable steppers until next move, 
//        or use S<seconds> to specify an inactivity timeout, after which the steppers will be disabled.  S0 to disable the timeout.
// M85  - Set inactivity shutdown timer with parameter S<seconds>. To disable set zero (default)
// M92  - Set axis_steps_per_unit - same syntax as G92
// M115	- Capabilities string
// M140 - Set bed target temp
// M190 - Wait for bed current temp to reach target temp.
// M200 - Set filament diameter
// M201 - Set max acceleration in units/s^2 for print moves (M201 X1000 Y1000)
// M202 - Set max acceleration in units/s^2 for travel moves (M202 X1000 Y1000) Unused in Marlin!!
// M203 - Set maximum feedrate that your machine can sustain (M203 X200 Y200 Z300 E10000) in mm/sec
// M204 - Set default acceleration: S normal moves T filament only moves (M204 S3000 T7000) im mm/sec^2  also sets minimum segment time in ms (B20000) to prevent buffer underruns and M20 minimum feedrate
// M205 -  advanced settings:  minimum travel speed S=while printing T=travel only,  B=minimum segment time X= maximum xy jerk, Z=maximum Z jerk
// M220 - set speed factor override percentage S:factor in percent
// M301 - Set PID parameters P I and D
// M500 - stores paramters in EEPROM
// M501 - reads parameters from EEPROM (if you need reset them after you changed them temporarily).  D
// M502 - reverts to the default "factory settings".  You still need to store them in EEPROM afterwards if you want to.

//Stepper Movement Variables

char axis_codes[NUM_AXIS] = {
  'X', 'Y', 'Z', 'E'};
float destination[NUM_AXIS] = {
  0.0, 0.0, 0.0, 0.0};
float current_position[NUM_AXIS] = {
  0.0, 0.0, 0.0, 0.0};
bool home_all_axis = true;
float feedrate = 1500.0, next_feedrate, saved_feedrate;
long gcode_N, gcode_LastN;

float homing_feedrate[] = HOMING_FEEDRATE;
bool axis_relative_modes[] = AXIS_RELATIVE_MODES;

bool relative_mode = false;  //Determines Absolute or Relative Coordinates
bool relative_mode_e = false;  //Determines Absolute or Relative E Codes while in Absolute Coordinates mode. E is always relative in Relative Coordinates mode.

uint8_t fanpwm=0;

volatile int feedmultiply=100; //100->1 200->2
int saved_feedmultiply;
volatile bool feedmultiplychanged=false;
// comm variables
#define MAX_CMD_SIZE 96
#define BUFSIZE 4
char cmdbuffer[BUFSIZE][MAX_CMD_SIZE];
bool fromsd[BUFSIZE];
int bufindr = 0;
int bufindw = 0;
int buflen = 0;
int i = 0;
char serial_char;
int serial_count = 0;
boolean comment_mode = false;
char *strchr_pointer; // just a pointer to find chars in the cmd string like X, Y, Z, E, etc
extern float HeaterPower;

#include "EEPROM.h"

const int sensitive_pins[] = SENSITIVE_PINS; // Sensitive pin list for M42

float tt = 0, bt = 0;
#ifdef WATCHPERIOD
int watch_raw = -1000;
unsigned long watchmillis = 0;
#endif //WATCHPERIOD

//Inactivity shutdown variables
unsigned long previous_millis_cmd = 0;
unsigned long max_inactive_time = 0;
unsigned long stepper_inactive_time = 0;

unsigned long starttime=0;
unsigned long stoptime=0;
#ifdef SDSUPPORT
Sd2Card card;
SdVolume volume;
SdFile root;
SdFile file;
uint32_t filesize = 0;
uint32_t sdpos = 0;
bool sdmode = false;
bool sdactive = false;
bool savetosd = false;
int16_t n;
unsigned long autostart_atmillis=0;

void initsd(){
  sdactive = false;
#if SDSS >- 1
  if(root.isOpen())
    root.close();
  if (!card.init(SPI_FULL_SPEED,SDSS)){
    //if (!card.init(SPI_HALF_SPEED,SDSS))
    Serial.println("SD init fail");
  }
  else if (!volume.init(&card))
    Serial.println("volume.init failed");
  else if (!root.openRoot(&volume)) 
    Serial.println("openRoot failed");
  else 
	{
    sdactive = true;
		Serial.println("SD card ok");
	}
#endif //SDSS
}

void quickinitsd(){
	sdactive=false;
	autostart_atmillis=millis()+5000;
}

inline void write_command(char *buf){
  char* begin = buf;
  char* npos = 0;
  char* end = buf + strlen(buf) - 1;

  file.writeError = false;
  if((npos = strchr(buf, 'N')) != NULL){
    begin = strchr(npos, ' ') + 1;
    end = strchr(npos, '*') - 1;
  }
  end[1] = '\r';
  end[2] = '\n';
  end[3] = '\0';
  //Serial.println(begin);
  file.write(begin);
  if (file.writeError){
    Serial.println("error writing to file");
  }
}
#endif //SDSUPPORT


///adds an command to the main command buffer
void enquecommand(const char *cmd)
{
  if(buflen < BUFSIZE)
  {
    //this is dangerous if a mixing of serial and this happsens
    strcpy(&(cmdbuffer[bufindw][0]),cmd);
    Serial.print("en:");Serial.println(cmdbuffer[bufindw]);
    bufindw= (bufindw + 1)%BUFSIZE;
    buflen += 1;
  }
}

void setup()
{ 
	
  Serial.begin(BAUDRATE);
  ECHOLN("Marlin "<<version_string);
  Serial.println("start");
#if defined FANCY_LCD || defined SIMPLE_LCD
  lcd_init();
#endif
  for(int i = 0; i < BUFSIZE; i++){
    fromsd[i] = false;
  }
  
  RetrieveSettings(); // loads data from EEPROM if available


  for(int i=0; i < NUM_AXIS; i++){
    axis_steps_per_sqr_second[i] = max_acceleration_units_per_sq_second[i] * axis_steps_per_unit[i];
  }

#ifdef SDSUPPORT
  //power to SD reader
#if SDPOWER > -1
  SET_OUTPUT(SDPOWER); 
  WRITE(SDPOWER,HIGH);
#endif //SDPOWER
  quickinitsd();

#endif //SDSUPPORT
  plan_init();  // Initialize planner;
  st_init();    // Initialize stepper;
  tp_init();    // Initialize temperature loop
	//checkautostart();
}

#ifdef SDSUPPORT
bool autostart_stilltocheck=true;


void checkautostart(bool force)
{
	//this is to delay autostart and hence the initialisaiton of the sd card to some seconds after the normal init, so the device is available quick after a reset
	if(!force)
	{
		if(!autostart_stilltocheck)
			return;
		if(autostart_atmillis<millis())
			return;
	}
	autostart_stilltocheck=false;
	if(!sdactive)
	{
		initsd();
		if(!sdactive) //fail
		return;
	}
        static int lastnr=0;
        char autoname[30];
        sprintf(autoname,"auto%i.g",lastnr);
        for(int i=0;i<(int)strlen(autoname);i++)
                autoname[i]=tolower(autoname[i]);
        dir_t p;

        root.rewind();
        //char filename[11];
        //int cnt=0;

        bool found=false;
        while (root.readDir(p) > 0) 
        {
                for(int i=0;i<(int)strlen((char*)p.name);i++)
                        p.name[i]=tolower(p.name[i]);
                //Serial.print((char*)p.name);
                //Serial.print(" ");
		//Serial.println(autoname);
		if(p.name[9]!='~') //skip safety copies
		if(strncmp((char*)p.name,autoname,5)==0)
		{
			char cmd[30];
			
			sprintf(cmd,"M23 %s",autoname);
			//sprintf(cmd,"M115");
			//enquecommand("G92 Z0");
			//enquecommand("G1 Z10 F2000");
			//enquecommand("G28 X-105 Y-105");
			enquecommand(cmd);
			enquecommand("M24");
			found=true;
			
		}
	}
	if(!found)
		lastnr=-1;
	else
		lastnr++;
	
}
#else

inline void checkautostart(bool x)
{
}
#endif


void loop()
{
  if(buflen<3)
    get_command();
	checkautostart(false);
  if(buflen)
  {
#ifdef SDSUPPORT
    if(savetosd){
      if(strstr(cmdbuffer[bufindr],"M29") == NULL){
        write_command(cmdbuffer[bufindr]);
        Serial.println("ok");
      }
      else{
        file.sync();
        file.close();
        savetosd = false;
        Serial.println("Done saving file.");
      }
    }
    else{
      process_commands();
    }
#else
    process_commands();
#endif //SDSUPPORT
    buflen = (buflen-1);
    bufindr = (bufindr + 1)%BUFSIZE;
  }
  //check heater every n milliseconds
  manage_heater();
  manage_inactivity(1);
  LCD_STATUS;
}


inline void get_command() 
{ 
  while( Serial.available() > 0  && buflen < BUFSIZE) {
    serial_char = Serial.read();
    if(serial_char == '\n' || serial_char == '\r' || serial_char == ':' || serial_count >= (MAX_CMD_SIZE - 1) ) 
    {
      if(!serial_count) return; //if empty line
      cmdbuffer[bufindw][serial_count] = 0; //terminate string
      if(!comment_mode){
        fromsd[bufindw] = false;
        if(strstr(cmdbuffer[bufindw], "N") != NULL)
        {
          strchr_pointer = strchr(cmdbuffer[bufindw], 'N');
          gcode_N = (strtol(&cmdbuffer[bufindw][strchr_pointer - cmdbuffer[bufindw] + 1], NULL, 10));
          if(gcode_N != gcode_LastN+1 && (strstr(cmdbuffer[bufindw], "M110") == NULL) ) {
            Serial.print("Serial Error: Line Number is not Last Line Number+1, Last Line:");
            Serial.println(gcode_LastN);
            //Serial.println(gcode_N);
            FlushSerialRequestResend();
            serial_count = 0;
            return;
          }

          if(strstr(cmdbuffer[bufindw], "*") != NULL)
          {
            byte checksum = 0;
            byte count = 0;
            while(cmdbuffer[bufindw][count] != '*') checksum = checksum^cmdbuffer[bufindw][count++];
            strchr_pointer = strchr(cmdbuffer[bufindw], '*');

            if( (int)(strtod(&cmdbuffer[bufindw][strchr_pointer - cmdbuffer[bufindw] + 1], NULL)) != checksum) {
              Serial.print("Error: checksum mismatch, Last Line:");
              Serial.println(gcode_LastN);
              FlushSerialRequestResend();
              serial_count = 0;
              return;
            }
            //if no errors, continue parsing
          }
          else 
          {
            Serial.print("Error: No Checksum with line number, Last Line:");
            Serial.println(gcode_LastN);
            FlushSerialRequestResend();
            serial_count = 0;
            return;
          }

          gcode_LastN = gcode_N;
          //if no errors, continue parsing
        }
        else  // if we don't receive 'N' but still see '*'
        {
          if((strstr(cmdbuffer[bufindw], "*") != NULL))
          {
            Serial.print("Error: No Line Number with checksum, Last Line:");
            Serial.println(gcode_LastN);
            serial_count = 0;
            return;
          }
        }
        if((strstr(cmdbuffer[bufindw], "G") != NULL)){
          strchr_pointer = strchr(cmdbuffer[bufindw], 'G');
          switch((int)((strtod(&cmdbuffer[bufindw][strchr_pointer - cmdbuffer[bufindw] + 1], NULL)))){
          case 0:
          case 1:
#ifdef SDSUPPORT
            if(savetosd)
              break;
#endif //SDSUPPORT
            Serial.println("ok"); 
            break;
          default:
            break;
          }

        }
        bufindw = (bufindw + 1)%BUFSIZE;
        buflen += 1;

      }
      comment_mode = false; //for new command
      serial_count = 0; //clear buffer
    }
    else
    {
      if(serial_char == ';') comment_mode = true;
      if(!comment_mode) cmdbuffer[bufindw][serial_count++] = serial_char;
    }
  }
#ifdef SDSUPPORT
  if(!sdmode || serial_count!=0){
    return;
  }
  while( filesize > sdpos  && buflen < BUFSIZE) {
    n = file.read();
    serial_char = (char)n;
    if(serial_char == '\n' || serial_char == '\r' || serial_char == ':' || serial_count >= (MAX_CMD_SIZE - 1) || n == -1) 
    {
      sdpos = file.curPosition();
      if(sdpos >= filesize){
        sdmode = false;
        Serial.println("Done printing file");
				stoptime=millis();
				char time[30];
				unsigned long t=(stoptime-starttime)/1000;
				int sec,min;
				min=t/60;
				sec=t%60;
				sprintf(time,"%i min, %i sec",min,sec);
				Serial.println(time);
				LCD_MESSAGE(time);
				checkautostart(true);
      }
      if(!serial_count) return; //if empty line
      cmdbuffer[bufindw][serial_count] = 0; //terminate string
      if(!comment_mode){
        fromsd[bufindw] = true;
        buflen += 1;
        bufindw = (bufindw + 1)%BUFSIZE;
      }
      comment_mode = false; //for new command
      serial_count = 0; //clear buffer
    }
    else
    {
      if(serial_char == ';') comment_mode = true;
      if(!comment_mode) cmdbuffer[bufindw][serial_count++] = serial_char;
    }
  }
#endif //SDSUPPORT

}


inline float code_value() { 
  return (strtod(&cmdbuffer[bufindr][strchr_pointer - cmdbuffer[bufindr] + 1], NULL)); 
}
inline long code_value_long() { 
  return (strtol(&cmdbuffer[bufindr][strchr_pointer - cmdbuffer[bufindr] + 1], NULL, 10)); 
}
inline bool code_seen(char code_string[]) { 
  return (strstr(cmdbuffer[bufindr], code_string) != NULL); 
}  //Return True if the string was found

inline bool code_seen(char code)
{
  strchr_pointer = strchr(cmdbuffer[bufindr], code);
  return (strchr_pointer != NULL);  //Return True if a character was found
}

inline void process_commands()
{
  unsigned long codenum; //throw away variable
  char *starpos = NULL;

  if(code_seen('G'))
  {
    switch((int)code_value())
    {
    case 0: // G0 -> G1
    case 1: // G1
      get_coordinates(); // For X Y Z E F
      prepare_move();
      previous_millis_cmd = millis();
      //ClearToSend();
      return;
      //break;
    case 4: // G4 dwell
      codenum = 0;
      if(code_seen('P')) codenum = code_value(); // milliseconds to wait
      if(code_seen('S')) codenum = code_value() * 1000; // seconds to wait
      codenum += millis();  // keep track of when we started waiting
      while(millis()  < codenum ){
        manage_heater();
      }
      break;
    case 28: //G28 Home all Axis one at a time
      saved_feedrate = feedrate;
      saved_feedmultiply = feedmultiply;
      feedmultiply = 100;
      
      for(int i=0; i < NUM_AXIS; i++) {
        destination[i] = current_position[i];
      }
      feedrate = 0.0;

      home_all_axis = !((code_seen(axis_codes[0])) || (code_seen(axis_codes[1])) || (code_seen(axis_codes[2])));

      if((home_all_axis) || (code_seen(axis_codes[X_AXIS]))) {
        if ((X_MIN_PIN > -1 && X_HOME_DIR==-1) || (X_MAX_PIN > -1 && X_HOME_DIR==1)){
//          st_synchronize();
          current_position[X_AXIS] = 0;
          plan_set_position(current_position[X_AXIS], current_position[Y_AXIS], current_position[Z_AXIS], current_position[E_AXIS]);
          destination[X_AXIS] = 1.5 * X_MAX_LENGTH * X_HOME_DIR;
          feedrate = homing_feedrate[X_AXIS];
          prepare_move();
          
//          st_synchronize();        
          current_position[X_AXIS] = 0;
          plan_set_position(current_position[X_AXIS], current_position[Y_AXIS], current_position[Z_AXIS], current_position[E_AXIS]);
          destination[X_AXIS] = -5 * X_HOME_DIR;
          prepare_move();
          
//          st_synchronize();         
          destination[X_AXIS] = 10 * X_HOME_DIR;
          feedrate = homing_feedrate[X_AXIS]/2 ;
          prepare_move();
          
//          st_synchronize();
          current_position[X_AXIS] = (X_HOME_DIR == -1) ? 0 : X_MAX_LENGTH;
          plan_set_position(current_position[X_AXIS], current_position[Y_AXIS], current_position[Z_AXIS], current_position[E_AXIS]);
          destination[X_AXIS] = current_position[X_AXIS];
          feedrate = 0.0;
        }
      }

      if((home_all_axis) || (code_seen(axis_codes[Y_AXIS]))) {
        if ((Y_MIN_PIN > -1 && Y_HOME_DIR==-1) || (Y_MAX_PIN > -1 && Y_HOME_DIR==1)){
          current_position[Y_AXIS] = 0;
          plan_set_position(current_position[X_AXIS], current_position[Y_AXIS], current_position[Z_AXIS], current_position[E_AXIS]);
          destination[Y_AXIS] = 1.5 * Y_MAX_LENGTH * Y_HOME_DIR;
          feedrate = homing_feedrate[Y_AXIS];
          prepare_move();
//          st_synchronize();

          current_position[Y_AXIS] = 0;
          plan_set_position(current_position[X_AXIS], current_position[Y_AXIS], current_position[Z_AXIS], current_position[E_AXIS]);
          destination[Y_AXIS] = -5 * Y_HOME_DIR;
          prepare_move();
//          st_synchronize();

          destination[Y_AXIS] = 10 * Y_HOME_DIR;
          feedrate = homing_feedrate[Y_AXIS]/2;
          prepare_move();
//          st_synchronize();

          current_position[Y_AXIS] = (Y_HOME_DIR == -1) ? 0 : Y_MAX_LENGTH;
          plan_set_position(current_position[X_AXIS], current_position[Y_AXIS], current_position[Z_AXIS], current_position[E_AXIS]);
          destination[Y_AXIS] = current_position[Y_AXIS];
          feedrate = 0.0;
        }
      }

      if((home_all_axis) || (code_seen(axis_codes[Z_AXIS]))) {
        if ((Z_MIN_PIN > -1 && Z_HOME_DIR==-1) || (Z_MAX_PIN > -1 && Z_HOME_DIR==1)){
          current_position[Z_AXIS] = 0;
          plan_set_position(current_position[X_AXIS], current_position[Y_AXIS], current_position[Z_AXIS], current_position[E_AXIS]);
          destination[Z_AXIS] = 1.5 * Z_MAX_LENGTH * Z_HOME_DIR;
          feedrate = homing_feedrate[Z_AXIS];
          prepare_move();
//          st_synchronize();

          current_position[Z_AXIS] = 0;
          plan_set_position(current_position[X_AXIS], current_position[Y_AXIS], current_position[Z_AXIS], current_position[E_AXIS]);
          destination[Z_AXIS] = -2 * Z_HOME_DIR;
          prepare_move();
//          st_synchronize();

          destination[Z_AXIS] = 3 * Z_HOME_DIR;
          feedrate = homing_feedrate[Z_AXIS]/2;
          prepare_move();
//          st_synchronize();

          current_position[Z_AXIS] = (Z_HOME_DIR == -1) ? 0 : Z_MAX_LENGTH;
          plan_set_position(current_position[X_AXIS], current_position[Y_AXIS], current_position[Z_AXIS], current_position[E_AXIS]);
          destination[Z_AXIS] = current_position[Z_AXIS];
          feedrate = 0.0;         
        }
      }       
      feedrate = saved_feedrate;
      feedmultiply = saved_feedmultiply;
      previous_millis_cmd = millis();
      break;
    case 90: // G90
      relative_mode = false;
      break;
    case 91: // G91
      relative_mode = true;
      break;
    case 92: // G92
      if(!code_seen(axis_codes[E_AXIS])) 
        st_synchronize();
      for(int i=0; i < NUM_AXIS; i++) {
        if(code_seen(axis_codes[i])) current_position[i] = code_value();  
      }
      plan_set_position(current_position[X_AXIS], current_position[Y_AXIS], current_position[Z_AXIS], current_position[E_AXIS]);
      break;
    }
  }

  else if(code_seen('M'))
  {

    switch( (int)code_value() ) 
    {
#ifdef SDSUPPORT

    case 20: // M20 - list SD card
      Serial.println("Begin file list");
      root.ls();
      Serial.println("End file list");
      break;
    case 21: // M21 - init SD card
      sdmode = false;
      initsd();
      break;
    case 22: //M22 - release SD card
      sdmode = false;
      sdactive = false;
      break;
    case 23: //M23 - Select file
      if(sdactive){
        sdmode = false;
        file.close();
        starpos = (strchr(strchr_pointer + 4,'*'));
        if(starpos!=NULL)
          *(starpos-1)='\0';
        if (file.open(&root, strchr_pointer + 4, O_READ)) {
          Serial.print("File opened:");
          Serial.print(strchr_pointer + 4);
          Serial.print(" Size:");
          Serial.println(file.fileSize());
          sdpos = 0;
          filesize = file.fileSize();
          Serial.println("File selected");
        }
        else{
          Serial.println("file.open failed");
        }
      }
      break;
    case 24: //M24 - Start SD print
      if(sdactive){
        sdmode = true;
				starttime=millis();
      }
      break;
    case 25: //M25 - Pause SD print
      if(sdmode){
        sdmode = false;
      }
      break;
    case 26: //M26 - Set SD index
      if(sdactive && code_seen('S')){
        sdpos = code_value_long();
        file.seekSet(sdpos);
      }
      break;
    case 27: //M27 - Get SD status
      if(sdactive){
        Serial.print("SD printing byte ");
        Serial.print(sdpos);
        Serial.print("/");
        Serial.println(filesize);
      }
      else{
        Serial.println("Not SD printing");
      }
      break;
    case 28: //M28 - Start SD write
      if(sdactive){
        char* npos = 0;
        file.close();
        sdmode = false;
        starpos = (strchr(strchr_pointer + 4,'*'));
        if(starpos != NULL){
          npos = strchr(cmdbuffer[bufindr], 'N');
          strchr_pointer = strchr(npos,' ') + 1;
          *(starpos-1) = '\0';
        }
        if (!file.open(&root, strchr_pointer+4, O_CREAT | O_APPEND | O_WRITE | O_TRUNC))
        {
          Serial.print("open failed, File: ");
          Serial.print(strchr_pointer + 4);
          Serial.print(".");
        }
        else{
          savetosd = true;
          Serial.print("Writing to file: ");
          Serial.println(strchr_pointer + 4);
        }
      }
      break;
    case 29: //M29 - Stop SD write
      //processed in write to file routine above
      //savetosd = false;
      break;
		case 30:
		{
			stoptime=millis();
				char time[30];
				unsigned long t=(stoptime-starttime)/1000;
				int sec,min;
				min=t/60;
				sec=t%60;
				sprintf(time,"%i min, %i sec",min,sec);
				Serial.println(time);
				LCD_MESSAGE(time);
                }
                                break;
#endif //SDSUPPORT
      case 42: //M42 -Change pin status via gcode
        if (code_seen('S'))
        {
          int pin_status = code_value();
          if (code_seen('P') && pin_status >= 0 && pin_status <= 255)
          {
            int pin_number = code_value();
            for(int i = 0; i < (int)sizeof(sensitive_pins); i++)
            {
              if (sensitive_pins[i] == pin_number)
              {
                pin_number = -1;
                break;
              }
            }
            
            if (pin_number > -1)
            {              
              pinMode(pin_number, OUTPUT);
              digitalWrite(pin_number, pin_status);
              analogWrite(pin_number, pin_status);
            }
          }
        }
        break;
      case 104: // M104
                if (code_seen('S')) target_raw[TEMPSENSOR_HOTEND] = temp2analog(code_value());
#ifdef PIDTEMP
                pid_setpoint = code_value();
#endif //PIDTEM
        #ifdef WATCHPERIOD
            if(target_raw[TEMPSENSOR_HOTEND] > current_raw[TEMPSENSOR_HOTEND]){
                watchmillis = max(1,millis());
                watch_raw[TEMPSENSOR_HOTEND] = current_raw[TEMPSENSOR_HOTEND];
            }else{
                watchmillis = 0;
            }
        #endif
        break;
      case 140: // M140 set bed temp
                if (code_seen('S')) target_raw[TEMPSENSOR_BED] = temp2analogBed(code_value());
        break;
      case 105: // M105
        #if (TEMP_0_PIN > -1) || defined (HEATER_USES_AD595)
                tt = analog2temp(current_raw[TEMPSENSOR_HOTEND]);
        #endif
        #if TEMP_1_PIN > -1
                bt = analog2tempBed(current_raw[TEMPSENSOR_BED]);
        #endif
        #if (TEMP_0_PIN > -1) || defined (HEATER_USES_AD595)
            Serial.print("ok T:");
            Serial.print(tt); 
//            Serial.print(", raw:");
//            Serial.print(current_raw);       
          #if TEMP_1_PIN > -1 
#ifdef PIDTEMP
            Serial.print(" B:");
            #if TEMP_1_PIN > -1
            Serial.println(bt); 
            #else
            Serial.println(HeaterPower); 
            #endif
#else
            Serial.println();
#endif
          #else
            Serial.println();
          #endif
        #else
          Serial.println("No thermistors - no temp");
        #endif
        return;
        //break;
      case 109: {// M109 - Wait for extruder heater to reach target.
            LCD_MESSAGE("Heating...");
               if (code_seen('S')) target_raw[TEMPSENSOR_HOTEND] = temp2analog(code_value());
            #ifdef PIDTEMP
            pid_setpoint = code_value();
            #endif //PIDTEM
            #ifdef WATCHPERIOD
          if(target_raw[TEMPSENSOR_HOTEND]>current_raw[TEMPSENSOR_HOTEND]){
              watchmillis = max(1,millis());
              watch_raw[TEMPSENSOR_HOTEND] = current_raw[TEMPSENSOR_HOTEND];
            } else {
              watchmillis = 0;
            }
            #endif //WATCHPERIOD
            codenum = millis(); 
     
               /* See if we are heating up or cooling down */
              bool target_direction = (current_raw[0] < target_raw[0]); // true if heating, false if cooling

            #ifdef TEMP_RESIDENCY_TIME
            long residencyStart;
            residencyStart = -1;
            /* continue to loop until we have reached the target temp   
              _and_ until TEMP_RESIDENCY_TIME hasn't passed since we reached it */
            while((target_direction ? (current_raw[0] < target_raw[0]) : (current_raw[0] > target_raw[0])) ||
                    (residencyStart > -1 && (millis() - residencyStart) < TEMP_RESIDENCY_TIME*1000) ) {
            #else
            while ( target_direction ? (current_raw[0] < target_raw[0]) : (current_raw[0] > target_raw[0]) ) {
            #endif //TEMP_RESIDENCY_TIME
              if( (millis() - codenum) > 1000 ) { //Print Temp Reading every 1 second while heating up/cooling down
                Serial.print("T:");
              Serial.println( analog2temp(current_raw[TEMPSENSOR_HOTEND]) ); 
                codenum = millis();
              }
              manage_heater();
              LCD_STATUS;
              #ifdef TEMP_RESIDENCY_TIME
               /* start/restart the TEMP_RESIDENCY_TIME timer whenever we reach target temp for the first time
                  or when current temp falls outside the hysteresis after target temp was reached */
              if ((residencyStart == -1 &&  target_direction && current_raw[0] >= target_raw[0]) ||
                  (residencyStart == -1 && !target_direction && current_raw[0] <= target_raw[0]) ||
                  (residencyStart > -1 && labs(analog2temp(current_raw[0]) - analog2temp(target_raw[0])) > TEMP_HYSTERESIS) ) {
                residencyStart = millis();
              }
              #endif //TEMP_RESIDENCY_TIME
            }
            LCD_MESSAGE("Marlin ready.");
          }
          break;
      case 190: // M190 - Wait bed for heater to reach target.
      #if TEMP_1_PIN > -1
          if (code_seen('S')) target_raw[TEMPSENSOR_BED] = temp2analog(code_value());
        codenum = millis(); 
          while(current_raw[TEMPSENSOR_BED] < target_raw[TEMPSENSOR_BED]) 
                                {
          if( (millis()-codenum) > 1000 ) //Print Temp Reading every 1 second while heating up.
          {
            float tt=analog2temp(current_raw[TEMPSENSOR_HOTEND]);
            Serial.print("T:");
            Serial.println( tt );
            Serial.print("ok T:");
            Serial.print( tt ); 
            Serial.print(" B:");
            Serial.println( analog2temp(current_raw[TEMPSENSOR_BED]) ); 
            codenum = millis(); 
          }
            manage_heater();
        }
      #endif
      break;
#if FAN_PIN > -1
      case 106: //M106 Fan On
        if (code_seen('S')){
            WRITE(FAN_PIN,HIGH);
            fanpwm=constrain(code_value(),0,255);
            analogWrite(FAN_PIN,  fanpwm);
        }
        else {
          WRITE(FAN_PIN,HIGH);
          fanpwm=255;
          analogWrite(FAN_PIN, fanpwm);			
        }
        break;
      case 107: //M107 Fan Off
        WRITE(FAN_PIN,LOW);
        analogWrite(FAN_PIN, 0);
        break;
#endif
#if (PS_ON_PIN > -1)
      case 80: // M80 - ATX Power On
        SET_OUTPUT(PS_ON_PIN); //GND
        break;
      case 81: // M81 - ATX Power Off
        SET_INPUT(PS_ON_PIN); //Floating
        break;
#endif
    case 82:
      axis_relative_modes[3] = false;
      break;
    case 83:
      axis_relative_modes[3] = true;
      break;
		case 18:
    case 84:
      if(code_seen('S')){ 
        stepper_inactive_time = code_value() * 1000; 
      }
      else{ 
        st_synchronize(); 
        disable_x(); 
        disable_y(); 
        disable_z(); 
        disable_e(); 
      }
      break;
    case 85: // M85
      code_seen('S');
      max_inactive_time = code_value() * 1000; 
      break;
    case 92: // M92
      for(int i=0; i < NUM_AXIS; i++) {
        if(code_seen(axis_codes[i])) axis_steps_per_unit[i] = code_value();
      }

      break;
    case 115: // M115
      Serial.println("FIRMWARE_NAME:Sprinter/grbl mashup for gen6 FIRMWARE_URL:http://www.mendel-parts.com PROTOCOL_VERSION:1.0 MACHINE_TYPE:Mendel EXTRUDER_COUNT:1");
      break;
    case 114: // M114
      Serial.print("X:");
      Serial.print(current_position[X_AXIS]);
      Serial.print("Y:");
      Serial.print(current_position[Y_AXIS]);
      Serial.print("Z:");
      Serial.print(current_position[Z_AXIS]);
      Serial.print("E:");      
      Serial.print(current_position[E_AXIS]);
      #ifdef DEBUG_STEPS
        Serial.print(" Count X:");
        Serial.print(float(count_position[X_AXIS])/axis_steps_per_unit[X_AXIS]);
        Serial.print("Y:");
        Serial.print(float(count_position[Y_AXIS])/axis_steps_per_unit[Y_AXIS]);
        Serial.print("Z:");
        Serial.println(float(count_position[Z_AXIS])/axis_steps_per_unit[Z_AXIS]);
      #endif
      Serial.println("");
      break;
    case 119: // M119
#if (X_MIN_PIN > -1)
      Serial.print("x_min:");
      Serial.print((READ(X_MIN_PIN)^ENDSTOPS_INVERTING)?"H ":"L ");
#endif
#if (X_MAX_PIN > -1)
      Serial.print("x_max:");
      Serial.print((READ(X_MAX_PIN)^ENDSTOPS_INVERTING)?"H ":"L ");
#endif
#if (Y_MIN_PIN > -1)
      Serial.print("y_min:");
      Serial.print((READ(Y_MIN_PIN)^ENDSTOPS_INVERTING)?"H ":"L ");
#endif
#if (Y_MAX_PIN > -1)
      Serial.print("y_max:");
      Serial.print((READ(Y_MAX_PIN)^ENDSTOPS_INVERTING)?"H ":"L ");
#endif
#if (Z_MIN_PIN > -1)
      Serial.print("z_min:");
      Serial.print((READ(Z_MIN_PIN)^ENDSTOPS_INVERTING)?"H ":"L ");
#endif
#if (Z_MAX_PIN > -1)
      Serial.print("z_max:");
      Serial.print((READ(Z_MAX_PIN)^ENDSTOPS_INVERTING)?"H ":"L ");
#endif
      Serial.println("");
      break;
      //TODO: update for all axis, use for loop
    case 201: // M201
      for(int i=0; i < NUM_AXIS; i++) {
        if(code_seen(axis_codes[i])) axis_steps_per_sqr_second[i] = code_value() * axis_steps_per_unit[i];
      }
      break;
#if 0 // Not used for Sprinter/grbl gen6
    case 202: // M202
      for(int i=0; i < NUM_AXIS; i++) {
        if(code_seen(axis_codes[i])) axis_travel_steps_per_sqr_second[i] = code_value() * axis_steps_per_unit[i];
      }
      break;
#endif
    case 203: // M203 max feedrate mm/sec
      for(int i=0; i < NUM_AXIS; i++) {
        if(code_seen(axis_codes[i])) max_feedrate[i] = code_value()*60 ;
      }
      break;
    case 204: // M204 acclereration S normal moves T filmanent only moves
      {
        if(code_seen('S')) acceleration = code_value() ;
        if(code_seen('T')) retract_acceleration = code_value() ;
      }
      break;
      case 205: //M205 advanced settings:  minimum travel speed S=while printing T=travel only,  B=minimum segment time X= maximum xy jerk, Z=maximum Z jerk
      {
        if(code_seen('S')) minimumfeedrate = code_value()*60 ;
        if(code_seen('T')) mintravelfeedrate = code_value()*60 ;
        if(code_seen('B')) minsegmenttime = code_value() ;
        if(code_seen('X')) max_xy_jerk = code_value()*60 ;
        if(code_seen('Z')) max_z_jerk = code_value()*60 ;
      }
      break;
      case 220: // M220 S<factor in percent>- set speed factor override percentage
      {
        if(code_seen('S')) 
        {
          feedmultiply = code_value() ;
          feedmultiplychanged=true;
        }
      }
      break;
#ifdef PIDTEMP
    case 301: // M301
      if(code_seen('P')) Kp = code_value();
      if(code_seen('I')) Ki = code_value()*PID_dT;
      if(code_seen('D')) Kd = code_value()/PID_dT;
//      ECHOLN("Kp "<<_FLOAT(Kp,2));
//      ECHOLN("Ki "<<_FLOAT(Ki/PID_dT,2));
//      ECHOLN("Kd "<<_FLOAT(Kd*PID_dT,2));

//      temp_iState_min = 0.0;
//      if (Ki!=0) {
//      temp_iState_max = PID_INTEGRAL_DRIVE_MAX / (Ki/100.0);
//      }
//      else       temp_iState_max = 1.0e10;
      break;
#endif //PIDTEMP
      case 500: // Store settings in EEPROM
      {
          StoreSettings();
      }
      break;
      case 501: // Read settings from EEPROM
      {
        RetrieveSettings();
      }
      break;
      case 502: // Revert to default settings
      {
        RetrieveSettings(true);
      }
      break;

    }
  }
  else{
    Serial.println("Unknown command:");
    Serial.println(cmdbuffer[bufindr]);
  }

  ClearToSend();
}

void FlushSerialRequestResend()
{
  //char cmdbuffer[bufindr][100]="Resend:";
  Serial.flush();
  Serial.print("Resend:");
  Serial.println(gcode_LastN + 1);
  ClearToSend();
}

void ClearToSend()
{
  previous_millis_cmd = millis();
#ifdef SDSUPPORT
  if(fromsd[bufindr])
    return;
#endif //SDSUPPORT
  Serial.println("ok"); 
}

inline void get_coordinates()
{
  for(int i=0; i < NUM_AXIS; i++) {
    if(code_seen(axis_codes[i])) destination[i] = (float)code_value() + (axis_relative_modes[i] || relative_mode)*current_position[i];
    else destination[i] = current_position[i];                                                       //Are these else lines really needed?
  }
  if(code_seen('F')) {
    next_feedrate = code_value();
    if(next_feedrate > 0.0) feedrate = next_feedrate;
  }
}

void prepare_move()
{
  plan_buffer_line(destination[X_AXIS], destination[Y_AXIS], destination[Z_AXIS], destination[E_AXIS], feedrate*feedmultiply/60.0/100.0);
  for(int i=0; i < NUM_AXIS; i++) {
    current_position[i] = destination[i];
  }
}



#ifdef USE_WATCHDOG

#include  <avr/wdt.h>
#include  <avr/interrupt.h>

volatile uint8_t timeout_seconds=0;

void(* ctrlaltdelete) (void) = 0;

ISR(WDT_vect) { //Watchdog timer interrupt, called if main program blocks >1sec
  if(timeout_seconds++ >= WATCHDOG_TIMEOUT)
  {
   kill();
#ifdef RESET_MANUAL
    LCD_MESSAGE("Please Reset!");
    ECHOLN("echo_: Something is wrong, please turn off the printer.");
#else
    LCD_MESSAGE("Timeout, resetting!");
#endif 
    //disable watchdog, it will survife reboot.
    WDTCSR |= (1<<WDCE) | (1<<WDE);
    WDTCSR = 0;
#ifdef RESET_MANUAL
    while(1); //wait for user or serial reset
#else
    ctrlaltdelete();
#endif
  }
}

/// intialise watch dog with a 1 sec interrupt time
void wd_init() {
  WDTCSR = (1<<WDCE )|(1<<WDE ); //allow changes
  WDTCSR = (1<<WDIF)|(1<<WDIE)| (1<<WDCE )|(1<<WDE )|  (1<<WDP2 )|(1<<WDP1)|(0<<WDP0);
}

/// reset watchdog. MUST be called every 1s after init or avr will reset.
void wd_reset() {
  wdt_reset();
  timeout_seconds=0; //reset counter for resets
}
#endif /* USE_WATCHDOG */


inline void kill()
{
  #if TEMP_0_PIN > -1
  target_raw[0]=0;
   #if HEATER_0_PIN > -1  
     WRITE(HEATER_0_PIN,LOW);
   #endif
  #endif
  #if TEMP_1_PIN > -1
  target_raw[1]=0;
  #if HEATER_1_PIN > -1 
    WRITE(HEATER_1_PIN,LOW);
  #endif
  #endif
  #if TEMP_2_PIN > -1
  target_raw[2]=0;
  #if HEATER_2_PIN > -1  
    WRITE(HEATER_2_PIN,LOW);
  #endif
  #endif
  disable_x();
  disable_y();
  disable_z();
  disable_e();
  
  if(PS_ON_PIN > -1) pinMode(PS_ON_PIN,INPUT);
  Serial.println("!! Printer halted. kill() called!!");
  while(1); // Wait for reset
}

void manage_inactivity(byte debug) { 
  if( (millis()-previous_millis_cmd) >  max_inactive_time ) if(max_inactive_time) kill(); 
  if( (millis()-previous_millis_cmd) >  stepper_inactive_time ) if(stepper_inactive_time) { 
    disable_x(); 
    disable_y(); 
    disable_z(); 
    disable_e(); 
  }
  check_axes_activity();
}
>>>>>>> ea86a5e1
<|MERGE_RESOLUTION|>--- conflicted
+++ resolved
@@ -1,4 +1,3 @@
-<<<<<<< HEAD
 /*
     Reprap firmware based on Sprinter and grbl.
  Copyright (C) 2011 Camiel Gubbels / Erik van der Zalm
@@ -26,1242 +25,6 @@
     http://reprap.org/pipermail/reprap-dev/2011-May/003323.html
  */
 
-#include <EEPROM.h>
-#include "fastio.h"
-#include "Configuration.h"
-#include "pins.h"
-#include "Marlin.h"
-#include "ultralcd.h"
-#include "streaming.h"
-#include "planner.h"
-#include "stepper.h"
-#include "temperature.h"
-
-#ifdef SIMPLE_LCD
-  #include "Simplelcd.h"
-#endif
-
-char version_string[] = "1.0.0 Alpha 1";
-
-#ifdef SDSUPPORT
-#include "SdFat.h"
-#endif //SDSUPPORT
-
-
-// look here for descriptions of gcodes: http://linuxcnc.org/handbook/gcode/g-code.html
-// http://objects.reprap.org/wiki/Mendel_User_Manual:_RepRapGCodes
-
-//Implemented Codes
-//-------------------
-// G0  -> G1
-// G1  - Coordinated Movement X Y Z E
-// G2  - CW ARC
-// G3  - CCW ARC
-// G4  - Dwell S<seconds> or P<milliseconds>
-// G28 - Home all Axis
-// G90 - Use Absolute Coordinates
-// G91 - Use Relative Coordinates
-// G92 - Set current position to cordinates given
-
-//RepRap M Codes
-// M104 - Set extruder target temp
-// M105 - Read current temp
-// M106 - Fan on
-// M107 - Fan off
-// M109 - Wait for extruder current temp to reach target temp.
-// M114 - Display current position
-
-//Custom M Codes
-// M20  - List SD card
-// M21  - Init SD card
-// M22  - Release SD card
-// M23  - Select SD file (M23 filename.g)
-// M24  - Start/resume SD print
-// M25  - Pause SD print
-// M26  - Set SD position in bytes (M26 S12345)
-// M27  - Report SD print status
-// M28  - Start SD write (M28 filename.g)
-// M29  - Stop SD write
-// M42  - Change pin status via gcode
-// M80  - Turn on Power Supply
-// M81  - Turn off Power Supply
-// M82  - Set E codes absolute (default)
-// M83  - Set E codes relative while in Absolute Coordinates (G90) mode
-// M84  - Disable steppers until next move, 
-//        or use S<seconds> to specify an inactivity timeout, after which the steppers will be disabled.  S0 to disable the timeout.
-// M85  - Set inactivity shutdown timer with parameter S<seconds>. To disable set zero (default)
-// M92  - Set axis_steps_per_unit - same syntax as G92
-// M115	- Capabilities string
-// M140 - Set bed target temp
-// M190 - Wait for bed current temp to reach target temp.
-// M200 - Set filament diameter
-// M201 - Set max acceleration in units/s^2 for print moves (M201 X1000 Y1000)
-// M202 - Set max acceleration in units/s^2 for travel moves (M202 X1000 Y1000) Unused in Marlin!!
-// M203 - Set maximum feedrate that your machine can sustain (M203 X200 Y200 Z300 E10000) in mm/sec
-// M204 - Set default acceleration: S normal moves T filament only moves (M204 S3000 T7000) im mm/sec^2  also sets minimum segment time in ms (B20000) to prevent buffer underruns and M20 minimum feedrate
-// M205 -  advanced settings:  minimum travel speed S=while printing T=travel only,  B=minimum segment time X= maximum xy jerk, Z=maximum Z jerk
-// M220 - set speed factor override percentage S:factor in percent
-// M301 - Set PID parameters P I and D
-// M500 - stores paramters in EEPROM
-// M501 - reads parameters from EEPROM (if you need reset them after you changed them temporarily).  D
-// M502 - reverts to the default "factory settings".  You still need to store them in EEPROM afterwards if you want to.
-
-//Stepper Movement Variables
-
-char axis_codes[NUM_AXIS] = {
-  'X', 'Y', 'Z', 'E'};
-float destination[NUM_AXIS] = {
-  0.0, 0.0, 0.0, 0.0};
-float current_position[NUM_AXIS] = {
-  0.0, 0.0, 0.0, 0.0};
-bool home_all_axis = true;
-float feedrate = 1500.0, next_feedrate, saved_feedrate;
-long gcode_N, gcode_LastN;
-
-float homing_feedrate[] = HOMING_FEEDRATE;
-bool axis_relative_modes[] = AXIS_RELATIVE_MODES;
-
-bool relative_mode = false;  //Determines Absolute or Relative Coordinates
-bool relative_mode_e = false;  //Determines Absolute or Relative E Codes while in Absolute Coordinates mode. E is always relative in Relative Coordinates mode.
-
-uint8_t fanpwm=0;
-
-volatile int feedmultiply=100; //100->1 200->2
-int saved_feedmultiply;
-volatile bool feedmultiplychanged=false;
-// comm variables
-#define MAX_CMD_SIZE 96
-#define BUFSIZE 4
-char cmdbuffer[BUFSIZE][MAX_CMD_SIZE];
-bool fromsd[BUFSIZE];
-int bufindr = 0;
-int bufindw = 0;
-int buflen = 0;
-int i = 0;
-char serial_char;
-int serial_count = 0;
-boolean comment_mode = false;
-char *strchr_pointer; // just a pointer to find chars in the cmd string like X, Y, Z, E, etc
-extern float HeaterPower;
-
-#include "EEPROM.h"
-
-const int sensitive_pins[] = SENSITIVE_PINS; // Sensitive pin list for M42
-
-float tt = 0, bt = 0;
-#ifdef WATCHPERIOD
-int watch_raw = -1000;
-unsigned long watchmillis = 0;
-#endif //WATCHPERIOD
-
-//Inactivity shutdown variables
-unsigned long previous_millis_cmd = 0;
-unsigned long max_inactive_time = 0;
-unsigned long stepper_inactive_time = 0;
-
-unsigned long starttime=0;
-unsigned long stoptime=0;
-#ifdef SDSUPPORT
-Sd2Card card;
-SdVolume volume;
-SdFile root;
-SdFile file;
-uint32_t filesize = 0;
-uint32_t sdpos = 0;
-bool sdmode = false;
-bool sdactive = false;
-bool savetosd = false;
-int16_t n;
-long autostart_atmillis=0;
-
-void initsd(){
-  sdactive = false;
-#if SDSS >- 1
-  if(root.isOpen())
-    root.close();
-  if (!card.init(SPI_FULL_SPEED,SDSS)){
-    //if (!card.init(SPI_HALF_SPEED,SDSS))
-    Serial.println("SD init fail");
-  }
-  else if (!volume.init(&card))
-    Serial.println("volume.init failed");
-  else if (!root.openRoot(&volume)) 
-    Serial.println("openRoot failed");
-  else 
-	{
-    sdactive = true;
-		Serial.println("SD card ok");
-	}
-#endif //SDSS
-}
-
-void quickinitsd(){
-	sdactive=false;
-	autostart_atmillis=millis()+5000;
-}
-
-inline void write_command(char *buf){
-  char* begin = buf;
-  char* npos = 0;
-  char* end = buf + strlen(buf) - 1;
-
-  file.writeError = false;
-  if((npos = strchr(buf, 'N')) != NULL){
-    begin = strchr(npos, ' ') + 1;
-    end = strchr(npos, '*') - 1;
-  }
-  end[1] = '\r';
-  end[2] = '\n';
-  end[3] = '\0';
-  //Serial.println(begin);
-  file.write(begin);
-  if (file.writeError){
-    Serial.println("error writing to file");
-  }
-}
-#endif //SDSUPPORT
-
-
-///adds an command to the main command buffer
-void enquecommand(const char *cmd)
-{
-  if(buflen < BUFSIZE)
-  {
-    //this is dangerous if a mixing of serial and this happsens
-    strcpy(&(cmdbuffer[bufindw][0]),cmd);
-    Serial.print("en:");Serial.println(cmdbuffer[bufindw]);
-    bufindw= (bufindw + 1)%BUFSIZE;
-    buflen += 1;
-  }
-}
-
-void setup()
-{ 
-	
-  Serial.begin(BAUDRATE);
-  ECHOLN("Marlin "<<version_string);
-  Serial.println("start");
-#if defined FANCY_LCD || defined SIMPLE_LCD
-  lcd_init();
-#endif
-  for(int i = 0; i < BUFSIZE; i++){
-    fromsd[i] = false;
-  }
-  
-  RetrieveSettings(); // loads data from EEPROM if available
-
-
-  for(int i=0; i < NUM_AXIS; i++){
-    axis_steps_per_sqr_second[i] = max_acceleration_units_per_sq_second[i] * axis_steps_per_unit[i];
-  }
-
-#ifdef SDSUPPORT
-  //power to SD reader
-#if SDPOWER > -1
-  SET_OUTPUT(SDPOWER); 
-  WRITE(SDPOWER,HIGH);
-#endif //SDPOWER
-  quickinitsd();
-
-#endif //SDSUPPORT
-  plan_init();  // Initialize planner;
-  st_init();    // Initialize stepper;
-  tp_init();    // Initialize temperature loop
-	//checkautostart();
-}
-
-#ifdef SDSUPPORT
-bool autostart_stilltocheck=true;
-
-
-void checkautostart(bool force)
-{
-	//this is to delay autostart and hence the initialisaiton of the sd card to some seconds after the normal init, so the device is available quick after a reset
-	if(!force)
-	{
-		if(!autostart_stilltocheck)
-			return;
-		if(autostart_atmillis<millis())
-			return;
-	}
-	autostart_stilltocheck=false;
-	if(!sdactive)
-	{
-		initsd();
-		if(!sdactive) //fail
-		return;
-	}
-	static int lastnr=0;
-	char autoname[30];
-	sprintf(autoname,"auto%i.g",lastnr);
-	for(int i=0;i<strlen(autoname);i++)
-		autoname[i]=tolower(autoname[i]);
-	dir_t p;
-
-	root.rewind();
-	char filename[11];
-	int cnt=0;
-
-	bool found=false;
-	while (root.readDir(p) > 0) 
-	{
-		for(int i=0;i<strlen((char*)p.name);i++)
-			p.name[i]=tolower(p.name[i]);
-		//Serial.print((char*)p.name);
-		//Serial.print(" ");
-		//Serial.println(autoname);
-		if(p.name[9]!='~') //skip safety copies
-		if(strncmp((char*)p.name,autoname,5)==0)
-		{
-			char cmd[30];
-			
-			sprintf(cmd,"M23 %s",autoname);
-			//sprintf(cmd,"M115");
-			//enquecommand("G92 Z0");
-			//enquecommand("G1 Z10 F2000");
-			//enquecommand("G28 X-105 Y-105");
-			enquecommand(cmd);
-			enquecommand("M24");
-			found=true;
-			
-		}
-	}
-	if(!found)
-		lastnr=-1;
-	else
-		lastnr++;
-	
-}
-#else
-
-inline void checkautostart(bool x)
-{
-}
-#endif
-
-
-void loop()
-{
-  if(buflen<3)
-    get_command();
-	checkautostart(false);
-  if(buflen)
-  {
-#ifdef SDSUPPORT
-    if(savetosd){
-      if(strstr(cmdbuffer[bufindr],"M29") == NULL){
-        write_command(cmdbuffer[bufindr]);
-        Serial.println("ok");
-      }
-      else{
-        file.sync();
-        file.close();
-        savetosd = false;
-        Serial.println("Done saving file.");
-      }
-    }
-    else{
-      process_commands();
-    }
-#else
-    process_commands();
-#endif //SDSUPPORT
-    buflen = (buflen-1);
-    bufindr = (bufindr + 1)%BUFSIZE;
-  }
-  //check heater every n milliseconds
-  manage_heater();
-  manage_inactivity(1);
-  LCD_STATUS;
-}
-
-
-inline void get_command() 
-{ 
-  while( Serial.available() > 0  && buflen < BUFSIZE) {
-    serial_char = Serial.read();
-    if(serial_char == '\n' || serial_char == '\r' || serial_char == ':' || serial_count >= (MAX_CMD_SIZE - 1) ) 
-    {
-      if(!serial_count) return; //if empty line
-      cmdbuffer[bufindw][serial_count] = 0; //terminate string
-      if(!comment_mode){
-        fromsd[bufindw] = false;
-        if(strstr(cmdbuffer[bufindw], "N") != NULL)
-        {
-          strchr_pointer = strchr(cmdbuffer[bufindw], 'N');
-          gcode_N = (strtol(&cmdbuffer[bufindw][strchr_pointer - cmdbuffer[bufindw] + 1], NULL, 10));
-          if(gcode_N != gcode_LastN+1 && (strstr(cmdbuffer[bufindw], "M110") == NULL) ) {
-            Serial.print("Serial Error: Line Number is not Last Line Number+1, Last Line:");
-            Serial.println(gcode_LastN);
-            //Serial.println(gcode_N);
-            FlushSerialRequestResend();
-            serial_count = 0;
-            return;
-          }
-
-          if(strstr(cmdbuffer[bufindw], "*") != NULL)
-          {
-            byte checksum = 0;
-            byte count = 0;
-            while(cmdbuffer[bufindw][count] != '*') checksum = checksum^cmdbuffer[bufindw][count++];
-            strchr_pointer = strchr(cmdbuffer[bufindw], '*');
-
-            if( (int)(strtod(&cmdbuffer[bufindw][strchr_pointer - cmdbuffer[bufindw] + 1], NULL)) != checksum) {
-              Serial.print("Error: checksum mismatch, Last Line:");
-              Serial.println(gcode_LastN);
-              FlushSerialRequestResend();
-              serial_count = 0;
-              return;
-            }
-            //if no errors, continue parsing
-          }
-          else 
-          {
-            Serial.print("Error: No Checksum with line number, Last Line:");
-            Serial.println(gcode_LastN);
-            FlushSerialRequestResend();
-            serial_count = 0;
-            return;
-          }
-
-          gcode_LastN = gcode_N;
-          //if no errors, continue parsing
-        }
-        else  // if we don't receive 'N' but still see '*'
-        {
-          if((strstr(cmdbuffer[bufindw], "*") != NULL))
-          {
-            Serial.print("Error: No Line Number with checksum, Last Line:");
-            Serial.println(gcode_LastN);
-            serial_count = 0;
-            return;
-          }
-        }
-        if((strstr(cmdbuffer[bufindw], "G") != NULL)){
-          strchr_pointer = strchr(cmdbuffer[bufindw], 'G');
-          switch((int)((strtod(&cmdbuffer[bufindw][strchr_pointer - cmdbuffer[bufindw] + 1], NULL)))){
-          case 0:
-          case 1:
-#ifdef SDSUPPORT
-            if(savetosd)
-              break;
-#endif //SDSUPPORT
-            Serial.println("ok"); 
-            break;
-          default:
-            break;
-          }
-
-        }
-        bufindw = (bufindw + 1)%BUFSIZE;
-        buflen += 1;
-
-      }
-      comment_mode = false; //for new command
-      serial_count = 0; //clear buffer
-    }
-    else
-    {
-      if(serial_char == ';') comment_mode = true;
-      if(!comment_mode) cmdbuffer[bufindw][serial_count++] = serial_char;
-    }
-  }
-#ifdef SDSUPPORT
-  if(!sdmode || serial_count!=0){
-    return;
-  }
-  while( filesize > sdpos  && buflen < BUFSIZE) {
-    n = file.read();
-    serial_char = (char)n;
-    if(serial_char == '\n' || serial_char == '\r' || serial_char == ':' || serial_count >= (MAX_CMD_SIZE - 1) || n == -1) 
-    {
-      sdpos = file.curPosition();
-      if(sdpos >= filesize){
-        sdmode = false;
-        Serial.println("Done printing file");
-				stoptime=millis();
-				char time[30];
-				unsigned long t=(stoptime-starttime)/1000;
-				int sec,min;
-				min=t/60;
-				sec=t%60;
-				sprintf(time,"%i min, %i sec",min,sec);
-				Serial.println(time);
-				LCD_MESSAGE(time);
-				checkautostart(true);
-      }
-      if(!serial_count) return; //if empty line
-      cmdbuffer[bufindw][serial_count] = 0; //terminate string
-      if(!comment_mode){
-        fromsd[bufindw] = true;
-        buflen += 1;
-        bufindw = (bufindw + 1)%BUFSIZE;
-      }
-      comment_mode = false; //for new command
-      serial_count = 0; //clear buffer
-    }
-    else
-    {
-      if(serial_char == ';') comment_mode = true;
-      if(!comment_mode) cmdbuffer[bufindw][serial_count++] = serial_char;
-    }
-  }
-#endif //SDSUPPORT
-
-}
-
-
-inline float code_value() { 
-  return (strtod(&cmdbuffer[bufindr][strchr_pointer - cmdbuffer[bufindr] + 1], NULL)); 
-}
-inline long code_value_long() { 
-  return (strtol(&cmdbuffer[bufindr][strchr_pointer - cmdbuffer[bufindr] + 1], NULL, 10)); 
-}
-inline bool code_seen(char code_string[]) { 
-  return (strstr(cmdbuffer[bufindr], code_string) != NULL); 
-}  //Return True if the string was found
-
-inline bool code_seen(char code)
-{
-  strchr_pointer = strchr(cmdbuffer[bufindr], code);
-  return (strchr_pointer != NULL);  //Return True if a character was found
-}
-
-inline void process_commands()
-{
-  unsigned long codenum; //throw away variable
-  char *starpos = NULL;
-
-  if(code_seen('G'))
-  {
-    switch((int)code_value())
-    {
-    case 0: // G0 -> G1
-    case 1: // G1
-      get_coordinates(); // For X Y Z E F
-      prepare_move();
-      previous_millis_cmd = millis();
-      //ClearToSend();
-      return;
-      //break;
-    case 4: // G4 dwell
-      codenum = 0;
-      if(code_seen('P')) codenum = code_value(); // milliseconds to wait
-      if(code_seen('S')) codenum = code_value() * 1000; // seconds to wait
-      codenum += millis();  // keep track of when we started waiting
-      while(millis()  < codenum ){
-        manage_heater();
-      }
-      break;
-    case 28: //G28 Home all Axis one at a time
-      saved_feedrate = feedrate;
-      saved_feedmultiply = feedmultiply;
-      feedmultiply = 100;
-      
-      for(int i=0; i < NUM_AXIS; i++) {
-        destination[i] = current_position[i];
-      }
-      feedrate = 0.0;
-
-      home_all_axis = !((code_seen(axis_codes[0])) || (code_seen(axis_codes[1])) || (code_seen(axis_codes[2])));
-
-      if((home_all_axis) || (code_seen(axis_codes[X_AXIS]))) {
-        if ((X_MIN_PIN > -1 && X_HOME_DIR==-1) || (X_MAX_PIN > -1 && X_HOME_DIR==1)){
-//          st_synchronize();
-          current_position[X_AXIS] = 0;
-          plan_set_position(current_position[X_AXIS], current_position[Y_AXIS], current_position[Z_AXIS], current_position[E_AXIS]);
-          destination[X_AXIS] = 1.5 * X_MAX_LENGTH * X_HOME_DIR;
-          feedrate = homing_feedrate[X_AXIS];
-          prepare_move();
-          
-//          st_synchronize();        
-          current_position[X_AXIS] = 0;
-          plan_set_position(current_position[X_AXIS], current_position[Y_AXIS], current_position[Z_AXIS], current_position[E_AXIS]);
-          destination[X_AXIS] = -5 * X_HOME_DIR;
-          prepare_move();
-          
-//          st_synchronize();         
-          destination[X_AXIS] = 10 * X_HOME_DIR;
-          feedrate = homing_feedrate[X_AXIS]/2 ;
-          prepare_move();
-          
-//          st_synchronize();
-          current_position[X_AXIS] = (X_HOME_DIR == -1) ? 0 : X_MAX_LENGTH;
-          plan_set_position(current_position[X_AXIS], current_position[Y_AXIS], current_position[Z_AXIS], current_position[E_AXIS]);
-          destination[X_AXIS] = current_position[X_AXIS];
-          feedrate = 0.0;
-        }
-      }
-
-      if((home_all_axis) || (code_seen(axis_codes[Y_AXIS]))) {
-        if ((Y_MIN_PIN > -1 && Y_HOME_DIR==-1) || (Y_MAX_PIN > -1 && Y_HOME_DIR==1)){
-          current_position[Y_AXIS] = 0;
-          plan_set_position(current_position[X_AXIS], current_position[Y_AXIS], current_position[Z_AXIS], current_position[E_AXIS]);
-          destination[Y_AXIS] = 1.5 * Y_MAX_LENGTH * Y_HOME_DIR;
-          feedrate = homing_feedrate[Y_AXIS];
-          prepare_move();
-//          st_synchronize();
-
-          current_position[Y_AXIS] = 0;
-          plan_set_position(current_position[X_AXIS], current_position[Y_AXIS], current_position[Z_AXIS], current_position[E_AXIS]);
-          destination[Y_AXIS] = -5 * Y_HOME_DIR;
-          prepare_move();
-//          st_synchronize();
-
-          destination[Y_AXIS] = 10 * Y_HOME_DIR;
-          feedrate = homing_feedrate[Y_AXIS]/2;
-          prepare_move();
-//          st_synchronize();
-
-          current_position[Y_AXIS] = (Y_HOME_DIR == -1) ? 0 : Y_MAX_LENGTH;
-          plan_set_position(current_position[X_AXIS], current_position[Y_AXIS], current_position[Z_AXIS], current_position[E_AXIS]);
-          destination[Y_AXIS] = current_position[Y_AXIS];
-          feedrate = 0.0;
-        }
-      }
-
-      if((home_all_axis) || (code_seen(axis_codes[Z_AXIS]))) {
-        if ((Z_MIN_PIN > -1 && Z_HOME_DIR==-1) || (Z_MAX_PIN > -1 && Z_HOME_DIR==1)){
-          current_position[Z_AXIS] = 0;
-          plan_set_position(current_position[X_AXIS], current_position[Y_AXIS], current_position[Z_AXIS], current_position[E_AXIS]);
-          destination[Z_AXIS] = 1.5 * Z_MAX_LENGTH * Z_HOME_DIR;
-          feedrate = homing_feedrate[Z_AXIS];
-          prepare_move();
-//          st_synchronize();
-
-          current_position[Z_AXIS] = 0;
-          plan_set_position(current_position[X_AXIS], current_position[Y_AXIS], current_position[Z_AXIS], current_position[E_AXIS]);
-          destination[Z_AXIS] = -2 * Z_HOME_DIR;
-          prepare_move();
-//          st_synchronize();
-
-          destination[Z_AXIS] = 3 * Z_HOME_DIR;
-          feedrate = homing_feedrate[Z_AXIS]/2;
-          prepare_move();
-//          st_synchronize();
-
-          current_position[Z_AXIS] = (Z_HOME_DIR == -1) ? 0 : Z_MAX_LENGTH;
-          plan_set_position(current_position[X_AXIS], current_position[Y_AXIS], current_position[Z_AXIS], current_position[E_AXIS]);
-          destination[Z_AXIS] = current_position[Z_AXIS];
-          feedrate = 0.0;         
-        }
-      }       
-      feedrate = saved_feedrate;
-      feedmultiply = saved_feedmultiply;
-      previous_millis_cmd = millis();
-      break;
-    case 90: // G90
-      relative_mode = false;
-      break;
-    case 91: // G91
-      relative_mode = true;
-      break;
-    case 92: // G92
-      if(!code_seen(axis_codes[E_AXIS])) 
-        st_synchronize();
-      for(int i=0; i < NUM_AXIS; i++) {
-        if(code_seen(axis_codes[i])) current_position[i] = code_value();  
-      }
-      plan_set_position(current_position[X_AXIS], current_position[Y_AXIS], current_position[Z_AXIS], current_position[E_AXIS]);
-      break;
-    }
-  }
-
-  else if(code_seen('M'))
-  {
-
-    switch( (int)code_value() ) 
-    {
-#ifdef SDSUPPORT
-
-    case 20: // M20 - list SD card
-      Serial.println("Begin file list");
-      root.ls();
-      Serial.println("End file list");
-      break;
-    case 21: // M21 - init SD card
-      sdmode = false;
-      initsd();
-      break;
-    case 22: //M22 - release SD card
-      sdmode = false;
-      sdactive = false;
-      break;
-    case 23: //M23 - Select file
-      if(sdactive){
-        sdmode = false;
-        file.close();
-        starpos = (strchr(strchr_pointer + 4,'*'));
-        if(starpos!=NULL)
-          *(starpos-1)='\0';
-        if (file.open(&root, strchr_pointer + 4, O_READ)) {
-          Serial.print("File opened:");
-          Serial.print(strchr_pointer + 4);
-          Serial.print(" Size:");
-          Serial.println(file.fileSize());
-          sdpos = 0;
-          filesize = file.fileSize();
-          Serial.println("File selected");
-        }
-        else{
-          Serial.println("file.open failed");
-        }
-      }
-      break;
-    case 24: //M24 - Start SD print
-      if(sdactive){
-        sdmode = true;
-				starttime=millis();
-      }
-      break;
-    case 25: //M25 - Pause SD print
-      if(sdmode){
-        sdmode = false;
-      }
-      break;
-    case 26: //M26 - Set SD index
-      if(sdactive && code_seen('S')){
-        sdpos = code_value_long();
-        file.seekSet(sdpos);
-      }
-      break;
-    case 27: //M27 - Get SD status
-      if(sdactive){
-        Serial.print("SD printing byte ");
-        Serial.print(sdpos);
-        Serial.print("/");
-        Serial.println(filesize);
-      }
-      else{
-        Serial.println("Not SD printing");
-      }
-      break;
-    case 28: //M28 - Start SD write
-      if(sdactive){
-        char* npos = 0;
-        file.close();
-        sdmode = false;
-        starpos = (strchr(strchr_pointer + 4,'*'));
-        if(starpos != NULL){
-          npos = strchr(cmdbuffer[bufindr], 'N');
-          strchr_pointer = strchr(npos,' ') + 1;
-          *(starpos-1) = '\0';
-        }
-        if (!file.open(&root, strchr_pointer+4, O_CREAT | O_APPEND | O_WRITE | O_TRUNC))
-        {
-          Serial.print("open failed, File: ");
-          Serial.print(strchr_pointer + 4);
-          Serial.print(".");
-        }
-        else{
-          savetosd = true;
-          Serial.print("Writing to file: ");
-          Serial.println(strchr_pointer + 4);
-        }
-      }
-      break;
-    case 29: //M29 - Stop SD write
-      //processed in write to file routine above
-      //savetosd = false;
-      break;
-		case 30:
-		{
-			stoptime=millis();
-				char time[30];
-				unsigned long t=(stoptime-starttime)/1000;
-				int sec,min;
-				min=t/60;
-				sec=t%60;
-				sprintf(time,"%i min, %i sec",min,sec);
-				Serial.println(time);
-				LCD_MESSAGE(time);
-		}
-				break;
-#endif //SDSUPPORT
-      case 42: //M42 -Change pin status via gcode
-        if (code_seen('S'))
-        {
-          int pin_status = code_value();
-          if (code_seen('P') && pin_status >= 0 && pin_status <= 255)
-          {
-            int pin_number = code_value();
-            for(int i = 0; i < sizeof(sensitive_pins); i++)
-            {
-              if (sensitive_pins[i] == pin_number)
-              {
-                pin_number = -1;
-                break;
-              }
-            }
-            
-            if (pin_number > -1)
-            {              
-              pinMode(pin_number, OUTPUT);
-              digitalWrite(pin_number, pin_status);
-              analogWrite(pin_number, pin_status);
-            }
-          }
-        }
-        break;
-      case 104: // M104
-                if (code_seen('S')) target_raw[0] = temp2analog(code_value());
-#ifdef PIDTEMP
-                pid_setpoint = code_value();
-#endif //PIDTEM
-        #ifdef WATCHPERIOD
-            if(target_raw[0] > current_raw[0]){
-                watchmillis = max(1,millis());
-                watch_raw = current_raw[0];
-            }else{
-                watchmillis = 0;
-            }
-        #endif
-        break;
-      case 140: // M140 set bed temp
-                if (code_seen('S')) target_raw[1] = temp2analogBed(code_value());
-        break;
-      case 105: // M105
-        #if (TEMP_0_PIN > -1) || defined (HEATER_USES_AD595)
-                tt = analog2temp(current_raw[0]);
-        #endif
-        #if TEMP_1_PIN > -1
-                bt = analog2tempBed(current_raw[1]);
-        #endif
-        #if (TEMP_0_PIN > -1) || defined (HEATER_USES_AD595)
-            Serial.print("ok T:");
-            Serial.print(tt); 
-//            Serial.print(", raw:");
-//            Serial.print(current_raw);       
-          #if TEMP_1_PIN > -1 
-#ifdef PIDTEMP
-            Serial.print(" B:");
-            #if TEMP_1_PIN > -1
-            Serial.println(bt); 
-            #else
-            Serial.println(HeaterPower); 
-            #endif
-#else
-            Serial.println();
-#endif
-          #else
-            Serial.println();
-          #endif
-        #else
-          Serial.println("No thermistors - no temp");
-        #endif
-        return;
-        //break;
-      case 109: {// M109 - Wait for extruder heater to reach target.
-            LCD_MESSAGE("Heating...");
-            if (code_seen('S')) target_raw[0] = temp2analog(code_value());
-            #ifdef PIDTEMP
-            pid_setpoint = code_value();
-            #endif //PIDTEM
-            #ifdef WATCHPERIOD
-            if(target_raw[0]>current_raw[0]) {
-              watchmillis = max(1,millis());
-              watch_raw = current_raw[0];
-            } else {
-              watchmillis = 0;
-            }
-            #endif //WATCHPERIOD
-            codenum = millis(); 
-     
-               /* See if we are heating up or cooling down */
-              bool target_direction = (current_raw[0] < target_raw[0]); // true if heating, false if cooling
-
-            #ifdef TEMP_RESIDENCY_TIME
-            long residencyStart;
-            residencyStart = -1;
-            /* continue to loop until we have reached the target temp   
-              _and_ until TEMP_RESIDENCY_TIME hasn't passed since we reached it */
-            while((target_direction ? (current_raw[0] < target_raw[0]) : (current_raw[0] > target_raw[0])) ||
-                    (residencyStart > -1 && (millis() - residencyStart) < TEMP_RESIDENCY_TIME*1000) ) {
-            #else
-            while ( target_direction ? (current_raw[0] < target_raw[0]) : (current_raw[0] > target_raw[0]) ) {
-            #endif //TEMP_RESIDENCY_TIME
-              if( (millis() - codenum) > 1000 ) { //Print Temp Reading every 1 second while heating up/cooling down
-                Serial.print("T:");
-                Serial.println( analog2temp(current_raw[0]) );
-                codenum = millis();
-              }
-              manage_heater();
-              LCD_STATUS;
-              #ifdef TEMP_RESIDENCY_TIME
-               /* start/restart the TEMP_RESIDENCY_TIME timer whenever we reach target temp for the first time
-                  or when current temp falls outside the hysteresis after target temp was reached */
-              if ((residencyStart == -1 &&  target_direction && current_raw[0] >= target_raw[0]) ||
-                  (residencyStart == -1 && !target_direction && current_raw[0] <= target_raw[0]) ||
-                  (residencyStart > -1 && labs(analog2temp(current_raw[0]) - analog2temp(target_raw[0])) > TEMP_HYSTERESIS) ) {
-                residencyStart = millis();
-              }
-              #endif //TEMP_RESIDENCY_TIME
-	    }
-            LCD_MESSAGE("Marlin ready.");
-          }
-          break;
-      case 190: // M190 - Wait bed for heater to reach target.
-      #if TEMP_1_PIN > -1
-          if (code_seen('S')) target_raw[1] = temp2analog(code_value());
-        codenum = millis(); 
-          while(current_raw[1] < target_raw[1]) 
-                                {
-          if( (millis()-codenum) > 1000 ) //Print Temp Reading every 1 second while heating up.
-          {
-            float tt=analog2temp(current_raw[0]);
-            Serial.print("T:");
-            Serial.println( tt );
-            Serial.print("ok T:");
-            Serial.print( tt ); 
-            Serial.print(" B:");
-            Serial.println( analog2temp(current_raw[1]) ); 
-            codenum = millis(); 
-          }
-            manage_heater();
-        }
-      #endif
-      break;
-#if FAN_PIN > -1
-      case 106: //M106 Fan On
-        if (code_seen('S')){
-            WRITE(FAN_PIN,HIGH);
-            fanpwm=constrain(code_value(),0,255);
-            analogWrite(FAN_PIN,  fanpwm);
-        }
-        else {
-          WRITE(FAN_PIN,HIGH);
-          fanpwm=255;
-          analogWrite(FAN_PIN, fanpwm);			
-        }
-        break;
-      case 107: //M107 Fan Off
-        WRITE(FAN_PIN,LOW);
-        analogWrite(FAN_PIN, 0);
-        break;
-#endif
-#if (PS_ON_PIN > -1)
-      case 80: // M80 - ATX Power On
-        SET_OUTPUT(PS_ON_PIN); //GND
-        break;
-      case 81: // M81 - ATX Power Off
-        SET_INPUT(PS_ON_PIN); //Floating
-        break;
-#endif
-    case 82:
-      axis_relative_modes[3] = false;
-      break;
-    case 83:
-      axis_relative_modes[3] = true;
-      break;
-		case 18:
-    case 84:
-      if(code_seen('S')){ 
-        stepper_inactive_time = code_value() * 1000; 
-      }
-      else{ 
-        st_synchronize(); 
-        disable_x(); 
-        disable_y(); 
-        disable_z(); 
-        disable_e(); 
-      }
-      break;
-    case 85: // M85
-      code_seen('S');
-      max_inactive_time = code_value() * 1000; 
-      break;
-    case 92: // M92
-      for(int i=0; i < NUM_AXIS; i++) {
-        if(code_seen(axis_codes[i])) axis_steps_per_unit[i] = code_value();
-      }
-
-      break;
-    case 115: // M115
-      Serial.println("FIRMWARE_NAME:Sprinter/grbl mashup for gen6 FIRMWARE_URL:http://www.mendel-parts.com PROTOCOL_VERSION:1.0 MACHINE_TYPE:Mendel EXTRUDER_COUNT:1");
-      break;
-    case 114: // M114
-      Serial.print("X:");
-      Serial.print(current_position[X_AXIS]);
-      Serial.print("Y:");
-      Serial.print(current_position[Y_AXIS]);
-      Serial.print("Z:");
-      Serial.print(current_position[Z_AXIS]);
-      Serial.print("E:");      
-      Serial.print(current_position[E_AXIS]);
-      #ifdef DEBUG_STEPS
-        Serial.print(" Count X:");
-        Serial.print(float(count_position[X_AXIS])/axis_steps_per_unit[X_AXIS]);
-        Serial.print("Y:");
-        Serial.print(float(count_position[Y_AXIS])/axis_steps_per_unit[Y_AXIS]);
-        Serial.print("Z:");
-        Serial.println(float(count_position[Z_AXIS])/axis_steps_per_unit[Z_AXIS]);
-      #endif
-      Serial.println("");
-      break;
-    case 119: // M119
-#if (X_MIN_PIN > -1)
-      Serial.print("x_min:");
-      Serial.print((READ(X_MIN_PIN)^ENDSTOPS_INVERTING)?"H ":"L ");
-#endif
-#if (X_MAX_PIN > -1)
-      Serial.print("x_max:");
-      Serial.print((READ(X_MAX_PIN)^ENDSTOPS_INVERTING)?"H ":"L ");
-#endif
-#if (Y_MIN_PIN > -1)
-      Serial.print("y_min:");
-      Serial.print((READ(Y_MIN_PIN)^ENDSTOPS_INVERTING)?"H ":"L ");
-#endif
-#if (Y_MAX_PIN > -1)
-      Serial.print("y_max:");
-      Serial.print((READ(Y_MAX_PIN)^ENDSTOPS_INVERTING)?"H ":"L ");
-#endif
-#if (Z_MIN_PIN > -1)
-      Serial.print("z_min:");
-      Serial.print((READ(Z_MIN_PIN)^ENDSTOPS_INVERTING)?"H ":"L ");
-#endif
-#if (Z_MAX_PIN > -1)
-      Serial.print("z_max:");
-      Serial.print((READ(Z_MAX_PIN)^ENDSTOPS_INVERTING)?"H ":"L ");
-#endif
-      Serial.println("");
-      break;
-      //TODO: update for all axis, use for loop
-    case 201: // M201
-      for(int i=0; i < NUM_AXIS; i++) {
-        if(code_seen(axis_codes[i])) axis_steps_per_sqr_second[i] = code_value() * axis_steps_per_unit[i];
-      }
-      break;
-#if 0 // Not used for Sprinter/grbl gen6
-    case 202: // M202
-      for(int i=0; i < NUM_AXIS; i++) {
-        if(code_seen(axis_codes[i])) axis_travel_steps_per_sqr_second[i] = code_value() * axis_steps_per_unit[i];
-      }
-      break;
-#endif
-    case 203: // M203 max feedrate mm/sec
-      for(int i=0; i < NUM_AXIS; i++) {
-        if(code_seen(axis_codes[i])) max_feedrate[i] = code_value()*60 ;
-      }
-      break;
-    case 204: // M204 acclereration S normal moves T filmanent only moves
-      {
-        if(code_seen('S')) acceleration = code_value() ;
-        if(code_seen('T')) retract_acceleration = code_value() ;
-      }
-      break;
-      case 205: //M205 advanced settings:  minimum travel speed S=while printing T=travel only,  B=minimum segment time X= maximum xy jerk, Z=maximum Z jerk
-      {
-        if(code_seen('S')) minimumfeedrate = code_value()*60 ;
-        if(code_seen('T')) mintravelfeedrate = code_value()*60 ;
-        if(code_seen('B')) minsegmenttime = code_value() ;
-        if(code_seen('X')) max_xy_jerk = code_value()*60 ;
-        if(code_seen('Z')) max_z_jerk = code_value()*60 ;
-      }
-      break;
-      case 220: // M220 S<factor in percent>- set speed factor override percentage
-      {
-        if(code_seen('S')) 
-        {
-          feedmultiply = code_value() ;
-          feedmultiplychanged=true;
-        }
-      }
-      break;
-#ifdef PIDTEMP
-    case 301: // M301
-      if(code_seen('P')) Kp = code_value();
-      if(code_seen('I')) Ki = code_value()*PID_dT;
-      if(code_seen('D')) Kd = code_value()/PID_dT;
-//      ECHOLN("Kp "<<_FLOAT(Kp,2));
-//      ECHOLN("Ki "<<_FLOAT(Ki/PID_dT,2));
-//      ECHOLN("Kd "<<_FLOAT(Kd*PID_dT,2));
-
-//      temp_iState_min = 0.0;
-//      if (Ki!=0) {
-//      temp_iState_max = PID_INTEGRAL_DRIVE_MAX / (Ki/100.0);
-//      }
-//      else       temp_iState_max = 1.0e10;
-      break;
-#endif //PIDTEMP
-      case 500: // Store settings in EEPROM
-      {
-          StoreSettings();
-      }
-      break;
-      case 501: // Read settings from EEPROM
-      {
-        RetrieveSettings();
-      }
-      break;
-      case 502: // Revert to default settings
-      {
-        RetrieveSettings(true);
-      }
-      break;
-
-    }
-  }
-  else{
-    Serial.println("Unknown command:");
-    Serial.println(cmdbuffer[bufindr]);
-  }
-
-  ClearToSend();
-}
-
-void FlushSerialRequestResend()
-{
-  //char cmdbuffer[bufindr][100]="Resend:";
-  Serial.flush();
-  Serial.print("Resend:");
-  Serial.println(gcode_LastN + 1);
-  ClearToSend();
-}
-
-void ClearToSend()
-{
-  previous_millis_cmd = millis();
-#ifdef SDSUPPORT
-  if(fromsd[bufindr])
-    return;
-#endif //SDSUPPORT
-  Serial.println("ok"); 
-}
-
-inline void get_coordinates()
-{
-  for(int i=0; i < NUM_AXIS; i++) {
-    if(code_seen(axis_codes[i])) destination[i] = (float)code_value() + (axis_relative_modes[i] || relative_mode)*current_position[i];
-    else destination[i] = current_position[i];                                                       //Are these else lines really needed?
-  }
-  if(code_seen('F')) {
-    next_feedrate = code_value();
-    if(next_feedrate > 0.0) feedrate = next_feedrate;
-  }
-}
-
-void prepare_move()
-{
-  plan_buffer_line(destination[X_AXIS], destination[Y_AXIS], destination[Z_AXIS], destination[E_AXIS], feedrate*feedmultiply/60.0/100.0);
-  for(int i=0; i < NUM_AXIS; i++) {
-    current_position[i] = destination[i];
-  }
-}
-
-
-
-#ifdef USE_WATCHDOG
-
-#include  <avr/wdt.h>
-#include  <avr/interrupt.h>
-
-volatile uint8_t timeout_seconds=0;
-
-void(* ctrlaltdelete) (void) = 0;
-
-ISR(WDT_vect) { //Watchdog timer interrupt, called if main program blocks >1sec
-  if(timeout_seconds++ >= WATCHDOG_TIMEOUT)
-  {
-   kill();
-#ifdef RESET_MANUAL
-    LCD_MESSAGE("Please Reset!");
-    ECHOLN("echo_: Something is wrong, please turn off the printer.");
-#else
-    LCD_MESSAGE("Timeout, resetting!");
-#endif 
-    //disable watchdog, it will survife reboot.
-    WDTCSR |= (1<<WDCE) | (1<<WDE);
-    WDTCSR = 0;
-#ifdef RESET_MANUAL
-    while(1); //wait for user or serial reset
-#else
-    ctrlaltdelete();
-#endif
-  }
-}
-
-/// intialise watch dog with a 1 sec interrupt time
-void wd_init() {
-  WDTCSR = (1<<WDCE )|(1<<WDE ); //allow changes
-  WDTCSR = (1<<WDIF)|(1<<WDIE)| (1<<WDCE )|(1<<WDE )|  (1<<WDP2 )|(1<<WDP1)|(0<<WDP0);
-}
-
-/// reset watchdog. MUST be called every 1s after init or avr will reset.
-void wd_reset() {
-  wdt_reset();
-  timeout_seconds=0; //reset counter for resets
-}
-#endif /* USE_WATCHDOG */
-
-
-inline void kill()
-{
-  #if TEMP_0_PIN > -1
-  target_raw[0]=0;
-   #if HEATER_0_PIN > -1  
-     WRITE(HEATER_0_PIN,LOW);
-   #endif
-  #endif
-  #if TEMP_1_PIN > -1
-  target_raw[1]=0;
-  #if HEATER_1_PIN > -1 
-    WRITE(HEATER_1_PIN,LOW);
-  #endif
-  #endif
-  #if TEMP_2_PIN > -1
-  target_raw[2]=0;
-  #if HEATER_2_PIN > -1  
-    WRITE(HEATER_2_PIN,LOW);
-  #endif
-  #endif
-  disable_x();
-  disable_y();
-  disable_z();
-  disable_e();
-  
-  if(PS_ON_PIN > -1) pinMode(PS_ON_PIN,INPUT);
-  Serial.println("!! Printer halted. kill() called!!");
-  while(1); // Wait for reset
-}
-
-void manage_inactivity(byte debug) { 
-  if( (millis()-previous_millis_cmd) >  max_inactive_time ) if(max_inactive_time) kill(); 
-  if( (millis()-previous_millis_cmd) >  stepper_inactive_time ) if(stepper_inactive_time) { 
-    disable_x(); 
-    disable_y(); 
-    disable_z(); 
-    disable_e(); 
-  }
-  check_axes_activity();
-}
-=======
-/*
-    Reprap firmware based on Sprinter and grbl.
- Copyright (C) 2011 Camiel Gubbels / Erik van der Zalm
- 
- This program is free software: you can redistribute it and/or modify
- it under the terms of the GNU General Public License as published by
- the Free Software Foundation, either version 3 of the License, or
- (at your option) any later version.
- 
- This program is distributed in the hope that it will be useful,
- but WITHOUT ANY WARRANTY; without even the implied warranty of
- MERCHANTABILITY or FITNESS FOR A PARTICULAR PURPOSE.  See the
- GNU General Public License for more details.
- 
- You should have received a copy of the GNU General Public License
- along with this program.  If not, see <http://www.gnu.org/licenses/>.
- */
-
-/*
- This firmware is a mashup between Sprinter and grbl.
-  (https://github.com/kliment/Sprinter)
-  (https://github.com/simen/grbl/tree)
- 
- It has preliminary support for Matthew Roberts advance algorithm 
-    http://reprap.org/pipermail/reprap-dev/2011-May/003323.html
- */
-
 #include "EEPROMwrite.h"
 #include "fastio.h"
 #include "Configuration.h"
@@ -1291,6 +54,8 @@
 //-------------------
 // G0  -> G1
 // G1  - Coordinated Movement X Y Z E
+// G2  - CW ARC
+// G3  - CCW ARC
 // G4  - Dwell S<seconds> or P<milliseconds>
 // G28 - Home all Axis
 // G90 - Use Absolute Coordinates
@@ -2467,5 +1232,4 @@
     disable_e(); 
   }
   check_axes_activity();
-}
->>>>>>> ea86a5e1
+}