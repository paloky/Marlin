// Tonokip RepRap firmware rewrite based off of Hydra-mmm firmware.
// License: GPL

#ifndef MARLIN_H
#define MARLIN_H

#define  FORCE_INLINE __attribute__((always_inline)) inline

#include <math.h>
#include <stdio.h>
#include <stdlib.h>
#include <string.h>
#include <inttypes.h>

#include <util/delay.h>
#include <avr/pgmspace.h>
#include <avr/eeprom.h>
#include <avr/interrupt.h>


#include "fastio.h"
#include "Configuration.h"

#if (ARDUINO >= 100)
  #include "Arduino.h"
#else
  #include "WProgram.h"
#endif

#define BIT(b) (1<<(b))
#define TEST(n,b) (((n)&BIT(b))!=0)
#define RADIANS(d) ((d)*M_PI/180.0)
#define DEGREES(r) ((d)*180.0/M_PI)

// Arduino < 1.0.0 does not define this, so we need to do it ourselves
#ifndef analogInputToDigitalPin
  #define analogInputToDigitalPin(p) ((p) + 0xA0)
#endif

#ifdef AT90USB
  #include "HardwareSerial.h"
#endif

#include "MarlinSerial.h"

#ifndef cbi
  #define cbi(sfr, bit) (_SFR_BYTE(sfr) &= ~_BV(bit))
#endif
#ifndef sbi
  #define sbi(sfr, bit) (_SFR_BYTE(sfr) |= _BV(bit))
#endif

#include "WString.h"

#ifdef AT90USB
  #ifdef BTENABLED
    #define MYSERIAL bt
  #else
    #define MYSERIAL Serial
  #endif // BTENABLED
#else
  #define MYSERIAL MSerial
#endif

#define SERIAL_CHAR(x) MYSERIAL.write(x)
#define SERIAL_EOL SERIAL_CHAR('\n')

#define SERIAL_PROTOCOLCHAR(x) SERIAL_CHAR(x)
#define SERIAL_PROTOCOL(x) MYSERIAL.print(x)
#define SERIAL_PROTOCOL_F(x,y) MYSERIAL.print(x,y)
#define SERIAL_PROTOCOLPGM(x) serialprintPGM(PSTR(x))
#define SERIAL_PROTOCOLLN(x) do{ MYSERIAL.print(x),MYSERIAL.write('\n'); }while(0)
#define SERIAL_PROTOCOLLNPGM(x) do{ serialprintPGM(PSTR(x)),MYSERIAL.write('\n'); }while(0)


extern const char errormagic[] PROGMEM;
extern const char echomagic[] PROGMEM;

#define SERIAL_ERROR_START serialprintPGM(errormagic)
#define SERIAL_ERROR(x) SERIAL_PROTOCOL(x)
#define SERIAL_ERRORPGM(x) SERIAL_PROTOCOLPGM(x)
#define SERIAL_ERRORLN(x) SERIAL_PROTOCOLLN(x)
#define SERIAL_ERRORLNPGM(x) SERIAL_PROTOCOLLNPGM(x)

#define SERIAL_ECHO_START serialprintPGM(echomagic)
#define SERIAL_ECHO(x) SERIAL_PROTOCOL(x)
#define SERIAL_ECHOPGM(x) SERIAL_PROTOCOLPGM(x)
#define SERIAL_ECHOLN(x) SERIAL_PROTOCOLLN(x)
#define SERIAL_ECHOLNPGM(x) SERIAL_PROTOCOLLNPGM(x)

#define SERIAL_ECHOPAIR(name,value) do{ serial_echopair_P(PSTR(name),(value)); }while(0)

void serial_echopair_P(const char *s_P, float v);
void serial_echopair_P(const char *s_P, double v);
void serial_echopair_P(const char *s_P, unsigned long v);


// Things to write to serial from Program memory. Saves 400 to 2k of RAM.
FORCE_INLINE void serialprintPGM(const char *str) {
  char ch = pgm_read_byte(str);
  while(ch) {
    MYSERIAL.write(ch);
    ch = pgm_read_byte(++str);
  }
}

void get_command();
void process_commands();

void manage_inactivity(bool ignore_stepper_queue=false);

#if defined(DUAL_X_CARRIAGE) && HAS_X_ENABLE && HAS_X2_ENABLE
  #define  enable_x() do { X_ENABLE_WRITE( X_ENABLE_ON); X2_ENABLE_WRITE( X_ENABLE_ON); } while (0)
  #define disable_x() do { X_ENABLE_WRITE(!X_ENABLE_ON); X2_ENABLE_WRITE(!X_ENABLE_ON); axis_known_position[X_AXIS] = false; } while (0)
#elif HAS_X_ENABLE
  #define  enable_x() X_ENABLE_WRITE( X_ENABLE_ON)
  #define disable_x() { X_ENABLE_WRITE(!X_ENABLE_ON); axis_known_position[X_AXIS] = false; }
#else
  #define enable_x() ;
  #define disable_x() ;
#endif

#if HAS_Y_ENABLE
  #ifdef Y_DUAL_STEPPER_DRIVERS
    #define  enable_y() { Y_ENABLE_WRITE( Y_ENABLE_ON); Y2_ENABLE_WRITE(Y_ENABLE_ON); }
    #define disable_y() { Y_ENABLE_WRITE(!Y_ENABLE_ON); Y2_ENABLE_WRITE(!Y_ENABLE_ON); axis_known_position[Y_AXIS] = false; }
  #else
    #define  enable_y() Y_ENABLE_WRITE( Y_ENABLE_ON)
    #define disable_y() { Y_ENABLE_WRITE(!Y_ENABLE_ON); axis_known_position[Y_AXIS] = false; }
  #endif
#else
  #define enable_y() ;
  #define disable_y() ;
#endif

#if HAS_Z_ENABLE
  #ifdef Z_DUAL_STEPPER_DRIVERS
    #define  enable_z() { Z_ENABLE_WRITE( Z_ENABLE_ON); Z2_ENABLE_WRITE(Z_ENABLE_ON); }
    #define disable_z() { Z_ENABLE_WRITE(!Z_ENABLE_ON); Z2_ENABLE_WRITE(!Z_ENABLE_ON); axis_known_position[Z_AXIS] = false; }
  #else
    #define  enable_z() Z_ENABLE_WRITE( Z_ENABLE_ON)
    #define disable_z() { Z_ENABLE_WRITE(!Z_ENABLE_ON); axis_known_position[Z_AXIS] = false; }
  #endif
#else
  #define enable_z() ;
  #define disable_z() ;
#endif

#if HAS_E0_ENABLE
  #define enable_e0()  E0_ENABLE_WRITE( E_ENABLE_ON)
  #define disable_e0() E0_ENABLE_WRITE(!E_ENABLE_ON)
#else
  #define enable_e0()  /* nothing */
  #define disable_e0() /* nothing */
#endif

#if (EXTRUDERS > 1) && HAS_E1_ENABLE
  #define enable_e1()  E1_ENABLE_WRITE( E_ENABLE_ON)
  #define disable_e1() E1_ENABLE_WRITE(!E_ENABLE_ON)
#else
  #define enable_e1()  /* nothing */
  #define disable_e1() /* nothing */
#endif

#if (EXTRUDERS > 2) && HAS_E2_ENABLE
  #define enable_e2()  E2_ENABLE_WRITE( E_ENABLE_ON)
  #define disable_e2() E2_ENABLE_WRITE(!E_ENABLE_ON)
#else
  #define enable_e2()  /* nothing */
  #define disable_e2() /* nothing */
#endif

#if (EXTRUDERS > 3) && HAS_E3_ENABLE
  #define enable_e3()  E3_ENABLE_WRITE( E_ENABLE_ON)
  #define disable_e3() E3_ENABLE_WRITE(!E_ENABLE_ON)
#else
  #define enable_e3()  /* nothing */
  #define disable_e3() /* nothing */
#endif

<<<<<<< HEAD
/**
 * The axis order in all axis related arrays is X, Y, Z, E
 */
#define NUM_AXIS 4

/**
 * Axis indices as enumerated constants
 *
 * A_AXIS and B_AXIS are used by COREXY printers
 * X_HEAD and Y_HEAD is used for systems that don't have a 1:1 relationship between X_AXIS and X Head movement, like CoreXY bots.
 */
=======
void enable_all_steppers();
void disable_all_steppers();

>>>>>>> 4c7af484
enum AxisEnum {X_AXIS=0, Y_AXIS=1, A_AXIS=0, B_AXIS=1, Z_AXIS=2, E_AXIS=3, X_HEAD=4, Y_HEAD=5};

void FlushSerialRequestResend();
void ClearToSend();

void get_coordinates();
#ifdef DELTA
  void calculate_delta(float cartesian[3]);
  #ifdef ENABLE_AUTO_BED_LEVELING
    extern int delta_grid_spacing[2];
    void adjust_delta(float cartesian[3]);
  #endif
  extern float delta[3];
#endif
#ifdef SCARA
  void calculate_delta(float cartesian[3]);
  void calculate_SCARA_forward_Transform(float f_scara[3]);
#endif
void reset_bed_level();
void prepare_move();
void kill();
void Stop();

#ifdef FILAMENT_RUNOUT_SENSOR
  void filrunout();
#endif

bool IsStopped();

bool enquecommand(const char *cmd); //put a single ASCII command at the end of the current buffer or return false when it is full
void enquecommands_P(const char *cmd); //put one or many ASCII commands at the end of the current buffer, read from flash

void prepare_arc_move(char isclockwise);
void clamp_to_software_endstops(float target[3]);

void refresh_cmd_timeout(void);

#ifdef FAST_PWM_FAN
  void setPwmFrequency(uint8_t pin, int val);
#endif

#ifndef CRITICAL_SECTION_START
  #define CRITICAL_SECTION_START  unsigned char _sreg = SREG; cli();
  #define CRITICAL_SECTION_END    SREG = _sreg;
#endif

extern float homing_feedrate[];
extern bool axis_relative_modes[];
extern int feedmultiply;
extern bool volumetric_enabled;
extern int extruder_multiply[EXTRUDERS]; // sets extrude multiply factor (in percent) for each extruder individually
extern float filament_size[EXTRUDERS]; // cross-sectional area of filament (in millimeters), typically around 1.75 or 2.85, 0 disables the volumetric calculations for the extruder.
extern float volumetric_multiplier[EXTRUDERS]; // reciprocal of cross-sectional area of filament (in square millimeters), stored this way to reduce computational burden in planner
extern float current_position[NUM_AXIS];
extern float home_offset[3];

#ifdef DELTA
  extern float endstop_adj[3];
  extern float delta_radius;
  extern float delta_diagonal_rod;
  extern float delta_segments_per_second;
  void recalc_delta_settings(float radius, float diagonal_rod);
#elif defined(Z_DUAL_ENDSTOPS)
  extern float z_endstop_adj;
#endif

#ifdef SCARA
  extern float axis_scaling[3];  // Build size scaling
#endif

extern float min_pos[3];
extern float max_pos[3];
extern bool axis_known_position[3];

#ifdef ENABLE_AUTO_BED_LEVELING
  extern float zprobe_zoffset;
#endif

extern int fanSpeed;

#ifdef BARICUDA
  extern int ValvePressure;
  extern int EtoPPressure;
#endif

#ifdef FAN_SOFT_PWM
  extern unsigned char fanSpeedSoftPwm;
#endif

#ifdef FILAMENT_SENSOR
  extern float filament_width_nominal;  //holds the theoretical filament diameter ie., 3.00 or 1.75
  extern bool filament_sensor;  //indicates that filament sensor readings should control extrusion
  extern float filament_width_meas; //holds the filament diameter as accurately measured
  extern signed char measurement_delay[];  //ring buffer to delay measurement
  extern int delay_index1, delay_index2;  //ring buffer index. used by planner, temperature, and main code
  extern float delay_dist; //delay distance counter
  extern int meas_delay_cm; //delay distance
#endif

#ifdef FWRETRACT
  extern bool autoretract_enabled;
  extern bool retracted[EXTRUDERS];
  extern float retract_length, retract_length_swap, retract_feedrate, retract_zlift;
  extern float retract_recover_length, retract_recover_length_swap, retract_recover_feedrate;
#endif

extern unsigned long starttime;
extern unsigned long stoptime;

// Handling multiple extruders pins
extern uint8_t active_extruder;

#ifdef DIGIPOT_I2C
  extern void digipot_i2c_set_current( int channel, float current );
  extern void digipot_i2c_init();
#endif

extern void calculate_volumetric_multipliers();

#endif //MARLIN_H<|MERGE_RESOLUTION|>--- conflicted
+++ resolved
@@ -97,10 +97,10 @@
 
 // Things to write to serial from Program memory. Saves 400 to 2k of RAM.
 FORCE_INLINE void serialprintPGM(const char *str) {
-  char ch = pgm_read_byte(str);
-  while(ch) {
+  char ch;
+  while ((ch = pgm_read_byte(str))) {
     MYSERIAL.write(ch);
-    ch = pgm_read_byte(++str);
+    str++;
   }
 }
 
@@ -178,7 +178,6 @@
   #define disable_e3() /* nothing */
 #endif
 
-<<<<<<< HEAD
 /**
  * The axis order in all axis related arrays is X, Y, Z, E
  */
@@ -190,12 +189,10 @@
  * A_AXIS and B_AXIS are used by COREXY printers
  * X_HEAD and Y_HEAD is used for systems that don't have a 1:1 relationship between X_AXIS and X Head movement, like CoreXY bots.
  */
-=======
+enum AxisEnum {X_AXIS=0, Y_AXIS=1, A_AXIS=0, B_AXIS=1, Z_AXIS=2, E_AXIS=3, X_HEAD=4, Y_HEAD=5};
+
 void enable_all_steppers();
 void disable_all_steppers();
-
->>>>>>> 4c7af484
-enum AxisEnum {X_AXIS=0, Y_AXIS=1, A_AXIS=0, B_AXIS=1, Z_AXIS=2, E_AXIS=3, X_HEAD=4, Y_HEAD=5};
 
 void FlushSerialRequestResend();
 void ClearToSend();
