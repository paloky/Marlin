#ifndef __CONFIGURATION_H
#define __CONFIGURATION_H



// This determines the communication speed of the printer
//#define BAUDRATE 250000
#define BAUDRATE 115200
//#define BAUDRATE 230400


// Frequency limit
// See nophead's blog for more info
#define XY_FREQUENCY_LIMIT  15

// Minimum planner junction speed. Sets the default minimum speed the planner plans for at the end
// of the buffer and all stops. This should not be much greater than zero and should only be changed
// if unwanted behavior is observed on a user's machine when running at very slow speeds.
#define MINIMUM_PLANNER_SPEED 2.0 // (mm/sec)

// BASIC SETTINGS: select your board type, thermistor type, axis scaling, and endstop configuration

//// The following define selects which electronics board you have. Please choose the one that matches your setup
// MEGA/RAMPS up to 1.2 = 3,
// RAMPS 1.3 = 33
// Gen6 = 5,
// Sanguinololu 1.2 and above = 62
// Ultimaker = 7,
// Teensylu = 8
#define MOTHERBOARD 7

//===========================================================================
//=============================Thermal Settings  ============================
//===========================================================================

//// Thermistor settings:
// 1 is 100k thermistor
// 2 is 200k thermistor
// 3 is mendel-parts thermistor
// 4 is 10k thermistor
// 5 is ParCan supplied 104GT-2 100K
// 6 is EPCOS 100k
// 7 is 100k Honeywell thermistor 135-104LAG-J01
#define THERMISTORHEATER_0 3
#define THERMISTORHEATER_1 3
#define THERMISTORBED 3

//#define HEATER_0_USES_THERMISTOR
//#define HEATER_1_USES_THERMISTOR
#define HEATER_0_USES_AD595
//#define HEATER_1_USES_AD595

// Select one of these only to define how the bed temp is read.
//#define BED_USES_THERMISTOR
//#define BED_USES_AD595

#define HEATER_CHECK_INTERVAL 50 //ms
#define BED_CHECK_INTERVAL 5000 //ms

//// Experimental watchdog and minimal temp
// The watchdog waits for the watchperiod in milliseconds whenever an M104 or M109 increases the target temperature
// If the temperature has not increased at the end of that period, the target temperature is set to zero. It can be reset with another M104/M109
/// CURRENTLY NOT IMPLEMENTED AND UNUSEABLE
//#define WATCHPERIOD 5000 //5 seconds

// Actual temperature must be close to target for this long before M109 returns success
//#define TEMP_RESIDENCY_TIME 20  // (seconds)
//#define TEMP_HYSTERESIS 5       // (C°) range of +/- temperatures considered "close" to the target one

//// The minimal temperature defines the temperature below which the heater will not be enabled
#define HEATER_0_MINTEMP 5
//#define HEATER_1_MINTEMP 5
//#define BED_MINTEMP 5


// When temperature exceeds max temp, your heater will be switched off.
// This feature exists to protect your hotend from overheating accidentally, but *NOT* from thermistor short/failure!
// You should use MINTEMP for thermistor short/failure protection.
#define HEATER_0_MAXTEMP 275
//#define_HEATER_1_MAXTEMP 275
//#define BED_MAXTEMP 150



// PID settings:
// Uncomment the following line to enable PID support.
  
#define PIDTEMP
#ifdef PIDTEMP
  //#define PID_DEBUG // Sends debug data to the serial port. 
  //#define PID_OPENLOOP 1 // Puts PID in open loop. M104 sets the output power in %
  
  #define PID_MAX 255 // limits current to nozzle; 255=full current
  #define PID_INTEGRAL_DRIVE_MAX 255  //limit for the integral term
  #define K1 0.95 //smoothing factor withing the PID
  #define PID_dT 0.1 //sampling period of the PID

  //To develop some PID settings for your machine, you can initiall follow 
  // the Ziegler-Nichols method.
  // set Ki and Kd to zero. 
  // heat with a defined Kp and see if the temperature stabilizes
  // ideally you do this graphically with repg.
  // the PID_CRITIAL_GAIN should be the Kp at which temperature oscillatins are not dampned out/decreas in amplitutde
  // PID_SWING_AT_CRITIAL is the time for a full period of the oscillations at the critical Gain
  // usually further manual tunine is necessary.

  #define PID_CRITIAL_GAIN 3000
  #define PID_SWING_AT_CRITIAL 45 //seconds
  
  #define PID_PI    //no differentail term
  //#define PID_PID //normal PID

  #ifdef PID_PID
    //PID according to Ziegler-Nichols method
    #define  DEFAULT_Kp  (0.6*PID_CRITIAL_GAIN)
    #define  DEFAULT_Ki (2*Kp/PID_SWING_AT_CRITIAL*PID_dT)  
    #define  DEFAULT_Kd (PID_SWING_AT_CRITIAL/8./PID_dT)  
  #endif
 
  #ifdef PID_PI
    //PI according to Ziegler-Nichols method
    #define  DEFAULT_Kp (PID_CRITIAL_GAIN/2.2) 
    #define  DEFAULT_Ki (1.2*Kp/PID_SWING_AT_CRITIAL*PID_dT)
    #define  DEFAULT_Kd (0)
  #endif
  
  // this adds an experimental additional term to the heatingpower, proportional to the extrusion speed.
  // if Kc is choosen well, the additional required power due to increased melting should be compensated.
  #define PID_ADD_EXTRUSION_RATE  
  #ifdef PID_ADD_EXTRUSION_RATE
    #define  DEFAULT_Kc (3) //heatingpower=Kc*(e_speed)
  #endif
#endif // PIDTEMP









//===========================================================================
//=============================Mechanical Settings===========================
//===========================================================================


// Endstop Settings
#define ENDSTOPPULLUPS // Comment this out (using // at the start of the line) to disable the endstop pullup resistors
// The pullups are needed if you directly connect a mechanical endswitch between the signal and ground pins.
const bool ENDSTOPS_INVERTING = true; // set to true to invert the logic of the endstops. 
// For optos H21LOB set to true, for Mendel-Parts newer optos TCST2103 set to false


// For Inverting Stepper Enable Pins (Active Low) use 0, Non Inverting (Active High) use 1
#define X_ENABLE_ON 0
#define Y_ENABLE_ON 0
#define Z_ENABLE_ON 0
#define E_ENABLE_ON 0

// Disables axis when it's not being used.
#define DISABLE_X false
#define DISABLE_Y false
#define DISABLE_Z false
#define DISABLE_E false

// Inverting axis direction
//#define INVERT_X_DIR false    // for Mendel set to false, for Orca set to true
//#define INVERT_Y_DIR true   // for Mendel set to true, for Orca set to false
//#define INVERT_Z_DIR false    // for Mendel set to false, for Orca set to true
//#define INVERT_E_DIR true   // for direct drive extruder v9 set to true, for geared extruder set to false

#define INVERT_X_DIR true    // for Mendel set to false, for Orca set to true
#define INVERT_Y_DIR false   // for Mendel set to true, for Orca set to false
#define INVERT_Z_DIR true    // for Mendel set to false, for Orca set to true
#define INVERT_E_DIR false   // for direct drive extruder v9 set to true, for geared extruder set to false

//// ENDSTOP SETTINGS:
// Sets direction of endstops when homing; 1=MAX, -1=MIN
#define X_HOME_DIR -1
#define Y_HOME_DIR -1
#define Z_HOME_DIR -1

#define min_software_endstops false //If true, axis won't move to coordinates less than zero.
#define max_software_endstops false  //If true, axis won't move to coordinates greater than the defined lengths below.
#define X_MAX_LENGTH 210
#define Y_MAX_LENGTH 210
#define Z_MAX_LENGTH 210

//// MOVEMENT SETTINGS
#define NUM_AXIS 4 // The axis order in all axis related arrays is X, Y, Z, E
//note: on bernhards ultimaker 200 200 12 are working well.
#define HOMING_FEEDRATE {50*60, 50*60, 4*60, 0}  // set the homing speeds (mm/min)

#define AXIS_RELATIVE_MODES {false, false, false, false}

#define MAX_STEP_FREQUENCY 40000 // Max step frequency for Ultimaker (5000 pps / half step)

// default settings 

#define DEFAULT_AXIS_STEPS_PER_UNIT   {79.87220447,79.87220447,200*8/3,14}                    // default steps per unit for ultimaker 
//#define DEFAULT_AXIS_STEPS_PER_UNIT   {40, 40, 3333.92, 67} 
#define DEFAULT_MAX_FEEDRATE          {500, 500, 10, 500000}    // (mm/min)    
#define DEFAULT_MAX_ACCELERATION      {9000,9000,100,10000}    // X, Y, Z, E maximum start speed for accelerated moves. E default values are good for skeinforge 40+, for older versions raise them a lot.

#define DEFAULT_ACCELERATION          3000    // X, Y, Z and E max acceleration in mm/s^2 for printing moves 
#define DEFAULT_RETRACT_ACCELERATION  7000   // X, Y, Z and E max acceleration in mm/s^2 for r retracts

#define DEFAULT_MINIMUMFEEDRATE       0     // minimum feedrate
#define DEFAULT_MINTRAVELFEEDRATE     0

// minimum time in microseconds that a movement needs to take if the buffer is emptied.   Increase this number if you see blobs while printing high speed & high detail.  It will slowdown on the detailed stuff.
#define DEFAULT_MINSEGMENTTIME        20000
#define DEFAULT_XYJERK                30.0    // (mm/sec)
#define DEFAULT_ZJERK                 0.4     // (mm/sec)




<<<<<<< HEAD
//// The minimal temperature defines the temperature below which the heater will not be enabled
//#define HEATER_0_MINTEMP 5
//#define HEATER_1_MINTEMP 5
//#define BED_MINTEMP 5
=======
//===========================================================================
//=============================Additional Features===========================
//===========================================================================
>>>>>>> 9980ceb4

// EEPROM
// the microcontroller can store settings in the EEPROM, e.g. max velocity...
// M500 - stores paramters in EEPROM
// M501 - reads parameters from EEPROM (if you need reset them after you changed them temporarily).  
// M502 - reverts to the default "factory settings".  You still need to store them in EEPROM afterwards if you want to.
//define this to enable eeprom support
#define EEPROM_SETTINGS
//to disable EEPROM Serial responses and decrease program space by ~1700 byte: comment this out:
// please keep turned on if you can.
#define EEPROM_CHITCHAT

<<<<<<< HEAD
// When temperature exceeds max temp, your heater will be switched off.
// This feature exists to protect your hotend from overheating accidentally, but *NOT* from thermistor short/failure!
// You should use MINTEMP for thermistor short/failure protection.
//#define HEATER_0_MAXTEMP 275
//#define_HEATER_1_MAXTEMP 275
//#define BED_MAXTEMP 150
=======
>>>>>>> 9980ceb4

// The watchdog waits for the watchperiod in milliseconds whenever an M104 or M109 increases the target temperature
// this enables the watchdog interrupt.
#define USE_WATCHDOG
// you cannot reboot on a mega2560 due to a bug in he bootloader. Hence, you have to reset manually, and this is done hereby:
#define RESET_MANUAL
#define WATCHDOG_TIMEOUT 4  //seconds




// extruder advance constant (s2/mm3)
//
// advance (steps) = STEPS_PER_CUBIC_MM_E * EXTUDER_ADVANCE_K * cubic mm per second ^ 2
//
// hooke's law says:		force = k * distance
// bernoulli's priniciple says:	v ^ 2 / 2 + g . h + pressure / density = constant
// so: v ^ 2 is proportional to number of steps we advance the extruder
//#define ADVANCE

#ifdef ADVANCE
  #define EXTRUDER_ADVANCE_K .3

  #define D_FILAMENT 1.7
  #define STEPS_MM_E 65
  #define EXTRUTION_AREA (0.25 * D_FILAMENT * D_FILAMENT * 3.14159)
  #define STEPS_PER_CUBIC_MM_E (axis_steps_per_unit[E_AXIS]/ EXTRUTION_AREA)

#endif // ADVANCE


//LCD and SD support
//#define ULTRA_LCD  //general lcd support, also 16x2
//#define SDSUPPORT // Enable SD Card Support in Hardware Console

#define ULTIPANEL
#ifdef ULTIPANEL
  #define NEWPANEL  //enable this if you have a click-encoder panel
  #define SDSUPPORT
  #define ULTRA_LCD
  #define LCD_WIDTH 20
  #define LCD_HEIGHT 4
#else //no panel but just lcd 
  #ifdef ULTRA_LCD
    #define LCD_WIDTH 16
    #define LCD_HEIGHT 2
  #endif
#endif

// A debugging feature to compare calculated vs performed steps, to see if steps are lost by the software.
//#define DEBUG_STEPS


// Arc interpretation settings:
#define MM_PER_ARC_SEGMENT 1
#define N_ARC_CORRECTION 25


//automatic temperature: just for testing, this is very dangerous, keep disabled!
// not working yet.
//Erik: the settings currently depend dramatically on skeinforge39 or 41.
//#define AUTOTEMP
#define AUTOTEMP_MIN 190
#define AUTOTEMP_MAX 260
#define AUTOTEMP_FACTOR 1000.  //current target temperature= min+largest buffered espeeds)*FACTOR



const int dropsegments=0; //everything with less than this number of steps  will be ignored as move and joined with the next movement

//===========================================================================
//=============================Buffers           ============================
//===========================================================================



// The number of linear motions that can be in the plan at any give time.  
// THE BLOCK_BUFFER_SIZE NEEDS TO BE A POWER OF 2, i.g. 8,16,32 because shifts and ors are used to do the ringbuffering.
#if defined SDSUPPORT
  #define BLOCK_BUFFER_SIZE 8   // SD,LCD,Buttons take more memory, block buffer needs to be smaller
#else
  #define BLOCK_BUFFER_SIZE 8 // maximize block buffer
#endif


//The ASCII buffer for recieving from the serial:
#define MAX_CMD_SIZE 96
#define BUFSIZE 4


#include "thermistortables.h"

#endif //__CONFIGURATION_H<|MERGE_RESOLUTION|>--- conflicted
+++ resolved
@@ -217,16 +217,9 @@
 
 
 
-<<<<<<< HEAD
-//// The minimal temperature defines the temperature below which the heater will not be enabled
-//#define HEATER_0_MINTEMP 5
-//#define HEATER_1_MINTEMP 5
-//#define BED_MINTEMP 5
-=======
 //===========================================================================
 //=============================Additional Features===========================
 //===========================================================================
->>>>>>> 9980ceb4
 
 // EEPROM
 // the microcontroller can store settings in the EEPROM, e.g. max velocity...
@@ -239,15 +232,6 @@
 // please keep turned on if you can.
 #define EEPROM_CHITCHAT
 
-<<<<<<< HEAD
-// When temperature exceeds max temp, your heater will be switched off.
-// This feature exists to protect your hotend from overheating accidentally, but *NOT* from thermistor short/failure!
-// You should use MINTEMP for thermistor short/failure protection.
-//#define HEATER_0_MAXTEMP 275
-//#define_HEATER_1_MAXTEMP 275
-//#define BED_MAXTEMP 150
-=======
->>>>>>> 9980ceb4
 
 // The watchdog waits for the watchperiod in milliseconds whenever an M104 or M109 increases the target temperature
 // this enables the watchdog interrupt.
