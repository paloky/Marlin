--- conflicted
+++ resolved
@@ -76,16 +76,15 @@
 static void menu_action_setting_edit_callback_float52(const char* pstr, float* ptr, float minValue, float maxValue, menuFunc_t callbackFunc);
 static void menu_action_setting_edit_callback_long5(const char* pstr, unsigned long* ptr, unsigned long minValue, unsigned long maxValue, menuFunc_t callbackFunc);
 
-<<<<<<< HEAD
 #define ENCODER_STEPS_PER_MENU_ITEM 5
 #define ENCODER_FEEDRATE_DEADZONE 10
-=======
+
 #if !defined(LCD_I2C_VIKI)
   #define ENCODER_STEPS_PER_MENU_ITEM 5
 #else
   #define ENCODER_STEPS_PER_MENU_ITEM 2 // VIKI LCD rotary encoder uses a different number of steps per rotation
 #endif
->>>>>>> b2eeebd9
+
 
 /* Helper macros for menus */
 #define START_MENU() do { \
@@ -174,28 +173,28 @@
         lcd_quick_feedback();
     }
 
-	// Dead zone at 100% feedrate
-	if (feedmultiply < 100 && (feedmultiply + int(encoderPosition)) > 100 ||
-			feedmultiply > 100 && (feedmultiply + int(encoderPosition)) < 100)
-	{
-		encoderPosition = 0;
-		feedmultiply = 100;
-	}
-	
-	if (feedmultiply == 100 && int(encoderPosition) > ENCODER_FEEDRATE_DEADZONE)
-	{
-		feedmultiply += int(encoderPosition) - ENCODER_FEEDRATE_DEADZONE;
-		encoderPosition = 0;
-	}
-	else if (feedmultiply == 100 && int(encoderPosition) < -ENCODER_FEEDRATE_DEADZONE)
-	{
-		feedmultiply += int(encoderPosition) + ENCODER_FEEDRATE_DEADZONE;
-		encoderPosition = 0;	
-	}
-	else if (feedmultiply != 100)
-	{
-    	feedmultiply += int(encoderPosition);
-		encoderPosition = 0;
+    // Dead zone at 100% feedrate
+    if (feedmultiply < 100 && (feedmultiply + int(encoderPosition)) > 100 ||
+            feedmultiply > 100 && (feedmultiply + int(encoderPosition)) < 100)
+    {
+        encoderPosition = 0;
+        feedmultiply = 100;
+    }
+
+    if (feedmultiply == 100 && int(encoderPosition) > ENCODER_FEEDRATE_DEADZONE)
+    {
+        feedmultiply += int(encoderPosition) - ENCODER_FEEDRATE_DEADZONE;
+        encoderPosition = 0;
+    }
+    else if (feedmultiply == 100 && int(encoderPosition) < -ENCODER_FEEDRATE_DEADZONE)
+    {
+        feedmultiply += int(encoderPosition) + ENCODER_FEEDRATE_DEADZONE;
+        encoderPosition = 0;	
+    }
+    else if (feedmultiply != 100)
+    {
+        feedmultiply += int(encoderPosition);
+        encoderPosition = 0;
     }
 
     if (feedmultiply < 10)
