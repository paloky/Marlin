--- conflicted
+++ resolved
@@ -235,39 +235,23 @@
   u8g.setFont(FONT_STATUSMENU);
   u8g.drawBox(0,30,128,9);
   u8g.setColorIndex(0); // white on black
-<<<<<<< HEAD
   u8g.setPrintPos(2,XYZ_BASELINE);
-  u8g.print("X");
+  u8g.print('X');
   u8g.drawPixel(8,XYZ_BASELINE - 5);
   u8g.drawPixel(8,XYZ_BASELINE - 3);
   u8g.setPrintPos(10,XYZ_BASELINE);
-=======
-  u8g.setPrintPos(2,37);
-  u8g.print('X');
-  u8g.drawPixel(8,33);
-  u8g.drawPixel(8,35);
-  u8g.setPrintPos(10,37);
->>>>>>> 7279e4f8
   u8g.print(ftostr31ns(current_position[X_AXIS]));
   u8g.setPrintPos(43,XYZ_BASELINE);
-  lcd_printPGM(PSTR("Y"));
+  u8g.print('Y');
   u8g.drawPixel(49,XYZ_BASELINE - 5);
   u8g.drawPixel(49,XYZ_BASELINE - 3);
   u8g.setPrintPos(51,XYZ_BASELINE);
   u8g.print(ftostr31ns(current_position[Y_AXIS]));
-<<<<<<< HEAD
   u8g.setPrintPos(83,XYZ_BASELINE);
-  u8g.print("Z");
+  u8g.print('Z');
   u8g.drawPixel(89,XYZ_BASELINE - 5);
   u8g.drawPixel(89,XYZ_BASELINE - 3);
   u8g.setPrintPos(91,XYZ_BASELINE);
-=======
-  u8g.setPrintPos(83,37);
-  u8g.print('Z');
-  u8g.drawPixel(89,33);
-  u8g.drawPixel(89,35);
-  u8g.setPrintPos(91,37);
->>>>>>> 7279e4f8
   u8g.print(ftostr31(current_position[Z_AXIS]));
   u8g.setColorIndex(1); // black on white
  
